name: pr

on:
  push:
    branches:
      - "pull-request/[0-9]+"

concurrency:
  group: ${{ github.workflow }}-${{ github.ref }}
  cancel-in-progress: true

jobs:
  # Please keep pr-builder as the top job here
  pr-builder:
    needs:
      - check-nightly-ci
      - changed-files
      - checks
      - conda-cpp-build
      - cpp-linters
      - conda-cpp-checks
      - conda-cpp-tests
      - conda-python-build
      - conda-python-cudf-tests
      - conda-python-other-tests
      - conda-java-tests
      - static-configure
      - conda-notebook-tests
      - docs-build
      - wheel-build-libcudf
      - wheel-build-pylibcudf
      - wheel-build-cudf
      - wheel-tests-cudf
      - wheel-build-cudf-polars
      - wheel-tests-cudf-polars
      - cudf-polars-polars-tests
      - wheel-build-dask-cudf
      - wheel-tests-dask-cudf
      - devcontainer
      - unit-tests-cudf-pandas
      - pandas-tests
      - pandas-tests-diff
      - telemetry-setup
    secrets: inherit
<<<<<<< HEAD
    uses: rapidsai/shared-workflows/.github/workflows/pr-builder.yaml@branch-25.04
=======
    uses: rapidsai/shared-workflows/.github/workflows/pr-builder.yaml@cuda-12.8.0
>>>>>>> 847fa282
    if: always()
    with:
      needs: ${{ toJSON(needs) }}
  telemetry-setup:
    continue-on-error: true
    runs-on: ubuntu-latest
    env:
      OTEL_SERVICE_NAME: 'pr-cudf'
    steps:
      - name: Telemetry setup
        if: ${{ vars.TELEMETRY_ENABLED == 'true' }}
        uses: rapidsai/shared-actions/telemetry-dispatch-stash-base-env-vars@main
  check-nightly-ci:
    # Switch to ubuntu-latest once it defaults to a version of Ubuntu that
    # provides at least Python 3.11 (see
    # https://docs.python.org/3/library/datetime.html#datetime.date.fromisoformat)
    runs-on: ubuntu-24.04
    env:
      RAPIDS_GH_TOKEN: ${{ secrets.GITHUB_TOKEN }}
    steps:
      - name: Check if nightly CI is passing
        uses: rapidsai/shared-actions/check_nightly_success/dispatch@main
        with:
          repo: cudf
  changed-files:
    secrets: inherit
    needs: telemetry-setup
<<<<<<< HEAD
    uses: rapidsai/shared-workflows/.github/workflows/changed-files.yaml@branch-25.04
=======
    uses: rapidsai/shared-workflows/.github/workflows/changed-files.yaml@cuda-12.8.0
>>>>>>> 847fa282
    with:
      files_yaml: |
        test_cpp:
          - '**'
          - '!.devcontainer/**'
          - '!CONTRIBUTING.md'
          - '!README.md'
          - '!ci/cudf_pandas_scripts/**'
          - '!docs/**'
          - '!img/**'
          - '!java/**'
          - '!notebooks/**'
          - '!python/**'
        test_cudf_pandas:
          - '**'
          - '!.devcontainer/**'
          - '!CONTRIBUTING.md'
          - '!README.md'
          - '!docs/**'
          - '!img/**'
          - '!java/**'
          - '!notebooks/**'
        test_java:
          - '**'
          - '!.devcontainer/**'
          - '!CONTRIBUTING.md'
          - '!README.md'
          - '!ci/cudf_pandas_scripts/**'
          - '!docs/**'
          - '!img/**'
          - '!notebooks/**'
          - '!python/**'
        test_notebooks:
          - '**'
          - '!.devcontainer/**'
          - '!CONTRIBUTING.md'
          - '!README.md'
          - '!ci/cudf_pandas_scripts/**'
          - '!java/**'
        test_python:
          - '**'
          - '!.devcontainer/**'
          - '!CONTRIBUTING.md'
          - '!README.md'
          - '!ci/cudf_pandas_scripts/**'
          - '!docs/**'
          - '!img/**'
          - '!java/**'
          - '!notebooks/**'
  checks:
    secrets: inherit
    needs: telemetry-setup
<<<<<<< HEAD
    uses: rapidsai/shared-workflows/.github/workflows/checks.yaml@branch-25.04
=======
    uses: rapidsai/shared-workflows/.github/workflows/checks.yaml@cuda-12.8.0
>>>>>>> 847fa282
    with:
      enable_check_generated_files: false
      ignored_pr_jobs: "telemetry-summarize"
  conda-cpp-build:
    needs: checks
    secrets: inherit
<<<<<<< HEAD
    uses: rapidsai/shared-workflows/.github/workflows/conda-cpp-build.yaml@branch-25.04
=======
    uses: rapidsai/shared-workflows/.github/workflows/conda-cpp-build.yaml@cuda-12.8.0
>>>>>>> 847fa282
    with:
      build_type: pull-request
      node_type: "cpu16"
  cpp-linters:
    secrets: inherit
    needs: checks
<<<<<<< HEAD
    uses: rapidsai/shared-workflows/.github/workflows/custom-job.yaml@branch-25.04
=======
    uses: rapidsai/shared-workflows/.github/workflows/custom-job.yaml@cuda-12.8.0
>>>>>>> 847fa282
    with:
      build_type: pull-request
      run_script: "ci/cpp_linters.sh"
  conda-cpp-checks:
    needs: conda-cpp-build
    secrets: inherit
<<<<<<< HEAD
    uses: rapidsai/shared-workflows/.github/workflows/conda-cpp-post-build-checks.yaml@branch-25.04
=======
    uses: rapidsai/shared-workflows/.github/workflows/conda-cpp-post-build-checks.yaml@cuda-12.8.0
>>>>>>> 847fa282
    with:
      build_type: pull-request
      enable_check_symbols: true
  conda-cpp-tests:
    needs: [conda-cpp-build, changed-files]
    secrets: inherit
<<<<<<< HEAD
    uses: rapidsai/shared-workflows/.github/workflows/conda-cpp-tests.yaml@branch-25.04
=======
    uses: rapidsai/shared-workflows/.github/workflows/conda-cpp-tests.yaml@cuda-12.8.0
>>>>>>> 847fa282
    if: fromJSON(needs.changed-files.outputs.changed_file_groups).test_cpp
    with:
      build_type: pull-request
  conda-python-build:
    needs: conda-cpp-build
    secrets: inherit
<<<<<<< HEAD
    uses: rapidsai/shared-workflows/.github/workflows/conda-python-build.yaml@branch-25.04
=======
    uses: rapidsai/shared-workflows/.github/workflows/conda-python-build.yaml@cuda-12.8.0
>>>>>>> 847fa282
    with:
      build_type: pull-request
  conda-python-cudf-tests:
    needs: [conda-python-build, changed-files]
    secrets: inherit
<<<<<<< HEAD
    uses: rapidsai/shared-workflows/.github/workflows/conda-python-tests.yaml@branch-25.04
=======
    uses: rapidsai/shared-workflows/.github/workflows/conda-python-tests.yaml@cuda-12.8.0
>>>>>>> 847fa282
    if: fromJSON(needs.changed-files.outputs.changed_file_groups).test_python
    with:
      build_type: pull-request
      script: "ci/test_python_cudf.sh"
  conda-python-other-tests:
    # Tests for dask_cudf, custreamz, cudf_kafka are separated for CI parallelism
    needs: [conda-python-build, changed-files]
    secrets: inherit
<<<<<<< HEAD
    uses: rapidsai/shared-workflows/.github/workflows/conda-python-tests.yaml@branch-25.04
=======
    uses: rapidsai/shared-workflows/.github/workflows/conda-python-tests.yaml@cuda-12.8.0
>>>>>>> 847fa282
    if: fromJSON(needs.changed-files.outputs.changed_file_groups).test_python
    with:
      build_type: pull-request
      script: "ci/test_python_other.sh"
  conda-java-tests:
    needs: [conda-cpp-build, changed-files]
    secrets: inherit
<<<<<<< HEAD
    uses: rapidsai/shared-workflows/.github/workflows/custom-job.yaml@branch-25.04
=======
    uses: rapidsai/shared-workflows/.github/workflows/custom-job.yaml@cuda-12.8.0
>>>>>>> 847fa282
    if: fromJSON(needs.changed-files.outputs.changed_file_groups).test_java
    with:
      build_type: pull-request
      node_type: "gpu-v100-latest-1"
      arch: "amd64"
      container_image: "rapidsai/ci-conda:latest"
      run_script: "ci/test_java.sh"
  static-configure:
    needs: checks
    secrets: inherit
<<<<<<< HEAD
    uses: rapidsai/shared-workflows/.github/workflows/custom-job.yaml@branch-25.04
=======
    uses: rapidsai/shared-workflows/.github/workflows/custom-job.yaml@cuda-12.8.0
>>>>>>> 847fa282
    with:
      build_type: pull-request
      # Use the wheel container so we can skip conda solves and since our
      # primary static consumers (Spark) are not in conda anyway.
      container_image: "rapidsai/ci-wheel:latest"
      run_script: "ci/configure_cpp_static.sh"
  conda-notebook-tests:
    needs: [conda-python-build, changed-files]
    secrets: inherit
<<<<<<< HEAD
    uses: rapidsai/shared-workflows/.github/workflows/custom-job.yaml@branch-25.04
=======
    uses: rapidsai/shared-workflows/.github/workflows/custom-job.yaml@cuda-12.8.0
>>>>>>> 847fa282
    if: fromJSON(needs.changed-files.outputs.changed_file_groups).test_notebooks
    with:
      build_type: pull-request
      node_type: "gpu-v100-latest-1"
      arch: "amd64"
      container_image: "rapidsai/ci-conda:latest"
      run_script: "ci/test_notebooks.sh"
  docs-build:
    needs: conda-python-build
    secrets: inherit
<<<<<<< HEAD
    uses: rapidsai/shared-workflows/.github/workflows/custom-job.yaml@branch-25.04
=======
    uses: rapidsai/shared-workflows/.github/workflows/custom-job.yaml@cuda-12.8.0
>>>>>>> 847fa282
    with:
      build_type: pull-request
      node_type: "gpu-v100-latest-1"
      arch: "amd64"
      container_image: "rapidsai/ci-conda:latest"
      run_script: "ci/build_docs.sh"
  wheel-build-libcudf:
    needs: checks
    secrets: inherit
<<<<<<< HEAD
    uses: rapidsai/shared-workflows/.github/workflows/wheels-build.yaml@branch-25.04
=======
    uses: rapidsai/shared-workflows/.github/workflows/wheels-build.yaml@cuda-12.8.0
>>>>>>> 847fa282
    with:
      # build for every combination of arch and CUDA version, but only for the latest Python
      matrix_filter: group_by([.ARCH, (.CUDA_VER|split(".")|map(tonumber)|.[0])]) | map(max_by(.PY_VER|split(".")|map(tonumber)))
      build_type: pull-request
      node_type: "cpu16"
      script: "ci/build_wheel_libcudf.sh"
  wheel-build-pylibcudf:
    needs: [checks, wheel-build-libcudf]
    secrets: inherit
<<<<<<< HEAD
    uses: rapidsai/shared-workflows/.github/workflows/wheels-build.yaml@branch-25.04
=======
    uses: rapidsai/shared-workflows/.github/workflows/wheels-build.yaml@cuda-12.8.0
>>>>>>> 847fa282
    with:
      build_type: pull-request
      script: "ci/build_wheel_pylibcudf.sh"
  wheel-build-cudf:
    needs: wheel-build-pylibcudf
    secrets: inherit
<<<<<<< HEAD
    uses: rapidsai/shared-workflows/.github/workflows/wheels-build.yaml@branch-25.04
=======
    uses: rapidsai/shared-workflows/.github/workflows/wheels-build.yaml@cuda-12.8.0
>>>>>>> 847fa282
    with:
      build_type: pull-request
      script: "ci/build_wheel_cudf.sh"
  wheel-tests-cudf:
    needs: [wheel-build-cudf, changed-files]
    secrets: inherit
<<<<<<< HEAD
    uses: rapidsai/shared-workflows/.github/workflows/wheels-test.yaml@branch-25.04
=======
    uses: rapidsai/shared-workflows/.github/workflows/wheels-test.yaml@cuda-12.8.0
>>>>>>> 847fa282
    if: fromJSON(needs.changed-files.outputs.changed_file_groups).test_python
    with:
      build_type: pull-request
      script: ci/test_wheel_cudf.sh
  wheel-build-cudf-polars:
    needs: wheel-build-pylibcudf
    secrets: inherit
<<<<<<< HEAD
    uses: rapidsai/shared-workflows/.github/workflows/wheels-build.yaml@branch-25.04
=======
    uses: rapidsai/shared-workflows/.github/workflows/wheels-build.yaml@cuda-12.8.0
>>>>>>> 847fa282
    with:
      # This selects "ARCH=amd64 + the latest supported Python + CUDA".
      matrix_filter: map(select(.ARCH == "amd64")) | group_by(.CUDA_VER|split(".")|map(tonumber)|.[0]) | map(max_by([(.PY_VER|split(".")|map(tonumber)), (.CUDA_VER|split(".")|map(tonumber))]))
      build_type: pull-request
      script: "ci/build_wheel_cudf_polars.sh"
  wheel-tests-cudf-polars:
    needs: [wheel-build-cudf-polars, changed-files]
    secrets: inherit
<<<<<<< HEAD
    uses: rapidsai/shared-workflows/.github/workflows/wheels-test.yaml@branch-25.04
=======
    uses: rapidsai/shared-workflows/.github/workflows/wheels-test.yaml@cuda-12.8.0
>>>>>>> 847fa282
    if: fromJSON(needs.changed-files.outputs.changed_file_groups).test_python
    with:
      # This selects "ARCH=amd64 + the latest supported Python + CUDA".
      matrix_filter: map(select(.ARCH == "amd64")) | group_by(.CUDA_VER|split(".")|map(tonumber)|.[0]) | map(max_by([(.PY_VER|split(".")|map(tonumber)), (.CUDA_VER|split(".")|map(tonumber))]))
      build_type: pull-request
      script: "ci/test_wheel_cudf_polars.sh"
  cudf-polars-polars-tests:
    needs: wheel-build-cudf-polars
    secrets: inherit
<<<<<<< HEAD
    uses: rapidsai/shared-workflows/.github/workflows/wheels-test.yaml@branch-25.04
=======
    uses: rapidsai/shared-workflows/.github/workflows/wheels-test.yaml@cuda-12.8.0
>>>>>>> 847fa282
    with:
      # This selects "ARCH=amd64 + the latest supported Python + CUDA".
      matrix_filter: map(select(.ARCH == "amd64")) | group_by(.CUDA_VER|split(".")|map(tonumber)|.[0]) | map(max_by([(.PY_VER|split(".")|map(tonumber)), (.CUDA_VER|split(".")|map(tonumber))]))
      build_type: pull-request
      script: "ci/test_cudf_polars_polars_tests.sh"
  wheel-build-dask-cudf:
    needs: wheel-build-cudf
    secrets: inherit
<<<<<<< HEAD
    uses: rapidsai/shared-workflows/.github/workflows/wheels-build.yaml@branch-25.04
=======
    uses: rapidsai/shared-workflows/.github/workflows/wheels-build.yaml@cuda-12.8.0
>>>>>>> 847fa282
    with:
      # This selects "ARCH=amd64 + the latest supported Python + CUDA".
      matrix_filter: map(select(.ARCH == "amd64")) | group_by(.CUDA_VER|split(".")|map(tonumber)|.[0]) | map(max_by([(.PY_VER|split(".")|map(tonumber)), (.CUDA_VER|split(".")|map(tonumber))]))
      build_type: pull-request
      script: "ci/build_wheel_dask_cudf.sh"
  wheel-tests-dask-cudf:
    needs: [wheel-build-dask-cudf, changed-files]
    secrets: inherit
<<<<<<< HEAD
    uses: rapidsai/shared-workflows/.github/workflows/wheels-test.yaml@branch-25.04
=======
    uses: rapidsai/shared-workflows/.github/workflows/wheels-test.yaml@cuda-12.8.0
>>>>>>> 847fa282
    if: fromJSON(needs.changed-files.outputs.changed_file_groups).test_python
    with:
      # This selects "ARCH=amd64 + the latest supported Python + CUDA".
      matrix_filter: map(select(.ARCH == "amd64")) | group_by(.CUDA_VER|split(".")|map(tonumber)|.[0]) | map(max_by([(.PY_VER|split(".")|map(tonumber)), (.CUDA_VER|split(".")|map(tonumber))]))
      build_type: pull-request
      script: ci/test_wheel_dask_cudf.sh
  devcontainer:
    secrets: inherit
    needs: telemetry-setup
<<<<<<< HEAD
    uses: rapidsai/shared-workflows/.github/workflows/build-in-devcontainer.yaml@branch-25.04
=======
    uses: rapidsai/shared-workflows/.github/workflows/build-in-devcontainer.yaml@cuda-12.8.0
>>>>>>> 847fa282
    with:
      node_type: "cpu32"
      arch: '["amd64"]'
      cuda: '["12.8"]'
      build_command: |
        sccache -z;
        build-all -DBUILD_BENCHMARKS=ON --verbose;
        sccache -s;
  unit-tests-cudf-pandas:
    needs: [wheel-build-cudf, changed-files]
    secrets: inherit
<<<<<<< HEAD
    uses: rapidsai/shared-workflows/.github/workflows/wheels-test.yaml@branch-25.04
=======
    uses: rapidsai/shared-workflows/.github/workflows/wheels-test.yaml@cuda-12.8.0
>>>>>>> 847fa282
    if: fromJSON(needs.changed-files.outputs.changed_file_groups).test_python || fromJSON(needs.changed-files.outputs.changed_file_groups).test_cudf_pandas
    with:
      # This selects "ARCH=amd64 + the latest supported Python + CUDA".
      matrix_filter: map(select(.ARCH == "amd64")) | group_by(.CUDA_VER|split(".")|map(tonumber)|.[0]) | map(max_by([(.PY_VER|split(".")|map(tonumber)), (.CUDA_VER|split(".")|map(tonumber))]))
      build_type: pull-request
      script: ci/cudf_pandas_scripts/run_tests.sh
  pandas-tests:
    # run the Pandas unit tests using PR branch
    needs: [wheel-build-cudf, changed-files]
    secrets: inherit
<<<<<<< HEAD
    uses: rapidsai/shared-workflows/.github/workflows/wheels-test.yaml@branch-25.04
=======
    uses: rapidsai/shared-workflows/.github/workflows/wheels-test.yaml@cuda-12.8.0
>>>>>>> 847fa282
    if: fromJSON(needs.changed-files.outputs.changed_file_groups).test_python || fromJSON(needs.changed-files.outputs.changed_file_groups).test_cudf_pandas
    with:
      # This selects "ARCH=amd64 + the latest supported Python + CUDA".
      matrix_filter: map(select(.ARCH == "amd64")) | group_by(.CUDA_VER|split(".")|map(tonumber)|.[0]) | map(max_by([(.PY_VER|split(".")|map(tonumber)), (.CUDA_VER|split(".")|map(tonumber))]))
      build_type: pull-request
      script: ci/cudf_pandas_scripts/pandas-tests/run.sh pr
      # Hide test failures because they exceed the GITHUB_STEP_SUMMARY output limit.
      test_summary_show: "none"
  pandas-tests-diff:
    # diff the results of running the Pandas unit tests and publish a job summary
    needs: pandas-tests
<<<<<<< HEAD
    uses: rapidsai/shared-workflows/.github/workflows/custom-job.yaml@branch-25.04
=======
    uses: rapidsai/shared-workflows/.github/workflows/custom-job.yaml@cuda-12.8.0
>>>>>>> 847fa282
    with:
        node_type: "cpu4"
        build_type: pull-request
        run_script: "ci/cudf_pandas_scripts/pandas-tests/diff.sh"

  telemetry-summarize:
    # This job must use a self-hosted runner to record telemetry traces.
    runs-on: linux-amd64-cpu4
    needs: pr-builder
    if: ${{ vars.TELEMETRY_ENABLED == 'true' && !cancelled() }}
    continue-on-error: true
    steps:
      - name: Telemetry summarize
        uses: rapidsai/shared-actions/telemetry-dispatch-summarize@main<|MERGE_RESOLUTION|>--- conflicted
+++ resolved
@@ -42,11 +42,7 @@
       - pandas-tests-diff
       - telemetry-setup
     secrets: inherit
-<<<<<<< HEAD
     uses: rapidsai/shared-workflows/.github/workflows/pr-builder.yaml@branch-25.04
-=======
-    uses: rapidsai/shared-workflows/.github/workflows/pr-builder.yaml@cuda-12.8.0
->>>>>>> 847fa282
     if: always()
     with:
       needs: ${{ toJSON(needs) }}
@@ -74,11 +70,7 @@
   changed-files:
     secrets: inherit
     needs: telemetry-setup
-<<<<<<< HEAD
     uses: rapidsai/shared-workflows/.github/workflows/changed-files.yaml@branch-25.04
-=======
-    uses: rapidsai/shared-workflows/.github/workflows/changed-files.yaml@cuda-12.8.0
->>>>>>> 847fa282
     with:
       files_yaml: |
         test_cpp:
@@ -131,76 +123,48 @@
   checks:
     secrets: inherit
     needs: telemetry-setup
-<<<<<<< HEAD
     uses: rapidsai/shared-workflows/.github/workflows/checks.yaml@branch-25.04
-=======
-    uses: rapidsai/shared-workflows/.github/workflows/checks.yaml@cuda-12.8.0
->>>>>>> 847fa282
     with:
       enable_check_generated_files: false
       ignored_pr_jobs: "telemetry-summarize"
   conda-cpp-build:
     needs: checks
     secrets: inherit
-<<<<<<< HEAD
     uses: rapidsai/shared-workflows/.github/workflows/conda-cpp-build.yaml@branch-25.04
-=======
-    uses: rapidsai/shared-workflows/.github/workflows/conda-cpp-build.yaml@cuda-12.8.0
->>>>>>> 847fa282
     with:
       build_type: pull-request
       node_type: "cpu16"
   cpp-linters:
     secrets: inherit
     needs: checks
-<<<<<<< HEAD
-    uses: rapidsai/shared-workflows/.github/workflows/custom-job.yaml@branch-25.04
-=======
-    uses: rapidsai/shared-workflows/.github/workflows/custom-job.yaml@cuda-12.8.0
->>>>>>> 847fa282
+    uses: rapidsai/shared-workflows/.github/workflows/custom-job.yaml@branch-25.04
     with:
       build_type: pull-request
       run_script: "ci/cpp_linters.sh"
   conda-cpp-checks:
     needs: conda-cpp-build
     secrets: inherit
-<<<<<<< HEAD
     uses: rapidsai/shared-workflows/.github/workflows/conda-cpp-post-build-checks.yaml@branch-25.04
-=======
-    uses: rapidsai/shared-workflows/.github/workflows/conda-cpp-post-build-checks.yaml@cuda-12.8.0
->>>>>>> 847fa282
     with:
       build_type: pull-request
       enable_check_symbols: true
   conda-cpp-tests:
     needs: [conda-cpp-build, changed-files]
     secrets: inherit
-<<<<<<< HEAD
     uses: rapidsai/shared-workflows/.github/workflows/conda-cpp-tests.yaml@branch-25.04
-=======
-    uses: rapidsai/shared-workflows/.github/workflows/conda-cpp-tests.yaml@cuda-12.8.0
->>>>>>> 847fa282
     if: fromJSON(needs.changed-files.outputs.changed_file_groups).test_cpp
     with:
       build_type: pull-request
   conda-python-build:
     needs: conda-cpp-build
     secrets: inherit
-<<<<<<< HEAD
     uses: rapidsai/shared-workflows/.github/workflows/conda-python-build.yaml@branch-25.04
-=======
-    uses: rapidsai/shared-workflows/.github/workflows/conda-python-build.yaml@cuda-12.8.0
->>>>>>> 847fa282
     with:
       build_type: pull-request
   conda-python-cudf-tests:
     needs: [conda-python-build, changed-files]
     secrets: inherit
-<<<<<<< HEAD
     uses: rapidsai/shared-workflows/.github/workflows/conda-python-tests.yaml@branch-25.04
-=======
-    uses: rapidsai/shared-workflows/.github/workflows/conda-python-tests.yaml@cuda-12.8.0
->>>>>>> 847fa282
     if: fromJSON(needs.changed-files.outputs.changed_file_groups).test_python
     with:
       build_type: pull-request
@@ -209,11 +173,7 @@
     # Tests for dask_cudf, custreamz, cudf_kafka are separated for CI parallelism
     needs: [conda-python-build, changed-files]
     secrets: inherit
-<<<<<<< HEAD
     uses: rapidsai/shared-workflows/.github/workflows/conda-python-tests.yaml@branch-25.04
-=======
-    uses: rapidsai/shared-workflows/.github/workflows/conda-python-tests.yaml@cuda-12.8.0
->>>>>>> 847fa282
     if: fromJSON(needs.changed-files.outputs.changed_file_groups).test_python
     with:
       build_type: pull-request
@@ -221,11 +181,7 @@
   conda-java-tests:
     needs: [conda-cpp-build, changed-files]
     secrets: inherit
-<<<<<<< HEAD
-    uses: rapidsai/shared-workflows/.github/workflows/custom-job.yaml@branch-25.04
-=======
-    uses: rapidsai/shared-workflows/.github/workflows/custom-job.yaml@cuda-12.8.0
->>>>>>> 847fa282
+    uses: rapidsai/shared-workflows/.github/workflows/custom-job.yaml@branch-25.04
     if: fromJSON(needs.changed-files.outputs.changed_file_groups).test_java
     with:
       build_type: pull-request
@@ -236,11 +192,7 @@
   static-configure:
     needs: checks
     secrets: inherit
-<<<<<<< HEAD
-    uses: rapidsai/shared-workflows/.github/workflows/custom-job.yaml@branch-25.04
-=======
-    uses: rapidsai/shared-workflows/.github/workflows/custom-job.yaml@cuda-12.8.0
->>>>>>> 847fa282
+    uses: rapidsai/shared-workflows/.github/workflows/custom-job.yaml@branch-25.04
     with:
       build_type: pull-request
       # Use the wheel container so we can skip conda solves and since our
@@ -250,11 +202,7 @@
   conda-notebook-tests:
     needs: [conda-python-build, changed-files]
     secrets: inherit
-<<<<<<< HEAD
-    uses: rapidsai/shared-workflows/.github/workflows/custom-job.yaml@branch-25.04
-=======
-    uses: rapidsai/shared-workflows/.github/workflows/custom-job.yaml@cuda-12.8.0
->>>>>>> 847fa282
+    uses: rapidsai/shared-workflows/.github/workflows/custom-job.yaml@branch-25.04
     if: fromJSON(needs.changed-files.outputs.changed_file_groups).test_notebooks
     with:
       build_type: pull-request
@@ -265,11 +213,7 @@
   docs-build:
     needs: conda-python-build
     secrets: inherit
-<<<<<<< HEAD
-    uses: rapidsai/shared-workflows/.github/workflows/custom-job.yaml@branch-25.04
-=======
-    uses: rapidsai/shared-workflows/.github/workflows/custom-job.yaml@cuda-12.8.0
->>>>>>> 847fa282
+    uses: rapidsai/shared-workflows/.github/workflows/custom-job.yaml@branch-25.04
     with:
       build_type: pull-request
       node_type: "gpu-v100-latest-1"
@@ -279,11 +223,7 @@
   wheel-build-libcudf:
     needs: checks
     secrets: inherit
-<<<<<<< HEAD
-    uses: rapidsai/shared-workflows/.github/workflows/wheels-build.yaml@branch-25.04
-=======
-    uses: rapidsai/shared-workflows/.github/workflows/wheels-build.yaml@cuda-12.8.0
->>>>>>> 847fa282
+    uses: rapidsai/shared-workflows/.github/workflows/wheels-build.yaml@branch-25.04
     with:
       # build for every combination of arch and CUDA version, but only for the latest Python
       matrix_filter: group_by([.ARCH, (.CUDA_VER|split(".")|map(tonumber)|.[0])]) | map(max_by(.PY_VER|split(".")|map(tonumber)))
@@ -293,33 +233,21 @@
   wheel-build-pylibcudf:
     needs: [checks, wheel-build-libcudf]
     secrets: inherit
-<<<<<<< HEAD
-    uses: rapidsai/shared-workflows/.github/workflows/wheels-build.yaml@branch-25.04
-=======
-    uses: rapidsai/shared-workflows/.github/workflows/wheels-build.yaml@cuda-12.8.0
->>>>>>> 847fa282
+    uses: rapidsai/shared-workflows/.github/workflows/wheels-build.yaml@branch-25.04
     with:
       build_type: pull-request
       script: "ci/build_wheel_pylibcudf.sh"
   wheel-build-cudf:
     needs: wheel-build-pylibcudf
     secrets: inherit
-<<<<<<< HEAD
-    uses: rapidsai/shared-workflows/.github/workflows/wheels-build.yaml@branch-25.04
-=======
-    uses: rapidsai/shared-workflows/.github/workflows/wheels-build.yaml@cuda-12.8.0
->>>>>>> 847fa282
+    uses: rapidsai/shared-workflows/.github/workflows/wheels-build.yaml@branch-25.04
     with:
       build_type: pull-request
       script: "ci/build_wheel_cudf.sh"
   wheel-tests-cudf:
     needs: [wheel-build-cudf, changed-files]
     secrets: inherit
-<<<<<<< HEAD
-    uses: rapidsai/shared-workflows/.github/workflows/wheels-test.yaml@branch-25.04
-=======
-    uses: rapidsai/shared-workflows/.github/workflows/wheels-test.yaml@cuda-12.8.0
->>>>>>> 847fa282
+    uses: rapidsai/shared-workflows/.github/workflows/wheels-test.yaml@branch-25.04
     if: fromJSON(needs.changed-files.outputs.changed_file_groups).test_python
     with:
       build_type: pull-request
@@ -327,11 +255,7 @@
   wheel-build-cudf-polars:
     needs: wheel-build-pylibcudf
     secrets: inherit
-<<<<<<< HEAD
-    uses: rapidsai/shared-workflows/.github/workflows/wheels-build.yaml@branch-25.04
-=======
-    uses: rapidsai/shared-workflows/.github/workflows/wheels-build.yaml@cuda-12.8.0
->>>>>>> 847fa282
+    uses: rapidsai/shared-workflows/.github/workflows/wheels-build.yaml@branch-25.04
     with:
       # This selects "ARCH=amd64 + the latest supported Python + CUDA".
       matrix_filter: map(select(.ARCH == "amd64")) | group_by(.CUDA_VER|split(".")|map(tonumber)|.[0]) | map(max_by([(.PY_VER|split(".")|map(tonumber)), (.CUDA_VER|split(".")|map(tonumber))]))
@@ -340,11 +264,7 @@
   wheel-tests-cudf-polars:
     needs: [wheel-build-cudf-polars, changed-files]
     secrets: inherit
-<<<<<<< HEAD
-    uses: rapidsai/shared-workflows/.github/workflows/wheels-test.yaml@branch-25.04
-=======
-    uses: rapidsai/shared-workflows/.github/workflows/wheels-test.yaml@cuda-12.8.0
->>>>>>> 847fa282
+    uses: rapidsai/shared-workflows/.github/workflows/wheels-test.yaml@branch-25.04
     if: fromJSON(needs.changed-files.outputs.changed_file_groups).test_python
     with:
       # This selects "ARCH=amd64 + the latest supported Python + CUDA".
@@ -354,11 +274,7 @@
   cudf-polars-polars-tests:
     needs: wheel-build-cudf-polars
     secrets: inherit
-<<<<<<< HEAD
-    uses: rapidsai/shared-workflows/.github/workflows/wheels-test.yaml@branch-25.04
-=======
-    uses: rapidsai/shared-workflows/.github/workflows/wheels-test.yaml@cuda-12.8.0
->>>>>>> 847fa282
+    uses: rapidsai/shared-workflows/.github/workflows/wheels-test.yaml@branch-25.04
     with:
       # This selects "ARCH=amd64 + the latest supported Python + CUDA".
       matrix_filter: map(select(.ARCH == "amd64")) | group_by(.CUDA_VER|split(".")|map(tonumber)|.[0]) | map(max_by([(.PY_VER|split(".")|map(tonumber)), (.CUDA_VER|split(".")|map(tonumber))]))
@@ -367,11 +283,7 @@
   wheel-build-dask-cudf:
     needs: wheel-build-cudf
     secrets: inherit
-<<<<<<< HEAD
-    uses: rapidsai/shared-workflows/.github/workflows/wheels-build.yaml@branch-25.04
-=======
-    uses: rapidsai/shared-workflows/.github/workflows/wheels-build.yaml@cuda-12.8.0
->>>>>>> 847fa282
+    uses: rapidsai/shared-workflows/.github/workflows/wheels-build.yaml@branch-25.04
     with:
       # This selects "ARCH=amd64 + the latest supported Python + CUDA".
       matrix_filter: map(select(.ARCH == "amd64")) | group_by(.CUDA_VER|split(".")|map(tonumber)|.[0]) | map(max_by([(.PY_VER|split(".")|map(tonumber)), (.CUDA_VER|split(".")|map(tonumber))]))
@@ -380,11 +292,7 @@
   wheel-tests-dask-cudf:
     needs: [wheel-build-dask-cudf, changed-files]
     secrets: inherit
-<<<<<<< HEAD
-    uses: rapidsai/shared-workflows/.github/workflows/wheels-test.yaml@branch-25.04
-=======
-    uses: rapidsai/shared-workflows/.github/workflows/wheels-test.yaml@cuda-12.8.0
->>>>>>> 847fa282
+    uses: rapidsai/shared-workflows/.github/workflows/wheels-test.yaml@branch-25.04
     if: fromJSON(needs.changed-files.outputs.changed_file_groups).test_python
     with:
       # This selects "ARCH=amd64 + the latest supported Python + CUDA".
@@ -394,11 +302,7 @@
   devcontainer:
     secrets: inherit
     needs: telemetry-setup
-<<<<<<< HEAD
     uses: rapidsai/shared-workflows/.github/workflows/build-in-devcontainer.yaml@branch-25.04
-=======
-    uses: rapidsai/shared-workflows/.github/workflows/build-in-devcontainer.yaml@cuda-12.8.0
->>>>>>> 847fa282
     with:
       node_type: "cpu32"
       arch: '["amd64"]'
@@ -410,11 +314,7 @@
   unit-tests-cudf-pandas:
     needs: [wheel-build-cudf, changed-files]
     secrets: inherit
-<<<<<<< HEAD
-    uses: rapidsai/shared-workflows/.github/workflows/wheels-test.yaml@branch-25.04
-=======
-    uses: rapidsai/shared-workflows/.github/workflows/wheels-test.yaml@cuda-12.8.0
->>>>>>> 847fa282
+    uses: rapidsai/shared-workflows/.github/workflows/wheels-test.yaml@branch-25.04
     if: fromJSON(needs.changed-files.outputs.changed_file_groups).test_python || fromJSON(needs.changed-files.outputs.changed_file_groups).test_cudf_pandas
     with:
       # This selects "ARCH=amd64 + the latest supported Python + CUDA".
@@ -425,11 +325,7 @@
     # run the Pandas unit tests using PR branch
     needs: [wheel-build-cudf, changed-files]
     secrets: inherit
-<<<<<<< HEAD
-    uses: rapidsai/shared-workflows/.github/workflows/wheels-test.yaml@branch-25.04
-=======
-    uses: rapidsai/shared-workflows/.github/workflows/wheels-test.yaml@cuda-12.8.0
->>>>>>> 847fa282
+    uses: rapidsai/shared-workflows/.github/workflows/wheels-test.yaml@branch-25.04
     if: fromJSON(needs.changed-files.outputs.changed_file_groups).test_python || fromJSON(needs.changed-files.outputs.changed_file_groups).test_cudf_pandas
     with:
       # This selects "ARCH=amd64 + the latest supported Python + CUDA".
@@ -441,11 +337,7 @@
   pandas-tests-diff:
     # diff the results of running the Pandas unit tests and publish a job summary
     needs: pandas-tests
-<<<<<<< HEAD
-    uses: rapidsai/shared-workflows/.github/workflows/custom-job.yaml@branch-25.04
-=======
-    uses: rapidsai/shared-workflows/.github/workflows/custom-job.yaml@cuda-12.8.0
->>>>>>> 847fa282
+    uses: rapidsai/shared-workflows/.github/workflows/custom-job.yaml@branch-25.04
     with:
         node_type: "cpu4"
         build_type: pull-request
