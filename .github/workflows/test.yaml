name: test

on:
  workflow_dispatch:
    inputs:
      branch:
        required: true
        type: string
      date:
        required: true
        type: string
      sha:
        required: true
        type: string

jobs:
  conda-cpp-tests:
    secrets: inherit
<<<<<<< HEAD
    uses: rapidsai/shared-action-workflows/.github/workflows/conda-cpp-tests.yaml@cuda-120
=======
    uses: rapidsai/shared-action-workflows/.github/workflows/conda-cpp-tests.yaml@branch-23.08
>>>>>>> cc317edb
    with:
      build_type: nightly
      branch: ${{ inputs.branch }}
      date: ${{ inputs.date }}
      sha: ${{ inputs.sha }}
  conda-cpp-memcheck-tests:
    secrets: inherit
<<<<<<< HEAD
    uses: rapidsai/shared-action-workflows/.github/workflows/custom-job.yaml@cuda-120
=======
    uses: rapidsai/shared-action-workflows/.github/workflows/custom-job.yaml@branch-23.08
>>>>>>> cc317edb
    with:
      build_type: nightly
      branch: ${{ inputs.branch }}
      date: ${{ inputs.date }}
      sha: ${{ inputs.sha }}
      node_type: "gpu-v100-latest-1"
      arch: "amd64"
      container_image: "rapidsai/ci:latest"
      run_script: "ci/test_cpp_memcheck.sh"
  conda-python-cudf-tests:
    secrets: inherit
<<<<<<< HEAD
    uses: rapidsai/shared-action-workflows/.github/workflows/conda-python-tests.yaml@cuda-120
=======
    uses: rapidsai/shared-action-workflows/.github/workflows/conda-python-tests.yaml@branch-23.08
>>>>>>> cc317edb
    with:
      build_type: nightly
      branch: ${{ inputs.branch }}
      date: ${{ inputs.date }}
      sha: ${{ inputs.sha }}
      test_script: "ci/test_python_cudf.sh"
  conda-python-other-tests:
    # Tests for dask_cudf, custreamz, cudf_kafka are separated for CI parallelism
    secrets: inherit
<<<<<<< HEAD
    uses: rapidsai/shared-action-workflows/.github/workflows/conda-python-tests.yaml@cuda-120
=======
    uses: rapidsai/shared-action-workflows/.github/workflows/conda-python-tests.yaml@branch-23.08
>>>>>>> cc317edb
    with:
      build_type: nightly
      branch: ${{ inputs.branch }}
      date: ${{ inputs.date }}
      sha: ${{ inputs.sha }}
      test_script: "ci/test_python_other.sh"
  conda-java-tests:
    secrets: inherit
<<<<<<< HEAD
    uses: rapidsai/shared-action-workflows/.github/workflows/custom-job.yaml@cuda-120
=======
    uses: rapidsai/shared-action-workflows/.github/workflows/custom-job.yaml@branch-23.08
>>>>>>> cc317edb
    with:
      build_type: nightly
      branch: ${{ inputs.branch }}
      date: ${{ inputs.date }}
      sha: ${{ inputs.sha }}
      node_type: "gpu-v100-latest-1"
      arch: "amd64"
      container_image: "rapidsai/ci:latest"
      run_script: "ci/test_java.sh"
  conda-notebook-tests:
    secrets: inherit
<<<<<<< HEAD
    uses: rapidsai/shared-action-workflows/.github/workflows/custom-job.yaml@cuda-120
=======
    uses: rapidsai/shared-action-workflows/.github/workflows/custom-job.yaml@branch-23.08
>>>>>>> cc317edb
    with:
      build_type: nightly
      branch: ${{ inputs.branch }}
      date: ${{ inputs.date }}
      sha: ${{ inputs.sha }}
      node_type: "gpu-v100-latest-1"
      arch: "amd64"
      container_image: "rapidsai/ci:latest"
      run_script: "ci/test_notebooks.sh"
  wheel-tests-cudf:
    secrets: inherit
<<<<<<< HEAD
    uses: rapidsai/shared-action-workflows/.github/workflows/wheels-manylinux-test.yml@cuda-120
=======
    uses: rapidsai/shared-action-workflows/.github/workflows/wheels-manylinux-test.yml@branch-23.08
>>>>>>> cc317edb
    with:
      build_type: nightly
      branch: ${{ inputs.branch }}
      date: ${{ inputs.date }}
      sha: ${{ inputs.sha }}
      package-name: cudf
      test-unittest: "python -m pytest -n 8 ./python/cudf/cudf/tests"
  wheel-tests-dask-cudf:
    secrets: inherit
<<<<<<< HEAD
    uses: rapidsai/shared-action-workflows/.github/workflows/wheels-pure-test.yml@cuda-120
=======
    uses: rapidsai/shared-action-workflows/.github/workflows/wheels-pure-test.yml@branch-23.08
>>>>>>> cc317edb
    with:
      build_type: nightly
      branch: ${{ inputs.branch }}
      date: ${{ inputs.date }}
      sha: ${{ inputs.sha }}
      package-name: dask_cudf
      # Test against latest dask/distributed/dask-cuda.
      test-before: "python -m pip install git+https://github.com/dask/dask.git@2023.3.2 git+https://github.com/dask/distributed.git@2023.3.2.1 git+https://github.com/rapidsai/dask-cuda.git@branch-23.08"
      test-unittest: "python -m pytest -n 8 ./python/dask_cudf/dask_cudf/tests"<|MERGE_RESOLUTION|>--- conflicted
+++ resolved
@@ -16,11 +16,7 @@
 jobs:
   conda-cpp-tests:
     secrets: inherit
-<<<<<<< HEAD
     uses: rapidsai/shared-action-workflows/.github/workflows/conda-cpp-tests.yaml@cuda-120
-=======
-    uses: rapidsai/shared-action-workflows/.github/workflows/conda-cpp-tests.yaml@branch-23.08
->>>>>>> cc317edb
     with:
       build_type: nightly
       branch: ${{ inputs.branch }}
@@ -28,11 +24,7 @@
       sha: ${{ inputs.sha }}
   conda-cpp-memcheck-tests:
     secrets: inherit
-<<<<<<< HEAD
     uses: rapidsai/shared-action-workflows/.github/workflows/custom-job.yaml@cuda-120
-=======
-    uses: rapidsai/shared-action-workflows/.github/workflows/custom-job.yaml@branch-23.08
->>>>>>> cc317edb
     with:
       build_type: nightly
       branch: ${{ inputs.branch }}
@@ -44,11 +36,7 @@
       run_script: "ci/test_cpp_memcheck.sh"
   conda-python-cudf-tests:
     secrets: inherit
-<<<<<<< HEAD
     uses: rapidsai/shared-action-workflows/.github/workflows/conda-python-tests.yaml@cuda-120
-=======
-    uses: rapidsai/shared-action-workflows/.github/workflows/conda-python-tests.yaml@branch-23.08
->>>>>>> cc317edb
     with:
       build_type: nightly
       branch: ${{ inputs.branch }}
@@ -58,11 +46,7 @@
   conda-python-other-tests:
     # Tests for dask_cudf, custreamz, cudf_kafka are separated for CI parallelism
     secrets: inherit
-<<<<<<< HEAD
     uses: rapidsai/shared-action-workflows/.github/workflows/conda-python-tests.yaml@cuda-120
-=======
-    uses: rapidsai/shared-action-workflows/.github/workflows/conda-python-tests.yaml@branch-23.08
->>>>>>> cc317edb
     with:
       build_type: nightly
       branch: ${{ inputs.branch }}
@@ -71,11 +55,7 @@
       test_script: "ci/test_python_other.sh"
   conda-java-tests:
     secrets: inherit
-<<<<<<< HEAD
     uses: rapidsai/shared-action-workflows/.github/workflows/custom-job.yaml@cuda-120
-=======
-    uses: rapidsai/shared-action-workflows/.github/workflows/custom-job.yaml@branch-23.08
->>>>>>> cc317edb
     with:
       build_type: nightly
       branch: ${{ inputs.branch }}
@@ -87,11 +67,7 @@
       run_script: "ci/test_java.sh"
   conda-notebook-tests:
     secrets: inherit
-<<<<<<< HEAD
     uses: rapidsai/shared-action-workflows/.github/workflows/custom-job.yaml@cuda-120
-=======
-    uses: rapidsai/shared-action-workflows/.github/workflows/custom-job.yaml@branch-23.08
->>>>>>> cc317edb
     with:
       build_type: nightly
       branch: ${{ inputs.branch }}
@@ -103,11 +79,7 @@
       run_script: "ci/test_notebooks.sh"
   wheel-tests-cudf:
     secrets: inherit
-<<<<<<< HEAD
     uses: rapidsai/shared-action-workflows/.github/workflows/wheels-manylinux-test.yml@cuda-120
-=======
-    uses: rapidsai/shared-action-workflows/.github/workflows/wheels-manylinux-test.yml@branch-23.08
->>>>>>> cc317edb
     with:
       build_type: nightly
       branch: ${{ inputs.branch }}
@@ -117,11 +89,7 @@
       test-unittest: "python -m pytest -n 8 ./python/cudf/cudf/tests"
   wheel-tests-dask-cudf:
     secrets: inherit
-<<<<<<< HEAD
     uses: rapidsai/shared-action-workflows/.github/workflows/wheels-pure-test.yml@cuda-120
-=======
-    uses: rapidsai/shared-action-workflows/.github/workflows/wheels-pure-test.yml@branch-23.08
->>>>>>> cc317edb
     with:
       build_type: nightly
       branch: ${{ inputs.branch }}
