--- conflicted
+++ resolved
@@ -33,11 +33,7 @@
   - nvcc --version
   - conda --version
   # install conda build
-<<<<<<< HEAD
-  - conda install conda-verify conda-build anaconda-client --yes
-=======
   - conda install conda-build anaconda-client conda-verify --yes
->>>>>>> 735eb12f
   # install libboost
   - sudo apt-get install libboost-all-dev
 
