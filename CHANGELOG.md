# cuDF 0.11.0 (Date TBD)

## New Features

- PR #2930 JSON Reader: Support ARROW_RANDOM_FILE input
- PR #2987 Add `inplace` arg to `DataFrame.reset_index` and `Series`
- PR #3129 Add strings column factory from `std::vector`s
- PR #3054 Add parquet reader support for decimal data types
- PR #3022 adds DataFrame.astype for cuDF dataframes
- PR #2962 Add isnull(), notnull() and related functions
- PR #3025 Move search files to legacy
- PR #3094 Adding `any` and `all` support from libcudf
- PR #3130 Define and implement new `column_wrapper`
- PR #3079 Added support to write ORC files given a local path

## Improvements

- PR #2904 Move gpu decompressors to cudf::io namespace
- PR #2977 Moved old C++ test utilities to legacy directory.
- PR #2965 Fix slow orc reader perf with large uncompressed blocks
- PR #2995 Move JIT type utilities to legacy directory
- PR #2927 Add ``Table`` and ``TableView`` extension classes that wrap legacy cudf::table
- PR #3005 Renames `cudf::exp` namespace to `cudf::experimental`
- PR #3008 Make safe versions of `is_null` and `is_valid` in `column_device_view`
- PR #3026 Move fill and repeat files to legacy
- PR #3027 Move copying.hpp and related source to legacy folder
- PR #3014 Snappy decompression optimizations
- PR #3032 Use `asarray` to coerce indices to a NumPy array
- PR #2996 IO Readers: Replace `cuio::device_buffer` with `rmm::device_buffer`
- PR #3052 Moved replace.hpp functionality to legacy
- PR #3091 Move join files to legacy
- PR #3092 Implicitly init RMM if Java allocates before init
- PR #3029 Update gdf_ numeric types with stdint and move to cudf namespace
- PR #2955 Add cmake option to only build for present GPU architecture
- PR #3070 Move functions.h and related source to legacy
- PR #2951 Allow set_index to handle a list of column names
- PR #3093 Move groupby files to legacy
- PR #2988 Removing GIS functionality (now part of cuSpatial library)
- PR #3067 Java method to return size of device memory buffer
- PR #3083 Improved some binary operation tests to include null testing.
- PR #3084 Update to arrow-cpp and pyarrow 0.15.0
- PR #3071 Move cuIO to legacy
- PR #3126 Round 2 of snappy decompression optimizations
- PR #3046 Define and implement new copying APIs `empty_like` and `allocate_like`
- PR #3128 Support MultiIndex in DataFrame.join
- PR #3135 Add nvtx utilities to cudf::nvtx namespace
- PR #3021 Java host side concat of serialized buffers
- PR #3138 Movey unary files to legacy
<<<<<<< HEAD
- PR #2878 Use upstream merge code in dask_cudf
=======
- PR #3175 Set cmake cuda version variables

>>>>>>> 31b5db0e

## Bug Fixes

- PR #2895 Fixed dask_cudf group_split behavior to handle upstream rearrange_by_divisions
- PR #3048 Support for zero columned tables
- PR #3030 Fix snappy decoding regression in PR #3014
- PR #3041 Fixed exp to experimental namespace name change issue
- PR #3060 Move copying.hpp includes to legacy
- PR #3139 Fixed java RMM auto initalization
- PR #3141 Java fix for relocated IO headers
- PR #3149 Rename column_wrapper.cuh to column_wrapper.hpp
- PR #3168 Fix mutable_column_device_view head const_cast


# cuDF 0.10.0 (16 Oct 2019)

## New Features

- PR #2423 Added `groupby.quantile()`
- PR #2522 Add Java bindings for NVStrings backed upper and lower case mutators
- PR #2605 Added Sort based groupby in libcudf
- PR #2607 Add Java bindings for parsing JSON
- PR #2629 Add dropna= parameter to groupby
- PR #2585 ORC & Parquet Readers: Remove millisecond timestamp restriction
- PR #2507 Add GPU-accelerated ORC Writer
- PR #2559 Add Series.tolist()
- PR #2653 Add Java bindings for rolling window operations
- PR #2480 Merge `custreamz` codebase into `cudf` repo
- PR #2674 Add __contains__ for Index/Series/Column
- PR #2635 Add support to read from remote and cloud sources like s3, gcs, hdfs
- PR #2722 Add Java bindings for NVTX ranges
- PR #2702 Add make_bool to dataset generation functions
- PR #2394 Move `rapidsai/custrings` into `cudf`
- PR #2734 Final sync of custrings source into cudf
- PR #2724 Add libcudf support for __contains__
- PR #2777 Add python bindings for porter stemmer measure functionality
- PR #2781 Add issorted to is_monotonic
- PR #2685 Add cudf::scatter_to_tables and cython binding
- PR #2743 Add Java bindings for NVStrings timestamp2long as part of String ColumnVector casting
- PR #2785 Add nvstrings Python docs
- PR #2786 Add benchmarks option to root build.sh
- PR #2802 Add `cudf::repeat()` and `cudf.Series.repeat()`
- PR #2773 Add Fisher's unbiased kurtosis and skew for Series/DataFrame
- PR #2748 Parquet Reader: Add option to specify loading of PANDAS index
- PR #2807 Add scatter_by_map to DataFrame python API
- PR #2836 Add nvstrings.code_points method
- PR #2844 Add Series/DataFrame notnull
- PR #2858 Add GTest type list utilities
- PR #2870 Add support for grouping by Series of arbitrary length
- PR #2719 Series covariance and Pearson correlation
- PR #2207 Beginning of libcudf overhaul: introduce new column and table types
- PR #2869 Add `cudf.CategoricalDtype`
- PR #2838 CSV Reader: Support ARROW_RANDOM_FILE input
- PR #2655 CuPy-based Series and Dataframe .values property
- PR #2803 Added `edit_distance_matrix()` function to calculate pairwise edit distance for each string on a given nvstrings object.
- PR #2811 Start of cudf strings column work based on 2207
- PR #2872 Add Java pinned memory pool allocator
- PR #2971 Added initial gather and scatter methods for strings_column_view
- PR #2969 Add findAndReplaceAll to ColumnVector
- PR #2814 Add Datetimeindex.weekday
- PR #2999 Add timestamp conversion support for string categories
- PR #2918 Add cudf::column timestamp wrapper types

## Improvements

- PR #2578 Update legacy_groupby to use libcudf group_by_without_aggregation
- PR #2581 Removed `managed` allocator from hash map classes.
- PR #2571 Remove unnecessary managed memory from gdf_column_concat
- PR #2648 Cython/Python reorg
- PR #2588 Update Series.append documentation
- PR #2632 Replace dask-cudf set_index code with upstream
- PR #2682 Add cudf.set_allocator() function for easier allocator init
- PR #2642 Improve null printing and testing
- PR #2747 Add missing Cython headers / cudftestutil lib to conda package for cuspatial build
- PR #2706 Compute CSV format in device code to speedup performance
- PR #2673 Add support for np.longlong type
- PR #2703 move dask serialization dispatch into cudf
- PR #2728 Add YYMMDD to version tag for nightly conda packages
- PR #2729 Handle file-handle input in to_csv
- PR #2741 CSV Reader: Move kernel functions into its own file
- PR #2766 Improve nvstrings python cmake flexibility
- PR #2756 Add out_time_unit option to csv reader, support timestamp resolutions
- PR #2771 Stopgap alias for to_gpu_matrix()
- PR #2783 Support mapping input columns to function arguments in apply kernels
- PR #2645 libcudf unique_count for Series.nunique
- PR #2817 Dask-cudf: `read_parquet` support for remote filesystems
- PR #2823 improve java data movement debugging
- PR #2806 CSV Reader: Clean-up row offset operations
- PR #2640 Add dask wait/persist exmaple to 10 minute guide
- PR #2828 Optimizations of kernel launch configuration for `DataFrame.apply_rows` and `DataFrame.apply_chunks`
- PR #2831 Add `column` argument to `DataFrame.drop`
- PR #2775 Various optimizations to improve __getitem__ and __setitem__ performance
- PR #2810 cudf::allocate_like can optionally always allocate a mask.
- PR #2833 Parquet reader: align page data allocation sizes to 4-bytes to satisfy cuda-memcheck
- PR #2832 Using the new Python bindings for UCX
- PR #2856 Update group_split_cudf to use scatter_by_map
- PR #2890 Optionally keep serialized table data on the host.
- PR #2778 Doc: Updated and fixed some docstrings that were formatted incorrectly.
- PR #2830 Use YYMMDD tag in custreamz nightly build
- PR #2875 Java: Remove synchronized from register methods in MemoryCleaner
- PR #2887 Minor snappy decompression optimization
- PR #2899 Use new RMM API based on Cython
- PR #2788 Guide to Python UDFs
- PR #2919 Change java API to use operators in groupby namespace
- PR #2909 CSV Reader: Avoid row offsets host vector default init
- PR #2834 DataFrame supports setting columns via attribute syntax `df.x = col`

## Bug Fixes

- PR #2584 ORC Reader: fix parsing of `DECIMAL` index positions
- PR #2619 Fix groupby serialization/deserialization
- PR #2614 Update Java version to match
- PR #2601 Fixes nlargest(1) issue in Series and Dataframe
- PR #2610 Fix a bug in index serialization (properly pass DeviceNDArray)
- PR #2621 Fixes the floordiv issue of not promoting float type when rhs is 0
- PR #2611 Types Test: fix static casting from negative int to string
- PR #2618 IO Readers: Fix datasource memory map failure for multiple reads
- PR #2628 groupby_without_aggregation non-nullable input table produces non-nullable output
- PR #2615 fix string category partitioning in java API
- PR #2641 fix string category and timeunit concat in the java API
- PR #2649 Fix groupby issue resulting from column_empty bug
- PR #2658 Fix astype() for null categorical columns
- PR #2660 fix column string category and timeunit concat in the java API
- PR #2664 ORC reader: fix `skip_rows` larger than first stripe
- PR #2654 Allow Java gdfOrderBy to work with string categories
- PR #2669 AVRO reader: fix non-deterministic output
- PR #2668 Update Java bindings to specify timestamp units for ORC and Parquet readers
- PR #2679 AVRO reader: fix cuda errors when decoding compressed streams
- PR #2692 Add concatenation for data-frame with different headers (empty and non-empty)
- PR #2651 Remove nvidia driver installation from ci/cpu/build.sh
- PR #2697 Ensure csv reader sets datetime column time units
- PR #2698 Return RangeIndex from contiguous slice of RangeIndex
- PR #2672 Fix null and integer handling in round
- PR #2704 Parquet Reader: Fix crash when loading string column with nulls
- PR #2725 Fix Jitify issue with running on Turing using CUDA version < 10
- PR #2731 Fix building of benchmarks
- PR #2738 Fix java to find new NVStrings locations
- PR #2736 Pin Jitify branch to v0.10 version
- PR #2742 IO Readers: Fix possible silent failures when creating `NvStrings` instance
- PR #2753 Fix java quantile API calls
- PR #2762 Fix validity processing for time in java
- PR #2796 Fix handling string slicing and other nvstrings delegated methods with dask
- PR #2769 Fix link to API docs in README.md
- PR #2772 Handle multiindex pandas Series #2772
- PR #2749 Fix apply_rows/apply_chunks pessimistic null mask to use in_cols null masks only
- PR #2752 CSV Reader: Fix exception when there's no rows to process
- PR #2716 Added Exception for `StringMethods` in string methods
- PR #2787 Fix Broadcasting `None` to `cudf-series`
- PR #2794 Fix async race in NVCategory::get_value and get_value_bounds
- PR #2795 Fix java build/cast error
- PR #2496 Fix improper merge of two dataframes when names differ
- PR #2824 Fix issue with incorrect result when Numeric Series replace is called several times
- PR #2751 Replace value with null
- PR #2765 Fix Java inequality comparisons for string category
- PR #2818 Fix java join API to use new C++ join API
- PR #2841 Fix nvstrings.slice and slice_from for range (0,0)
- PR #2837 Fix join benchmark
- PR #2809 Add hash_df and group_split dispatch functions for dask
- PR #2843 Parquet reader: fix skip_rows when not aligned with page or row_group boundaries
- PR #2851 Deleted existing dask-cudf/record.txt
- PR #2854 Fix column creation from ephemeral objects exposing __cuda_array_interface__
- PR #2860 Fix boolean indexing when the result is a single row
- PR #2859 Fix tail method issue for string columns
- PR #2852 Fixed `cumsum()` and `cumprod()` on boolean series.
- PR #2865 DaskIO: Fix `read_csv` and `read_orc` when input is list of files
- PR #2750 Fixed casting values to cudf::bool8 so non-zero values always cast to true
- PR #2873 Fixed dask_cudf read_partition bug by generating ParquetDatasetPiece
- PR #2850 Fixes dask_cudf.read_parquet on partitioned datasets
- PR #2896 Properly handle `axis` string keywords in `concat`
- PR #2926 Update rounding algorithm to avoid using fmod
- PR #2968 Fix Java dependency loading when using NVTX
- PR #2963 Fix ORC writer uncompressed block indexing
- PR #2928 CSV Reader: Fix using `byte_range` for large datasets
- PR #2983 Fix sm_70+ race condition in gpu_unsnap
- PR #2964 ORC Writer: Segfault when writing mixed numeric and string columns
- PR #3007 Java: Remove unit test that frees RMM invalid pointer
- PR #3009 Fix orc reader RLEv2 patch position regression from PR #2507
- PR #3002 Fix CUDA invalid configuration errors reported after loading an ORC file without data
- PR #3035 Update update-version.sh for new docs locations
- PR #3038 Fix uninitialized stream parameter in device_table deleter
- PR #3064 Fixes groupby performance issue
- PR #3061 Add rmmInitialize to nvstrings gtests
- PR #3058 Fix UDF doc markdown formatting
- PR #3059 Add nvstrings python build instructions to contributing.md


# cuDF 0.9.0 (21 Aug 2019)

## New Features

- PR #1993 Add CUDA-accelerated series aggregations: mean, var, std
- PR #2111 IO Readers: Support memory buffer, file-like object, and URL inputs
- PR #2012 Add `reindex()` to DataFrame and Series
- PR #2097 Add GPU-accelerated AVRO reader
- PR #2098 Support binary ops on DFs and Series with mismatched indices
- PR #2160 Merge `dask-cudf` codebase into `cudf` repo
- PR #2149 CSV Reader: Add `hex` dtype for explicit hexadecimal parsing
- PR #2156 Add `upper_bound()` and `lower_bound()` for libcudf tables and `searchsorted()` for cuDF Series
- PR #2158 CSV Reader: Support single, non-list/dict argument for `dtype`
- PR #2177 CSV Reader: Add `parse_dates` parameter for explicit date inference
- PR #1744 cudf::apply_boolean_mask and cudf::drop_nulls support for cudf::table inputs (multi-column)
- PR #2196 Add `DataFrame.dropna()`
- PR #2197 CSV Writer: add `chunksize` parameter for `to_csv`
- PR #2215 `type_dispatcher` benchmark
- PR #2179 Add Java quantiles
- PR #2157 Add __array_function__ to DataFrame and Series
- PR #2212 Java support for ORC reader
- PR #2224 Add DataFrame isna, isnull, notna functions
- PR #2236 Add Series.drop_duplicates
- PR #2105 Add hash-based join benchmark
- PR #2316 Add unique, nunique, and value_counts for datetime columns
- PR #2337 Add Java support for slicing a ColumnVector
- PR #2049 Add cudf::merge (sorted merge)
- PR #2368 Full cudf+dask Parquet Support
- PR #2380 New cudf::is_sorted checks whether cudf::table is sorted
- PR #2356 Java column vector standard deviation support
- PR #2221 MultiIndex full indexing - Support iloc and wildcards for loc
- PR #2429 Java support for getting length of strings in a ColumnVector
- PR #2415 Add `value_counts` for series of any type
- PR #2446 Add __array_function__ for index
- PR #2437 ORC reader: Add 'use_np_dtypes' option
- PR #2382 Add CategoricalAccessor add, remove, rename, and ordering methods
- PR #2464 Native implement `__cuda_array_interface__` for Series/Index/Column objects
- PR #2425 Rolling window now accepts array-based user-defined functions
- PR #2442 Add __setitem__
- PR #2449 Java support for getting byte count of strings in a ColumnVector
- PR #2492 Add groupby.size() method
- PR #2358 Add cudf::nans_to_nulls: convert floating point column into bitmask
- PR #2489 Add drop argument to set_index
- PR #2491 Add Java bindings for ORC reader 'use_np_dtypes' option
- PR #2213 Support s/ms/us/ns DatetimeColumn time unit resolutions
- PR #2536 Add _constructor properties to Series and DataFrame

## Improvements

- PR #2103 Move old `column` and `bitmask` files into `legacy/` directory
- PR #2109 added name to Python column classes
- PR #1947 Cleanup serialization code
- PR #2125 More aggregate in java API
- PR #2127 Add in java Scalar tests
- PR #2088 Refactor of Python groupby code
- PR #2130 Java serialization and deserialization of tables.
- PR #2131 Chunk rows logic added to csv_writer
- PR #2129 Add functions in the Java API to support nullable column filtering
- PR #2165 made changes to get_dummies api for it to be available in MethodCache
- PR #2171 Add CodeCov integration, fix doc version, make --skip-tests work when invoking with source
- PR #2184 handle remote orc files for dask-cudf
- PR #2186 Add `getitem` and `getattr` style access to Rolling objects
- PR #2168 Use cudf.Column for CategoricalColumn's categories instead of a tuple
- PR #2193 DOC: cudf::type_dispatcher documentation for specializing dispatched functors
- PR #2199 Better java support for appending strings
- PR #2176 Added column dtype support for datetime, int8, int16 to csv_writer
- PR #2209 Matching `get_dummies` & `select_dtypes` behavior to pandas
- PR #2217 Updated Java bindings to use the new groupby API
- PR #2214 DOC: Update doc instructions to build/install `cudf` and `dask-cudf`
- PR #2220 Update Java bindings for reduction rename
- PR #2232 Move CodeCov upload from build script to Jenkins
- PR #2225 refactor to use libcudf for gathering columns in dataframes
- PR #2293 Improve join performance (faster compute_join_output_size)
- PR #2300 Create separate dask codeowners for dask-cudf codebase
- PR #2304 gdf_group_by_without_aggregations returns gdf_column
- PR #2309 Java readers: remove redundant copy of result pointers
- PR #2307 Add `black` and `isort` to style checker script
- PR #2345 Restore removal of old groupby implementation
- PR #2342 Improve `astype()` to operate all ways
- PR #2329 using libcudf cudf::copy for column deep copy
- PR #2344 DOC: docs on code formatting for contributors
- PR #2376 Add inoperative axis= and win_type= arguments to Rolling()
- PR #2378 remove dask for (de-)serialization of cudf objects
- PR #2353 Bump Arrow and Dask versions
- PR #2377 Replace `standard_python_slice` with just `slice.indices()`
- PR #2373 cudf.DataFrame enchancements & Series.values support
- PR #2392 Remove dlpack submodule; make cuDF's Cython API externally accessible
- PR #2430 Updated Java bindings to use the new unary API
- PR #2406 Moved all existing `table` related files to a `legacy/` directory
- PR #2350 Performance related changes to get_dummies
- PR #2420 Remove `cudautils.astype` and replace with `typecast.apply_cast`
- PR #2456 Small improvement to typecast utility
- PR #2458 Fix handling of thirdparty packages in `isort` config
- PR #2459 IO Readers: Consolidate all readers to use `datasource` class
- PR #2475 Exposed type_dispatcher.hpp, nvcategory_util.hpp and wrapper_types.hpp in the include folder
- PR #2484 Enabled building libcudf as a static library
- PR #2453 Streamline CUDA_REL environment variable
- PR #2483 Bundle Boost filesystem dependency in the Java jar
- PR #2486 Java API hash functions
- PR #2481 Adds the ignore_null_keys option to the java api
- PR #2490 Java api: support multiple aggregates for the same column
- PR #2510 Java api: uses table based apply_boolean_mask
- PR #2432 Use pandas formatting for console, html, and latex output
- PR #2573 Bump numba version to 0.45.1
- PR #2606 Fix references to notebooks-contrib

## Bug Fixes

- PR #2086 Fixed quantile api behavior mismatch in series & dataframe
- PR #2128 Add offset param to host buffer readers in java API.
- PR #2145 Work around binops validity checks for java
- PR #2146 Work around unary_math validity checks for java
- PR #2151 Fixes bug in cudf::copy_range where null_count was invalid
- PR #2139 matching to pandas describe behavior & fixing nan values issue
- PR #2161 Implicitly convert unsigned to signed integer types in binops
- PR #2154 CSV Reader: Fix bools misdetected as strings dtype
- PR #2178 Fix bug in rolling bindings where a view of an ephemeral column was being taken
- PR #2180 Fix issue with isort reordering `importorskip` below imports depending on them
- PR #2187 fix to honor dtype when numpy arrays are passed to columnops.as_column
- PR #2190 Fix issue in astype conversion of string column to 'str'
- PR #2208 Fix issue with calling `head()` on one row dataframe
- PR #2229 Propagate exceptions from Cython cdef functions
- PR #2234 Fix issue with local build script not properly building
- PR #2223 Fix CUDA invalid configuration errors reported after loading small compressed ORC files
- PR #2162 Setting is_unique and is_monotonic-related attributes
- PR #2244 Fix ORC RLEv2 delta mode decoding with nonzero residual delta width
- PR #2297 Work around `var/std` unsupported only at debug build
- PR #2302 Fixed java serialization corner case
- PR #2355 Handle float16 in binary operations
- PR #2311 Fix copy behaviour for GenericIndex
- PR #2349 Fix issues with String filter in java API
- PR #2323 Fix groupby on categoricals
- PR #2328 Ensure order is preserved in CategoricalAccessor._set_categories
- PR #2202 Fix issue with unary ops mishandling empty input
- PR #2326 Fix for bug in DLPack when reading multiple columns
- PR #2324 Fix cudf Docker build
- PR #2325 Fix ORC RLEv2 patched base mode decoding with nonzero patch width
- PR #2235 Fix get_dummies to be compatible with dask
- PR #2332 Zero initialize gdf_dtype_extra_info
- PR #2355 Handle float16 in binary operations
- PR #2360 Fix missing dtype handling in cudf.Series & columnops.as_column
- PR #2364 Fix quantile api and other trivial issues around it
- PR #2361 Fixed issue with `codes` of CategoricalIndex
- PR #2357 Fixed inconsistent type of index created with from_pandas vs direct construction
- PR #2389 Fixed Rolling __getattr__ and __getitem__ for offset based windows
- PR #2402 Fixed bug in valid mask computation in cudf::copy_if (apply_boolean_mask)
- PR #2401 Fix to a scalar datetime(of type Days) issue
- PR #2386 Correctly allocate output valids in groupby
- PR #2411 Fixed failures on binary op on single element string column
- PR #2422 Fix Pandas logical binary operation incompatibilites
- PR #2447 Fix CodeCov posting build statuses temporarily
- PR #2450 Fix erroneous null handling in `cudf.DataFrame`'s `apply_rows`
- PR #2470 Fix issues with empty strings and string categories (Java)
- PR #2471 Fix String Column Validity.
- PR #2481 Fix java validity buffer serialization
- PR #2485 Updated bytes calculation to use size_t to avoid overflow in column concat
- PR #2461 Fix groupby multiple aggregations same column
- PR #2514 Fix cudf::drop_nulls threshold handling in Cython
- PR #2516 Fix utilities include paths and meta.yaml header paths
- PR #2517 Fix device memory leak in to_dlpack tensor deleter
- PR #2431 Fix local build generated file ownerships
- PR #2511 Added import of orc, refactored exception handlers to not squash fatal exceptions
- PR #2527 Fix index and column input handling in dask_cudf read_parquet
- PR #2466 Fix `dataframe.query` returning null rows erroneously
- PR #2548 Orc reader: fix non-deterministic data decoding at chunk boundaries
- PR #2557 fix cudautils import in string.py
- PR #2521 Fix casting datetimes from/to the same resolution
- PR #2545 Fix MultiIndexes with datetime levels
- PR #2560 Remove duplicate `dlpack` definition in conda recipe
- PR #2567 Fix ColumnVector.fromScalar issues while dealing with null scalars
- PR #2565 Orc reader: fix incorrect data decoding of int64 data types
- PR #2577 Fix search benchmark compilation error by adding necessary header
- PR #2604 Fix a bug in copying.pyx:_normalize_types that upcasted int32 to int64


# cuDF 0.8.0 (27 June 2019)

## New Features

- PR #1524 Add GPU-accelerated JSON Lines parser with limited feature set
- PR #1569 Add support for Json objects to the JSON Lines reader
- PR #1622 Add Series.loc
- PR #1654 Add cudf::apply_boolean_mask: faster replacement for gdf_apply_stencil
- PR #1487 cython gather/scatter
- PR #1310 Implemented the slice/split functionality.
- PR #1630 Add Python layer to the GPU-accelerated JSON reader
- PR #1745 Add rounding of numeric columns via Numba
- PR #1772 JSON reader: add support for BytesIO and StringIO input
- PR #1527 Support GDF_BOOL8 in readers and writers
- PR #1819 Logical operators (AND, OR, NOT) for libcudf and cuDF
- PR #1813 ORC Reader: Add support for stripe selection
- PR #1828 JSON Reader: add suport for bool8 columns
- PR #1833 Add column iterator with/without nulls
- PR #1665 Add the point-in-polygon GIS function
- PR #1863 Series and Dataframe methods for all and any
- PR #1908 cudf::copy_range and cudf::fill for copying/assigning an index or range to a constant
- PR #1921 Add additional formats for typecasting to/from strings
- PR #1807 Add Series.dropna()
- PR #1987 Allow user defined functions in the form of ptx code to be passed to binops
- PR #1948 Add operator functions like `Series.add()` to DataFrame and Series
- PR #1954 Add skip test argument to GPU build script
- PR #2018 Add bindings for new groupby C++ API
- PR #1984 Add rolling window operations Series.rolling() and DataFrame.rolling()
- PR #1542 Python method and bindings for to_csv
- PR #1995 Add Java API
- PR #1998 Add google benchmark to cudf
- PR #1845 Add cudf::drop_duplicates, DataFrame.drop_duplicates
- PR #1652 Added `Series.where()` feature
- PR #2074 Java Aggregates, logical ops, and better RMM support
- PR #2140 Add a `cudf::transform` function
- PR #2068 Concatenation of different typed columns

## Improvements

- PR #1538 Replacing LesserRTTI with inequality_comparator
- PR #1703 C++: Added non-aggregating `insert` to `concurrent_unordered_map` with specializations to store pairs with a single atomicCAS when possible.
- PR #1422 C++: Added a RAII wrapper for CUDA streams
- PR #1701 Added `unique` method for stringColumns
- PR #1713 Add documentation for Dask-XGBoost
- PR #1666 CSV Reader: Improve performance for files with large number of columns
- PR #1725 Enable the ability to use a single column groupby as its own index
- PR #1759 Add an example showing simultaneous rolling averages to `apply_grouped` documentation
- PR #1746 C++: Remove unused code: `windowed_ops.cu`, `sorting.cu`, `hash_ops.cu`
- PR #1748 C++: Add `bool` nullability flag to `device_table` row operators
- PR #1764 Improve Numerical column: `mean_var` and `mean`
- PR #1767 Speed up Python unit tests
- PR #1770 Added build.sh script, updated CI scripts and documentation
- PR #1739 ORC Reader: Add more pytest coverage
- PR #1696 Added null support in `Series.replace()`.
- PR #1390 Added some basic utility functions for `gdf_column`'s
- PR #1791 Added general column comparison code for testing
- PR #1795 Add printing of git submodule info to `print_env.sh`
- PR #1796 Removing old sort based group by code and gdf_filter
- PR #1811 Added funtions for copying/allocating `cudf::table`s
- PR #1838 Improve columnops.column_empty so that it returns typed columns instead of a generic Column
- PR #1890 Add utils.get_dummies- a pandas-like wrapper around one_hot-encoding
- PR #1823 CSV Reader: default the column type to string for empty dataframes
- PR #1827 Create bindings for scalar-vector binops, and update one_hot_encoding to use them
- PR #1817 Operators now support different sized dataframes as long as they don't share different sized columns
- PR #1855 Transition replace_nulls to new C++ API and update corresponding Cython/Python code
- PR #1858 Add `std::initializer_list` constructor to `column_wrapper`
- PR #1846 C++ type-erased gdf_equal_columns test util; fix gdf_equal_columns logic error
- PR #1390 Added some basic utility functions for `gdf_column`s
- PR #1391 Tidy up bit-resolution-operation and bitmask class code
- PR #1882 Add iloc functionality to MultiIndex dataframes
- PR #1884 Rolling windows: general enhancements and better coverage for unit tests
- PR #1886 support GDF_STRING_CATEGORY columns in apply_boolean_mask, drop_nulls and other libcudf functions
- PR #1896 Improve performance of groupby with levels specified in dask-cudf
- PR #1915 Improve iloc performance for non-contiguous row selection
- PR #1859 Convert read_json into a C++ API
- PR #1919 Rename libcudf namespace gdf to namespace cudf
- PR #1850 Support left_on and right_on for DataFrame merge operator
- PR #1930 Specialize constructor for `cudf::bool8` to cast argument to `bool`
- PR #1938 Add default constructor for `column_wrapper`
- PR #1930 Specialize constructor for `cudf::bool8` to cast argument to `bool`
- PR #1952 consolidate libcudf public API headers in include/cudf
- PR #1949 Improved selection with boolmask using libcudf `apply_boolean_mask`
- PR #1956 Add support for nulls in `query()`
- PR #1973 Update `std::tuple` to `std::pair` in top-most libcudf APIs and C++ transition guide
- PR #1981 Convert read_csv into a C++ API
- PR #1868 ORC Reader: Support row index for speed up on small/medium datasets
- PR #1964 Added support for list-like types in Series.str.cat
- PR #2005 Use HTML5 details tag in bug report issue template
- PR #2003 Removed few redundant unit-tests from test_string.py::test_string_cat
- PR #1944 Groupby design improvements
- PR #2017 Convert `read_orc()` into a C++ API
- PR #2011 Convert `read_parquet()` into a C++ API
- PR #1756 Add documentation "10 Minutes to cuDF and dask_cuDF"
- PR #2034 Adding support for string columns concatenation using "add" binary operator
- PR #2042 Replace old "10 Minutes" guide with new guide for docs build process
- PR #2036 Make library of common test utils to speed up tests compilation
- PR #2022 Facilitating get_dummies to be a high level api too
- PR #2050 Namespace IO readers and add back free-form `read_xxx` functions
- PR #2104 Add a functional ``sort=`` keyword argument to groupby
- PR #2108 Add `find_and_replace` for StringColumn for replacing single values
- PR #1803 cuDF/CuPy interoperability documentation

## Bug Fixes

- PR #1465 Fix for test_orc.py and test_sparse_df.py test failures
- PR #1583 Fix underlying issue in `as_index()` that was causing `Series.quantile()` to fail
- PR #1680 Add errors= keyword to drop() to fix cudf-dask bug
- PR #1651 Fix `query` function on empty dataframe
- PR #1616 Fix CategoricalColumn to access categories by index instead of iteration
- PR #1660 Fix bug in `loc` when indexing with a column name (a string)
- PR #1683 ORC reader: fix timestamp conversion to UTC
- PR #1613 Improve CategoricalColumn.fillna(-1) performance
- PR #1642 Fix failure of CSV_TEST gdf_csv_test.SkiprowsNrows on multiuser systems
- PR #1709 Fix handling of `datetime64[ms]` in `dataframe.select_dtypes`
- PR #1704 CSV Reader: Add support for the plus sign in number fields
- PR #1687 CSV reader: return an empty dataframe for zero size input
- PR #1757 Concatenating columns with null columns
- PR #1755 Add col_level keyword argument to melt
- PR #1758 Fix df.set_index() when setting index from an empty column
- PR #1749 ORC reader: fix long strings of NULL values resulting in incorrect data
- PR #1742 Parquet Reader: Fix index column name to match PANDAS compat
- PR #1782 Update libcudf doc version
- PR #1783 Update conda dependencies
- PR #1786 Maintain the original series name in series.unique output
- PR #1760 CSV Reader: fix segfault when dtype list only includes columns from usecols list
- PR #1831 build.sh: Assuming python is in PATH instead of using PYTHON env var
- PR #1839 Raise an error instead of segfaulting when transposing a DataFrame with StringColumns
- PR #1840 Retain index correctly during merge left_on right_on
- PR #1825 cuDF: Multiaggregation Groupby Failures
- PR #1789 CSV Reader: Fix missing support for specifying `int8` and `int16` dtypes
- PR #1857 Cython Bindings: Handle `bool` columns while calling `column_view_from_NDArrays`
- PR #1849 Allow DataFrame support methods to pass arguments to the methods
- PR #1847 Fixed #1375 by moving the nvstring check into the wrapper function
- PR #1864 Fixing cudf reduction for POWER platform
- PR #1869 Parquet reader: fix Dask timestamps not matching with Pandas (convert to milliseconds)
- PR #1876 add dtype=bool for `any`, `all` to treat integer column correctly
- PR #1875 CSV reader: take NaN values into account in dtype detection
- PR #1873 Add column dtype checking for the all/any methods
- PR #1902 Bug with string iteration in _apply_basic_agg
- PR #1887 Fix for initialization issue in pq_read_arg,orc_read_arg
- PR #1867 JSON reader: add support for null/empty fields, including the 'null' literal
- PR #1891 Fix bug #1750 in string column comparison
- PR #1909 Support of `to_pandas()` of boolean series with null values
- PR #1923 Use prefix removal when two aggs are called on a SeriesGroupBy
- PR #1914 Zero initialize gdf_column local variables
- PR #1959 Add support for comparing boolean Series to scalar
- PR #1966 Ignore index fix in series append
- PR #1967 Compute index __sizeof__ only once for DataFrame __sizeof__
- PR #1977 Support CUDA installation in default system directories
- PR #1982 Fixes incorrect index name after join operation
- PR #1985 Implement `GDF_PYMOD`, a special modulo that follows python's sign rules
- PR #1991 Parquet reader: fix decoding of NULLs
- PR #1990 Fixes a rendering bug in the `apply_grouped` documentation
- PR #1978 Fix for values being filled in an empty dataframe
- PR #2001 Correctly create MultiColumn from Pandas MultiColumn
- PR #2006 Handle empty dataframe groupby construction for dask
- PR #1965 Parquet Reader: Fix duplicate index column when it's already in `use_cols`
- PR #2033 Add pip to conda environment files to fix warning
- PR #2028 CSV Reader: Fix reading of uncompressed files without a recognized file extension
- PR #2073 Fix an issue when gathering columns with NVCategory and nulls
- PR #2053 cudf::apply_boolean_mask return empty column for empty boolean mask
- PR #2066 exclude `IteratorTest.mean_var_output` test from debug build
- PR #2069 Fix JNI code to use read_csv and read_parquet APIs
- PR #2071 Fix bug with unfound transitive dependencies for GTests in Ubuntu 18.04
- PR #2089 Configure Sphinx to render params correctly
- PR #2091 Fix another bug with unfound transitive dependencies for `cudftestutils` in Ubuntu 18.04
- PR #2115 Just apply `--disable-new-dtags` instead of trying to define all the transitive dependencies
- PR #2106 Fix errors in JitCache tests caused by sharing of device memory between processes
- PR #2120 Fix errors in JitCache tests caused by running multiple threads on the same data
- PR #2102 Fix memory leak in groupby
- PR #2113 fixed typo in to_csv code example


# cudf 0.7.2 (16 May 2019)

## New Features

- PR #1735 Added overload for atomicAdd on int64. Streamlined implementation of custom atomic overloads.
- PR #1741 Add MultiIndex concatenation

## Bug Fixes

- PR #1718 Fix issue with SeriesGroupBy MultiIndex in dask-cudf
- PR #1734 Python: fix performance regression for groupby count() aggregations
- PR #1768 Cython: fix handling read only schema buffers in gpuarrow reader


# cudf 0.7.1 (11 May 2019)

## New Features

- PR #1702 Lazy load MultiIndex to return groupby performance to near optimal.

## Bug Fixes

- PR #1708 Fix handling of `datetime64[ms]` in `dataframe.select_dtypes`


# cuDF 0.7.0 (10 May 2019)

## New Features

- PR #982 Implement gdf_group_by_without_aggregations and gdf_unique_indices functions
- PR #1142 Add `GDF_BOOL` column type
- PR #1194 Implement overloads for CUDA atomic operations
- PR #1292 Implemented Bitwise binary ops AND, OR, XOR (&, |, ^)
- PR #1235 Add GPU-accelerated Parquet Reader
- PR #1335 Added local_dict arg in `DataFrame.query()`.
- PR #1282 Add Series and DataFrame.describe()
- PR #1356 Rolling windows
- PR #1381 Add DataFrame._get_numeric_data
- PR #1388 Add CODEOWNERS file to auto-request reviews based on where changes are made
- PR #1396 Add DataFrame.drop method
- PR #1413 Add DataFrame.melt method
- PR #1412 Add DataFrame.pop()
- PR #1419 Initial CSV writer function
- PR #1441 Add Series level cumulative ops (cumsum, cummin, cummax, cumprod)
- PR #1420 Add script to build and test on a local gpuCI image
- PR #1440 Add DatetimeColumn.min(), DatetimeColumn.max()
- PR #1455 Add Series.Shift via Numba kernel
- PR #1441 Add Series level cumulative ops (cumsum, cummin, cummax, cumprod)
- PR #1461 Add Python coverage test to gpu build
- PR #1445 Parquet Reader: Add selective reading of rows and row group
- PR #1532 Parquet Reader: Add support for INT96 timestamps
- PR #1516 Add Series and DataFrame.ndim
- PR #1556 Add libcudf C++ transition guide
- PR #1466 Add GPU-accelerated ORC Reader
- PR #1565 Add build script for nightly doc builds
- PR #1508 Add Series isna, isnull, and notna
- PR #1456 Add Series.diff() via Numba kernel
- PR #1588 Add Index `astype` typecasting
- PR #1301 MultiIndex support
- PR #1599 Level keyword supported in groupby
- PR #929 Add support operations to dataframe
- PR #1609 Groupby accept list of Series
- PR #1658 Support `group_keys=True` keyword in groupby method

## Improvements

- PR #1531 Refactor closures as private functions in gpuarrow
- PR #1404 Parquet reader page data decoding speedup
- PR #1076 Use `type_dispatcher` in join, quantiles, filter, segmented sort, radix sort and hash_groupby
- PR #1202 Simplify README.md
- PR #1149 CSV Reader: Change convertStrToValue() functions to `__device__` only
- PR #1238 Improve performance of the CUDA trie used in the CSV reader
- PR #1245 Use file cache for JIT kernels
- PR #1278 Update CONTRIBUTING for new conda environment yml naming conventions
- PR #1163 Refactored UnaryOps. Reduced API to two functions: `gdf_unary_math` and `gdf_cast`. Added `abs`, `-`, and `~` ops. Changed bindings to Cython
- PR #1284 Update docs version
- PR #1287 add exclude argument to cudf.select_dtype function
- PR #1286 Refactor some of the CSV Reader kernels into generic utility functions
- PR #1291 fillna in `Series.to_gpu_array()` and `Series.to_array()` can accept the scalar too now.
- PR #1005 generic `reduction` and `scan` support
- PR #1349 Replace modernGPU sort join with thrust.
- PR #1363 Add a dataframe.mean(...) that raises NotImplementedError to satisfy `dask.dataframe.utils.is_dataframe_like`
- PR #1319 CSV Reader: Use column wrapper for gdf_column output alloc/dealloc
- PR #1376 Change series quantile default to linear
- PR #1399 Replace CFFI bindings for NVTX functions with Cython bindings
- PR #1389 Refactored `set_null_count()`
- PR #1386 Added macros `GDF_TRY()`, `CUDF_TRY()` and `ASSERT_CUDF_SUCCEEDED()`
- PR #1435 Rework CMake and conda recipes to depend on installed libraries
- PR #1391 Tidy up bit-resolution-operation and bitmask class code
- PR #1439 Add cmake variable to enable compiling CUDA code with -lineinfo
- PR #1462 Add ability to read parquet files from arrow::io::RandomAccessFile
- PR #1453 Convert CSV Reader CFFI to Cython
- PR #1479 Convert Parquet Reader CFFI to Cython
- PR #1397 Add a utility function for producing an overflow-safe kernel launch grid configuration
- PR #1382 Add GPU parsing of nested brackets to cuIO parsing utilities
- PR #1481 Add cudf::table constructor to allocate a set of `gdf_column`s
- PR #1484 Convert GroupBy CFFI to Cython
- PR #1463 Allow and default melt keyword argument var_name to be None
- PR #1486 Parquet Reader: Use device_buffer rather than device_ptr
- PR #1525 Add cudatoolkit conda dependency
- PR #1520 Renamed `src/dataframe` to `src/table` and moved `table.hpp`. Made `types.hpp` to be type declarations only.
- PR #1492 Convert transpose CFFI to Cython
- PR #1495 Convert binary and unary ops CFFI to Cython
- PR #1503 Convert sorting and hashing ops CFFI to Cython
- PR #1522 Use latest release version in update-version CI script
- PR #1533 Remove stale join CFFI, fix memory leaks in join Cython
- PR #1521 Added `row_bitmask` to compute bitmask for rows of a table. Merged `valids_ops.cu` and `bitmask_ops.cu`
- PR #1553 Overload `hash_row` to avoid using intial hash values. Updated `gdf_hash` to select between overloads
- PR #1585 Updated `cudf::table` to maintain own copy of wrapped `gdf_column*`s
- PR #1559 Add `except +` to all Cython function definitions to catch C++ exceptions properly
- PR #1617 `has_nulls` and `column_dtypes` for `cudf::table`
- PR #1590 Remove CFFI from the build / install process entirely
- PR #1536 Convert gpuarrow CFFI to Cython
- PR #1655 Add `Column._pointer` as a way to access underlying `gdf_column*` of a `Column`
- PR #1655 Update readme conda install instructions for cudf version 0.6 and 0.7


## Bug Fixes

- PR #1233 Fix dtypes issue while adding the column to `str` dataframe.
- PR #1254 CSV Reader: fix data type detection for floating-point numbers in scientific notation
- PR #1289 Fix looping over each value instead of each category in concatenation
- PR #1293 Fix Inaccurate error message in join.pyx
- PR #1308 Add atomicCAS overload for `int8_t`, `int16_t`
- PR #1317 Fix catch polymorphic exception by reference in ipc.cu
- PR #1325 Fix dtype of null bitmasks to int8
- PR #1326 Update build documentation to use -DCMAKE_CXX11_ABI=ON
- PR #1334 Add "na_position" argument to CategoricalColumn sort_by_values
- PR #1321 Fix out of bounds warning when checking Bzip2 header
- PR #1359 Add atomicAnd/Or/Xor for integers
- PR #1354 Fix `fillna()` behaviour when replacing values with different dtypes
- PR #1347 Fixed core dump issue while passing dict_dtypes without column names in `cudf.read_csv()`
- PR #1379 Fixed build failure caused due to error: 'col_dtype' may be used uninitialized
- PR #1392 Update cudf Dockerfile and package_versions.sh
- PR #1385 Added INT8 type to `_schema_to_dtype` for use in GpuArrowReader
- PR #1393 Fixed a bug in `gdf_count_nonzero_mask()` for the case of 0 bits to count
- PR #1395 Update CONTRIBUTING to use the environment variable CUDF_HOME
- PR #1416 Fix bug at gdf_quantile_exact and gdf_quantile_appox
- PR #1421 Fix remove creation of series multiple times during `add_column()`
- PR #1405 CSV Reader: Fix memory leaks on read_csv() failure
- PR #1328 Fix CategoricalColumn to_arrow() null mask
- PR #1433 Fix NVStrings/categories includes
- PR #1432 Update NVStrings to 0.7.* to coincide with 0.7 development
- PR #1483 Modify CSV reader to avoid cropping blank quoted characters in non-string fields
- PR #1446 Merge 1275 hotfix from master into branch-0.7
- PR #1447 Fix legacy groupby apply docstring
- PR #1451 Fix hash join estimated result size is not correct
- PR #1454 Fix local build script improperly change directory permissions
- PR #1490 Require Dask 1.1.0+ for `is_dataframe_like` test or skip otherwise.
- PR #1491 Use more specific directories & groups in CODEOWNERS
- PR #1497 Fix Thrust issue on CentOS caused by missing default constructor of host_vector elements
- PR #1498 Add missing include guard to device_atomics.cuh and separated DEVICE_ATOMICS_TEST
- PR #1506 Fix csv-write call to updated NVStrings method
- PR #1510 Added nvstrings `fillna()` function
- PR #1507 Parquet Reader: Default string data to GDF_STRING
- PR #1535 Fix doc issue to ensure correct labelling of cudf.series
- PR #1537 Fix `undefined reference` link error in HashPartitionTest
- PR #1548 Fix ci/local/build.sh README from using an incorrect image example
- PR #1551 CSV Reader: Fix integer column name indexing
- PR #1586 Fix broken `scalar_wrapper::operator==`
- PR #1591 ORC/Parquet Reader: Fix missing import for FileNotFoundError exception
- PR #1573 Parquet Reader: Fix crash due to clash with ORC reader datasource
- PR #1607 Revert change of `column.to_dense_buffer` always return by copy for performance concerns
- PR #1618 ORC reader: fix assert & data output when nrows/skiprows isn't aligned to stripe boundaries
- PR #1631 Fix failure of TYPES_TEST on some gcc-7 based systems.
- PR #1641 CSV Reader: Fix skip_blank_lines behavior with Windows line terminators (\r\n)
- PR #1648 ORC reader: fix non-deterministic output when skiprows is non-zero
- PR #1676 Fix groupby `as_index` behaviour with `MultiIndex`
- PR #1659 Fix bug caused by empty groupbys and multiindex slicing throwing exceptions
- PR #1656 Correct Groupby failure in dask when un-aggregable columns are left in dataframe.
- PR #1689 Fix groupby performance regression
- PR #1694 Add Cython as a runtime dependency since it's required in `setup.py`


# cuDF 0.6.1 (25 Mar 2019)

## Bug Fixes

- PR #1275 Fix CentOS exception in DataFrame.hash_partition from using value "returned" by a void function


# cuDF 0.6.0 (22 Mar 2019)

## New Features

- PR #760 Raise `FileNotFoundError` instead of `GDF_FILE_ERROR` in `read_csv` if the file does not exist
- PR #539 Add Python bindings for replace function
- PR #823 Add Doxygen configuration to enable building HTML documentation for libcudf C/C++ API
- PR #807 CSV Reader: Add byte_range parameter to specify the range in the input file to be read
- PR #857 Add Tail method for Series/DataFrame and update Head method to use iloc
- PR #858 Add series feature hashing support
- PR #871 CSV Reader: Add support for NA values, including user specified strings
- PR #893 Adds PyArrow based parquet readers / writers to Python, fix category dtype handling, fix arrow ingest buffer size issues
- PR #867 CSV Reader: Add support for ignoring blank lines and comment lines
- PR #887 Add Series digitize method
- PR #895 Add Series groupby
- PR #898 Add DataFrame.groupby(level=0) support
- PR #920 Add feather, JSON, HDF5 readers / writers from PyArrow / Pandas
- PR #888 CSV Reader: Add prefix parameter for column names, used when parsing without a header
- PR #913 Add DLPack support: convert between cuDF DataFrame and DLTensor
- PR #939 Add ORC reader from PyArrow
- PR #918 Add Series.groupby(level=0) support
- PR #906 Add binary and comparison ops to DataFrame
- PR #958 Support unary and binary ops on indexes
- PR #964 Add `rename` method to `DataFrame`, `Series`, and `Index`
- PR #985 Add `Series.to_frame` method
- PR #985 Add `drop=` keyword to reset_index method
- PR #994 Remove references to pygdf
- PR #990 Add external series groupby support
- PR #988 Add top-level merge function to cuDF
- PR #992 Add comparison binaryops to DateTime columns
- PR #996 Replace relative path imports with absolute paths in tests
- PR #995 CSV Reader: Add index_col parameter to specify the column name or index to be used as row labels
- PR #1004 Add `from_gpu_matrix` method to DataFrame
- PR #997 Add property index setter
- PR #1007 Replace relative path imports with absolute paths in cudf
- PR #1013 select columns with df.columns
- PR #1016 Rename Series.unique_count() to nunique() to match pandas API
- PR #947 Prefixsum to handle nulls and float types
- PR #1029 Remove rest of relative path imports
- PR #1021 Add filtered selection with assignment for Dataframes
- PR #872 Adding NVCategory support to cudf apis
- PR #1052 Add left/right_index and left/right_on keywords to merge
- PR #1091 Add `indicator=` and `suffixes=` keywords to merge
- PR #1107 Add unsupported keywords to Series.fillna
- PR #1032 Add string support to cuDF python
- PR #1136 Removed `gdf_concat`
- PR #1153 Added function for getting the padded allocation size for valid bitmask
- PR #1148 Add cudf.sqrt for dataframes and Series
- PR #1159 Add Python bindings for libcudf dlpack functions
- PR #1155 Add __array_ufunc__ for DataFrame and Series for sqrt
- PR #1168 to_frame for series accepts a name argument


## Improvements

- PR #1218 Add dask-cudf page to API docs
- PR #892 Add support for heterogeneous types in binary ops with JIT
- PR #730 Improve performance of `gdf_table` constructor
- PR #561 Add Doxygen style comments to Join CUDA functions
- PR #813 unified libcudf API functions by replacing gpu_ with gdf_
- PR #822 Add support for `__cuda_array_interface__` for ingest
- PR #756 Consolidate common helper functions from unordered map and multimap
- PR #753 Improve performance of groupby sum and average, especially for cases with few groups.
- PR #836 Add ingest support for arrow chunked arrays in Column, Series, DataFrame creation
- PR #763 Format doxygen comments for csv_read_arg struct
- PR #532 CSV Reader: Use type dispatcher instead of switch block
- PR #694 Unit test utilities improvements
- PR #878 Add better indexing to Groupby
- PR #554 Add `empty` method and `is_monotonic` attribute to `Index`
- PR #1040 Fixed up Doxygen comment tags
- PR #909 CSV Reader: Avoid host->device->host copy for header row data
- PR #916 Improved unit testing and error checking for `gdf_column_concat`
- PR #941 Replace `numpy` call in `Series.hash_encode` with `numba`
- PR #942 Added increment/decrement operators for wrapper types
- PR #943 Updated `count_nonzero_mask` to return `num_rows` when the mask is null
- PR #952 Added trait to map C++ type to `gdf_dtype`
- PR #966 Updated RMM submodule.
- PR #998 Add IO reader/writer modules to API docs, fix for missing cudf.Series docs
- PR #1017 concatenate along columns for Series and DataFrames
- PR #1002 Support indexing a dataframe with another boolean dataframe
- PR #1018 Better concatenation for Series and Dataframes
- PR #1036 Use Numpydoc style docstrings
- PR #1047 Adding gdf_dtype_extra_info to gdf_column_view_augmented
- PR #1054 Added default ctor to SerialTrieNode to overcome Thrust issue in CentOS7 + CUDA10
- PR #1024 CSV Reader: Add support for hexadecimal integers in integral-type columns
- PR #1033 Update `fillna()` to use libcudf function `gdf_replace_nulls`
- PR #1066 Added inplace assignment for columns and select_dtypes for dataframes
- PR #1026 CSV Reader: Change the meaning and type of the quoting parameter to match Pandas
- PR #1100 Adds `CUDF_EXPECTS` error-checking macro
- PR #1092 Fix select_dtype docstring
- PR #1111 Added cudf::table
- PR #1108 Sorting for datetime columns
- PR #1120 Return a `Series` (not a `Column`) from `Series.cat.set_categories()`
- PR #1128 CSV Reader: The last data row does not need to be line terminated
- PR #1183 Bump Arrow version to 0.12.1
- PR #1208 Default to CXX11_ABI=ON
- PR #1252 Fix NVStrings dependencies for cuda 9.2 and 10.0
- PR #2037 Optimize the existing `gather` and `scatter` routines in `libcudf`

## Bug Fixes

- PR #821 Fix flake8 issues revealed by flake8 update
- PR #808 Resolved renamed `d_columns_valids` variable name
- PR #820 CSV Reader: fix the issue where reader adds additional rows when file uses \r\n as a line terminator
- PR #780 CSV Reader: Fix scientific notation parsing and null values for empty quotes
- PR #815 CSV Reader: Fix data parsing when tabs are present in the input CSV file
- PR #850 Fix bug where left joins where the left df has 0 rows causes a crash
- PR #861 Fix memory leak by preserving the boolean mask index
- PR #875 Handle unnamed indexes in to/from arrow functions
- PR #877 Fix ingest of 1 row arrow tables in from arrow function
- PR #876 Added missing `<type_traits>` include
- PR #889 Deleted test_rmm.py which has now moved to RMM repo
- PR #866 Merge v0.5.1 numpy ABI hotfix into 0.6
- PR #917 value_counts return int type on empty columns
- PR #611 Renamed `gdf_reduce_optimal_output_size()` -> `gdf_reduction_get_intermediate_output_size()`
- PR #923 fix index for negative slicing for cudf dataframe and series
- PR #927 CSV Reader: Fix category GDF_CATEGORY hashes not being computed properly
- PR #921 CSV Reader: Fix parsing errors with delim_whitespace, quotations in the header row, unnamed columns
- PR #933 Fix handling objects of all nulls in series creation
- PR #940 CSV Reader: Fix an issue where the last data row is missing when using byte_range
- PR #945 CSV Reader: Fix incorrect datetime64 when milliseconds or space separator are used
- PR #959 Groupby: Problem with column name lookup
- PR #950 Converting dataframe/recarry with non-contiguous arrays
- PR #963 CSV Reader: Fix another issue with missing data rows when using byte_range
- PR #999 Fix 0 sized kernel launches and empty sort_index exception
- PR #993 Fix dtype in selecting 0 rows from objects
- PR #1009 Fix performance regression in `to_pandas` method on DataFrame
- PR #1008 Remove custom dask communication approach
- PR #1001 CSV Reader: Fix a memory access error when reading a large (>2GB) file with date columns
- PR #1019 Binary Ops: Fix error when one input column has null mask but other doesn't
- PR #1014 CSV Reader: Fix false positives in bool value detection
- PR #1034 CSV Reader: Fix parsing floating point precision and leading zero exponents
- PR #1044 CSV Reader: Fix a segfault when byte range aligns with a page
- PR #1058 Added support for `DataFrame.loc[scalar]`
- PR #1060 Fix column creation with all valid nan values
- PR #1073 CSV Reader: Fix an issue where a column name includes the return character
- PR #1090 Updating Doxygen Comments
- PR #1080 Fix dtypes returned from loc / iloc because of lists
- PR #1102 CSV Reader: Minor fixes and memory usage improvements
- PR #1174: Fix release script typo
- PR #1137 Add prebuild script for CI
- PR #1118 Enhanced the `DataFrame.from_records()` feature
- PR #1129 Fix join performance with index parameter from using numpy array
- PR #1145 Issue with .agg call on multi-column dataframes
- PR #908 Some testing code cleanup
- PR #1167 Fix issue with null_count not being set after inplace fillna()
- PR #1184 Fix iloc performance regression
- PR #1185 Support left_on/right_on and also on=str in merge
- PR #1200 Fix allocating bitmasks with numba instead of rmm in allocate_mask function
- PR #1213 Fix bug with csv reader requesting subset of columns using wrong datatype
- PR #1223 gpuCI: Fix label on rapidsai channel on gpu build scripts
- PR #1242 Add explicit Thrust exec policy to fix NVCATEGORY_TEST segfault on some platforms
- PR #1246 Fix categorical tests that failed due to bad implicit type conversion
- PR #1255 Fix overwriting conda package main label uploads
- PR #1259 Add dlpack includes to pip build


# cuDF 0.5.1 (05 Feb 2019)

## Bug Fixes

- PR #842 Avoid using numpy via cimport to prevent ABI issues in Cython compilation


# cuDF 0.5.0 (28 Jan 2019)

## New Features

- PR #722 Add bzip2 decompression support to `read_csv()`
- PR #693 add ZLIB-based GZIP/ZIP support to `read_csv_strings()`
- PR #411 added null support to gdf_order_by (new API) and cudf_table::sort
- PR #525 Added GitHub Issue templates for bugs, documentation, new features, and questions
- PR #501 CSV Reader: Add support for user-specified decimal point and thousands separator to read_csv_strings()
- PR #455 CSV Reader: Add support for user-specified decimal point and thousands separator to read_csv()
- PR #439 add `DataFrame.drop` method similar to pandas
- PR #356 add `DataFrame.transpose` method and `DataFrame.T` property similar to pandas
- PR #505 CSV Reader: Add support for user-specified boolean values
- PR #350 Implemented Series replace function
- PR #490 Added print_env.sh script to gather relevant environment details when reporting cuDF issues
- PR #474 add ZLIB-based GZIP/ZIP support to `read_csv()`
- PR #547 Added melt similar to `pandas.melt()`
- PR #491 Add CI test script to check for updates to CHANGELOG.md in PRs
- PR #550 Add CI test script to check for style issues in PRs
- PR #558 Add CI scripts for cpu-based conda and gpu-based test builds
- PR #524 Add Boolean Indexing
- PR #564 Update python `sort_values` method to use updated libcudf `gdf_order_by` API
- PR #509 CSV Reader: Input CSV file can now be passed in as a text or a binary buffer
- PR #607 Add `__iter__` and iteritems to DataFrame class
- PR #643 added a new api gdf_replace_nulls that allows a user to replace nulls in a column

## Improvements

- PR #426 Removed sort-based groupby and refactored existing groupby APIs. Also improves C++/CUDA compile time.
- PR #461 Add `CUDF_HOME` variable in README.md to replace relative pathing.
- PR #472 RMM: Created centralized rmm::device_vector alias and rmm::exec_policy
- PR #500 Improved the concurrent hash map class to support partitioned (multi-pass) hash table building.
- PR #454 Improve CSV reader docs and examples
- PR #465 Added templated C++ API for RMM to avoid explicit cast to `void**`
- PR #513 `.gitignore` tweaks
- PR #521 Add `assert_eq` function for testing
- PR #502 Simplify Dockerfile for local dev, eliminate old conda/pip envs
- PR #549 Adds `-rdynamic` compiler flag to nvcc for Debug builds
- PR #472 RMM: Created centralized rmm::device_vector alias and rmm::exec_policy
- PR #577 Added external C++ API for scatter/gather functions
- PR #500 Improved the concurrent hash map class to support partitioned (multi-pass) hash table building
- PR #583 Updated `gdf_size_type` to `int`
- PR #500 Improved the concurrent hash map class to support partitioned (multi-pass) hash table building
- PR #617 Added .dockerignore file. Prevents adding stale cmake cache files to the docker container
- PR #658 Reduced `JOIN_TEST` time by isolating overflow test of hash table size computation
- PR #664 Added Debuging instructions to README
- PR #651 Remove noqa marks in `__init__.py` files
- PR #671 CSV Reader: uncompressed buffer input can be parsed without explicitly specifying compression as None
- PR #684 Make RMM a submodule
- PR #718 Ensure sum, product, min, max methods pandas compatibility on empty datasets
- PR #720 Refactored Index classes to make them more Pandas-like, added CategoricalIndex
- PR #749 Improve to_arrow and from_arrow Pandas compatibility
- PR #766 Remove TravisCI references, remove unused variables from CMake, fix ARROW_VERSION in Cmake
- PR #773 Add build-args back to Dockerfile and handle dependencies based on environment yml file
- PR #781 Move thirdparty submodules to root and symlink in /cpp
- PR #843 Fix broken cudf/python API examples, add new methods to the API index

## Bug Fixes

- PR #569 CSV Reader: Fix days being off-by-one when parsing some dates
- PR #531 CSV Reader: Fix incorrect parsing of quoted numbers
- PR #465 Added templated C++ API for RMM to avoid explicit cast to `void**`
- PR #473 Added missing <random> include
- PR #478 CSV Reader: Add api support for auto column detection, header, mangle_dupe_cols, usecols
- PR #495 Updated README to correct where cffi pytest should be executed
- PR #501 Fix the intermittent segfault caused by the `thousands` and `compression` parameters in the csv reader
- PR #502 Simplify Dockerfile for local dev, eliminate old conda/pip envs
- PR #512 fix bug for `on` parameter in `DataFrame.merge` to allow for None or single column name
- PR #511 Updated python/cudf/bindings/join.pyx to fix cudf merge printing out dtypes
- PR #513 `.gitignore` tweaks
- PR #521 Add `assert_eq` function for testing
- PR #537 Fix CMAKE_CUDA_STANDARD_REQURIED typo in CMakeLists.txt
- PR #447 Fix silent failure in initializing DataFrame from generator
- PR #545 Temporarily disable csv reader thousands test to prevent segfault (test re-enabled in PR #501)
- PR #559 Fix Assertion error while using `applymap` to change the output dtype
- PR #575 Update `print_env.sh` script to better handle missing commands
- PR #612 Prevent an exception from occuring with true division on integer series.
- PR #630 Fix deprecation warning for `pd.core.common.is_categorical_dtype`
- PR #622 Fix Series.append() behaviour when appending values with different numeric dtype
- PR #603 Fix error while creating an empty column using None.
- PR #673 Fix array of strings not being caught in from_pandas
- PR #644 Fix return type and column support of dataframe.quantile()
- PR #634 Fix create `DataFrame.from_pandas()` with numeric column names
- PR #654 Add resolution check for GDF_TIMESTAMP in Join
- PR #648 Enforce one-to-one copy required when using `numba>=0.42.0`
- PR #645 Fix cmake build type handling not setting debug options when CMAKE_BUILD_TYPE=="Debug"
- PR #669 Fix GIL deadlock when launching multiple python threads that make Cython calls
- PR #665 Reworked the hash map to add a way to report the destination partition for a key
- PR #670 CMAKE: Fix env include path taking precedence over libcudf source headers
- PR #674 Check for gdf supported column types
- PR #677 Fix 'gdf_csv_test_Dates' gtest failure due to missing nrows parameter
- PR #604 Fix the parsing errors while reading a csv file using `sep` instead of `delimiter`.
- PR #686 Fix converting nulls to NaT values when converting Series to Pandas/Numpy
- PR #689 CSV Reader: Fix behavior with skiprows+header to match pandas implementation
- PR #691 Fixes Join on empty input DFs
- PR #706 CSV Reader: Fix broken dtype inference when whitespace is in data
- PR #717 CSV reader: fix behavior when parsing a csv file with no data rows
- PR #724 CSV Reader: fix build issue due to parameter type mismatch in a std::max call
- PR #734 Prevents reading undefined memory in gpu_expand_mask_bits numba kernel
- PR #747 CSV Reader: fix an issue where CUDA allocations fail with some large input files
- PR #750 Fix race condition for handling NVStrings in CMake
- PR #719 Fix merge column ordering
- PR #770 Fix issue where RMM submodule pointed to wrong branch and pin other to correct branches
- PR #778 Fix hard coded ABI off setting
- PR #784 Update RMM submodule commit-ish and pip paths
- PR #794 Update `rmm::exec_policy` usage to fix segmentation faults when used as temprory allocator.
- PR #800 Point git submodules to branches of forks instead of exact commits


# cuDF 0.4.0 (05 Dec 2018)

## New Features

- PR #398 add pandas-compatible `DataFrame.shape()` and `Series.shape()`
- PR #394 New documentation feature "10 Minutes to cuDF"
- PR #361 CSV Reader: Add support for strings with delimiters

## Improvements

 - PR #436 Improvements for type_dispatcher and wrapper structs
 - PR #429 Add CHANGELOG.md (this file)
 - PR #266 use faster CUDA-accelerated DataFrame column/Series concatenation.
 - PR #379 new C++ `type_dispatcher` reduces code complexity in supporting many data types.
 - PR #349 Improve performance for creating columns from memoryview objects
 - PR #445 Update reductions to use type_dispatcher. Adds integer types support to sum_of_squares.
 - PR #448 Improve installation instructions in README.md
 - PR #456 Change default CMake build to Release, and added option for disabling compilation of tests

## Bug Fixes

 - PR #444 Fix csv_test CUDA too many resources requested fail.
 - PR #396 added missing output buffer in validity tests for groupbys.
 - PR #408 Dockerfile updates for source reorganization
 - PR #437 Add cffi to Dockerfile conda env, fixes "cannot import name 'librmm'"
 - PR #417 Fix `map_test` failure with CUDA 10
 - PR #414 Fix CMake installation include file paths
 - PR #418 Properly cast string dtypes to programmatic dtypes when instantiating columns
 - PR #427 Fix and tests for Concatenation illegal memory access with nulls


# cuDF 0.3.0 (23 Nov 2018)

## New Features

 - PR #336 CSV Reader string support

## Improvements

 - PR #354 source code refactored for better organization. CMake build system overhaul. Beginning of transition to Cython bindings.
 - PR #290 Add support for typecasting to/from datetime dtype
 - PR #323 Add handling pyarrow boolean arrays in input/out, add tests
 - PR #325 GDF_VALIDITY_UNSUPPORTED now returned for algorithms that don't support non-empty valid bitmasks
 - PR #381 Faster InputTooLarge Join test completes in ms rather than minutes.
 - PR #373 .gitignore improvements
 - PR #367 Doc cleanup & examples for DataFrame methods
 - PR #333 Add Rapids Memory Manager documentation
 - PR #321 Rapids Memory Manager adds file/line location logging and convenience macros
 - PR #334 Implement DataFrame `__copy__` and `__deepcopy__`
 - PR #271 Add NVTX ranges to pygdf
 - PR #311 Document system requirements for conda install

## Bug Fixes

 - PR #337 Retain index on `scale()` function
 - PR #344 Fix test failure due to PyArrow 0.11 Boolean handling
 - PR #364 Remove noexcept from managed_allocator;  CMakeLists fix for NVstrings
 - PR #357 Fix bug that made all series be considered booleans for indexing
 - PR #351 replace conda env configuration for developers
 - PRs #346 #360 Fix CSV reading of negative numbers
 - PR #342 Fix CMake to use conda-installed nvstrings
 - PR #341 Preserve categorical dtype after groupby aggregations
 - PR #315 ReadTheDocs build update to fix missing libcuda.so
 - PR #320 FIX out-of-bounds access error in reductions.cu
 - PR #319 Fix out-of-bounds memory access in libcudf count_valid_bits
 - PR #303 Fix printing empty dataframe


# cuDF 0.2.0 and cuDF 0.1.0

These were initial releases of cuDF based on previously separate pyGDF and libGDF libraries.<|MERGE_RESOLUTION|>--- conflicted
+++ resolved
@@ -46,12 +46,8 @@
 - PR #3135 Add nvtx utilities to cudf::nvtx namespace
 - PR #3021 Java host side concat of serialized buffers
 - PR #3138 Movey unary files to legacy
-<<<<<<< HEAD
 - PR #2878 Use upstream merge code in dask_cudf
-=======
 - PR #3175 Set cmake cuda version variables
-
->>>>>>> 31b5db0e
 
 ## Bug Fixes
 
