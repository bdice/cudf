# cuDF 0.11.0 (Date TBD)

## New Features

## Improvements

- PR #2904 Move gpu decompressors to cudf::io namespace
<<<<<<< HEAD
- PR #2977 Moved old C++ test utilities to legacy directory.
=======
- PR #2965 Fix slow orc reader perf with large uncompressed blocks
>>>>>>> f638841b

## Bug Fixes


# cuDF 0.10.0 (Date TBD)

## New Features

- PR #2423 Added `groupby.quantile()`
- PR #2522 Add Java bindings for NVStrings backed upper and lower case mutators
- PR #2605 Added Sort based groupby in libcudf
- PR #2607 Add Java bindings for parsing JSON
- PR #2629 Add dropna= parameter to groupby
- PR #2585 ORC & Parquet Readers: Remove millisecond timestamp restriction
- PR #2507 Add GPU-accelerated ORC Writer
- PR #2559 Add Series.tolist()
- PR #2653 Add Java bindings for rolling window operations
- PR #2480 Merge `custreamz` codebase into `cudf` repo
- PR #2674 Add __contains__ for Index/Series/Column
- PR #2635 Add support to read from remote and cloud sources like s3, gcs, hdfs
- PR #2722 Add Java bindings for NVTX ranges
- PR #2702 Add make_bool to dataset generation functions
- PR #2394 Move `rapidsai/custrings` into `cudf`
- PR #2734 Final sync of custrings source into cudf
- PR #2724 Add libcudf support for __contains__
- PR #2777 Add python bindings for porter stemmer measure functionality
- PR #2781 Add issorted to is_monotonic
- PR #2685 Add cudf::scatter_to_tables and cython binding
- PR #2743 Add Java bindings for NVStrings timestamp2long as part of String ColumnVector casting
- PR #2785 Add nvstrings Python docs
- PR #2786 Add benchmarks option to root build.sh
- PR #2802 Add `cudf::repeat()` and `cudf.Series.repeat()`
- PR #2773 Add Fisher's unbiased kurtosis and skew for Series/DataFrame
- PR #2748 Parquet Reader: Add option to specify loading of PANDAS index
- PR #2807 Add scatter_by_map to DataFrame python API
- PR #2836 Add nvstrings.code_points method
- PR #2844 Add Series/DataFrame notnull
- PR #2858 Add GTest type list utilities
- PR #2719 Series covariance and Pearson correlation
- PR #2207 Beginning of libcudf overhaul: introduce new column and table types
- PR #2869 Add `cudf.CategoricalDtype`
- PR #2838 CSV Reader: Support ARROW_RANDOM_FILE input
- PR #2655 CuPy-based Series and Dataframe .values property
- PR #2803 Added `edit_distance_matrix()` function to calculate pairwise edit distance for each string on a given nvstrings object.
- PR #2872 Add Java pinned memory pool allocator

## Improvements

- PR #2578 Update legacy_groupby to use libcudf group_by_without_aggregation
- PR #2581 Removed `managed` allocator from hash map classes.
- PR #2571 Remove unnecessary managed memory from gdf_column_concat
- PR #2648 Cython/Python reorg
- PR #2588 Update Series.append documentation
- PR #2632 Replace dask-cudf set_index code with upstream
- PR #2682 Add cudf.set_allocator() function for easier allocator init
- PR #2642 Improve null printing and testing
- PR #2747 Add missing Cython headers / cudftestutil lib to conda package for cuspatial build
- PR #2706 Compute CSV format in device code to speedup performance
- PR #2673 Add support for np.longlong type
- PR #2703 move dask serialization dispatch into cudf
- PR #2728 Add YYMMDD to version tag for nightly conda packages
- PR #2729 Handle file-handle input in to_csv
- PR #2741 CSV Reader: Move kernel functions into its own file
- PR #2766 Improve nvstrings python cmake flexibility
- PR #2756 Add out_time_unit option to csv reader, support timestamp resolutions
- PR #2771 Stopgap alias for to_gpu_matrix()
- PR #2783 Support mapping input columns to function arguments in apply kernels
- PR #2645 libcudf unique_count for Series.nunique
- PR #2817 Dask-cudf: `read_parquet` support for remote filesystems
- PR #2823 improve java data movement debugging
- PR #2806 CSV Reader: Clean-up row offset operations
- PR #2640 Add dask wait/persist exmaple to 10 minute guide
- PR #2828 Optimizations of kernel launch configuration for `DataFrame.apply_rows` and `DataFrame.apply_chunks`
- PR #2831 Add `column` argument to `DataFrame.drop`
- PR #2775 Various optimizations to improve __getitem__ and __setitem__ performance
- PR #2810 cudf::allocate_like can optionally always allocate a mask.
- PR #2833 Parquet reader: align page data allocation sizes to 4-bytes to satisfy cuda-memcheck
- PR #2832 Using the new Python bindings for UCX
- PR #2856 Update group_split_cudf to use scatter_by_map
- PR #2778 Doc: Updated and fixed some docstrings that were formatted incorrectly.
- PR #2830 Use YYMMDD tag in custreamz nightly build
- PR #2887 Minor snappy decompression optimization
- PR #2899 Use new RMM API based on Cython
- PR #2909 CSV Reader: Avoid row offsets host vector default init

## Bug Fixes

- PR #2584 ORC Reader: fix parsing of `DECIMAL` index positions
- PR #2619 Fix groupby serialization/deserialization
- PR #2614 Update Java version to match
- PR #2601 Fixes nlargest(1) issue in Series and Dataframe
- PR #2610 Fix a bug in index serialization (properly pass DeviceNDArray)
- PR #2621 Fixes the floordiv issue of not promoting float type when rhs is 0
- PR #2611 Types Test: fix static casting from negative int to string
- PR #2618 IO Readers: Fix datasource memory map failure for multiple reads
- PR #2628 groupby_without_aggregation non-nullable input table produces non-nullable output
- PR #2615 fix string category partitioning in java API
- PR #2641 fix string category and timeunit concat in the java API
- PR #2649 Fix groupby issue resulting from column_empty bug
- PR #2658 Fix astype() for null categorical columns
- PR #2660 fix column string category and timeunit concat in the java API
- PR #2664 ORC reader: fix `skip_rows` larger than first stripe
- PR #2654 Allow Java gdfOrderBy to work with string categories
- PR #2669 AVRO reader: fix non-deterministic output
- PR #2668 Update Java bindings to specify timestamp units for ORC and Parquet readers
- PR #2679 AVRO reader: fix cuda errors when decoding compressed streams
- PR #2692 Add concatenation for data-frame with different headers (empty and non-empty)
- PR #2651 Remove nvidia driver installation from ci/cpu/build.sh
- PR #2697 Ensure csv reader sets datetime column time units
- PR #2698 Return RangeIndex from contiguous slice of RangeIndex
- PR #2672 Fix null and integer handling in round
- PR #2704 Parquet Reader: Fix crash when loading string column with nulls
- PR #2725 Fix Jitify issue with running on Turing using CUDA version < 10
- PR #2731 Fix building of benchmarks
- PR #2738 Fix java to find new NVStrings locations
- PR #2736 Pin Jitify branch to v0.10 version
- PR #2742 IO Readers: Fix possible silent failures when creating `NvStrings` instance
- PR #2753 Fix java quantile API calls
- PR #2762 Fix validity processing for time in java
- PR #2796 Fix handling string slicing and other nvstrings delegated methods with dask
- PR #2769 Fix link to API docs in README.md
- PR #2772 Handle multiindex pandas Series #2772
- PR #2749 Fix apply_rows/apply_chunks pessimistic null mask to use in_cols null masks only
- PR #2752 CSV Reader: Fix exception when there's no rows to process
- PR #2716 Added Exception for `StringMethods` in string methods
- PR #2787 Fix Broadcasting `None` to `cudf-series`
- PR #2794 Fix async race in NVCategory::get_value and get_value_bounds
- PR #2795 Fix java build/cast error
- PR #2496 Fix improper merge of two dataframes when names differ
- PR #2824 Fix issue with incorrect result when Numeric Series replace is called several times
- PR #2751 Replace value with null
- PR #2765 Fix Java inequality comparisons for string category
- PR #2818 Fix java join API to use new C++ join API
- PR #2841 Fix nvstrings.slice and slice_from for range (0,0)
- PR #2837 Fix join benchmark
- PR #2809 Add hash_df and group_split dispatch functions for dask
- PR #2843 Parquet reader: fix skip_rows when not aligned with page or row_group boundaries
- PR #2851 Deleted existing dask-cudf/record.txt
- PR #2854 Fix column creation from ephemeral objects exposing __cuda_array_interface__
- PR #2860 Fix boolean indexing when the result is a single row
- PR #2859 Fix tail method issue for string columns
- PR #2852 Fixed `cumsum()` and `cumprod()` on boolean series.
- PR #2865 DaskIO: Fix `read_csv` and `read_orc` when input is list of files
- PR #2750 Fixed casting values to cudf::bool8 so non-zero values always cast to true
- PR #2873 Fixed dask_cudf read_partition bug by generating ParquetDatasetPiece
- PR #2850 Fixes dask_cudf.read_parquet on partitioned datasets
- PR #2896 Properly handle `axis` string keywords in `concat`
- PR #2963 Fix ORC writer uncompressed block indexing


# cuDF 0.9.0 (21 Aug 2019)

## New Features

- PR #1993 Add CUDA-accelerated series aggregations: mean, var, std
- PR #2111 IO Readers: Support memory buffer, file-like object, and URL inputs
- PR #2012 Add `reindex()` to DataFrame and Series
- PR #2097 Add GPU-accelerated AVRO reader
- PR #2098 Support binary ops on DFs and Series with mismatched indices
- PR #2160 Merge `dask-cudf` codebase into `cudf` repo
- PR #2149 CSV Reader: Add `hex` dtype for explicit hexadecimal parsing
- PR #2156 Add `upper_bound()` and `lower_bound()` for libcudf tables and `searchsorted()` for cuDF Series
- PR #2158 CSV Reader: Support single, non-list/dict argument for `dtype`
- PR #2177 CSV Reader: Add `parse_dates` parameter for explicit date inference
- PR #1744 cudf::apply_boolean_mask and cudf::drop_nulls support for cudf::table inputs (multi-column)
- PR #2196 Add `DataFrame.dropna()`
- PR #2197 CSV Writer: add `chunksize` parameter for `to_csv`
- PR #2215 `type_dispatcher` benchmark
- PR #2179 Add Java quantiles
- PR #2157 Add __array_function__ to DataFrame and Series
- PR #2212 Java support for ORC reader
- PR #2224 Add DataFrame isna, isnull, notna functions
- PR #2236 Add Series.drop_duplicates
- PR #2105 Add hash-based join benchmark
- PR #2316 Add unique, nunique, and value_counts for datetime columns
- PR #2337 Add Java support for slicing a ColumnVector
- PR #2049 Add cudf::merge (sorted merge)
- PR #2368 Full cudf+dask Parquet Support
- PR #2380 New cudf::is_sorted checks whether cudf::table is sorted
- PR #2356 Java column vector standard deviation support
- PR #2221 MultiIndex full indexing - Support iloc and wildcards for loc
- PR #2429 Java support for getting length of strings in a ColumnVector
- PR #2415 Add `value_counts` for series of any type
- PR #2446 Add __array_function__ for index
- PR #2437 ORC reader: Add 'use_np_dtypes' option
- PR #2382 Add CategoricalAccessor add, remove, rename, and ordering methods
- PR #2464 Native implement `__cuda_array_interface__` for Series/Index/Column objects
- PR #2425 Rolling window now accepts array-based user-defined functions
- PR #2442 Add __setitem__
- PR #2449 Java support for getting byte count of strings in a ColumnVector
- PR #2492 Add groupby.size() method
- PR #2358 Add cudf::nans_to_nulls: convert floating point column into bitmask
- PR #2489 Add drop argument to set_index
- PR #2491 Add Java bindings for ORC reader 'use_np_dtypes' option
- PR #2213 Support s/ms/us/ns DatetimeColumn time unit resolutions
- PR #2536 Add _constructor properties to Series and DataFrame

## Improvements

- PR #2103 Move old `column` and `bitmask` files into `legacy/` directory
- PR #2109 added name to Python column classes
- PR #1947 Cleanup serialization code
- PR #2125 More aggregate in java API
- PR #2127 Add in java Scalar tests
- PR #2088 Refactor of Python groupby code
- PR #2130 Java serialization and deserialization of tables.
- PR #2131 Chunk rows logic added to csv_writer
- PR #2129 Add functions in the Java API to support nullable column filtering
- PR #2165 made changes to get_dummies api for it to be available in MethodCache
- PR #2171 Add CodeCov integration, fix doc version, make --skip-tests work when invoking with source
- PR #2184 handle remote orc files for dask-cudf
- PR #2186 Add `getitem` and `getattr` style access to Rolling objects
- PR #2168 Use cudf.Column for CategoricalColumn's categories instead of a tuple
- PR #2193 DOC: cudf::type_dispatcher documentation for specializing dispatched functors
- PR #2199 Better java support for appending strings
- PR #2176 Added column dtype support for datetime, int8, int16 to csv_writer
- PR #2209 Matching `get_dummies` & `select_dtypes` behavior to pandas
- PR #2217 Updated Java bindings to use the new groupby API
- PR #2214 DOC: Update doc instructions to build/install `cudf` and `dask-cudf`
- PR #2220 Update Java bindings for reduction rename
- PR #2232 Move CodeCov upload from build script to Jenkins
- PR #2225 refactor to use libcudf for gathering columns in dataframes
- PR #2293 Improve join performance (faster compute_join_output_size)
- PR #2300 Create separate dask codeowners for dask-cudf codebase
- PR #2304 gdf_group_by_without_aggregations returns gdf_column
- PR #2309 Java readers: remove redundant copy of result pointers
- PR #2307 Add `black` and `isort` to style checker script
- PR #2345 Restore removal of old groupby implementation
- PR #2342 Improve `astype()` to operate all ways
- PR #2329 using libcudf cudf::copy for column deep copy
- PR #2344 DOC: docs on code formatting for contributors
- PR #2376 Add inoperative axis= and win_type= arguments to Rolling()
- PR #2378 remove dask for (de-)serialization of cudf objects
- PR #2353 Bump Arrow and Dask versions
- PR #2377 Replace `standard_python_slice` with just `slice.indices()`
- PR #2373 cudf.DataFrame enchancements & Series.values support
- PR #2392 Remove dlpack submodule; make cuDF's Cython API externally accessible
- PR #2430 Updated Java bindings to use the new unary API
- PR #2406 Moved all existing `table` related files to a `legacy/` directory
- PR #2350 Performance related changes to get_dummies
- PR #2420 Remove `cudautils.astype` and replace with `typecast.apply_cast`
- PR #2456 Small improvement to typecast utility
- PR #2458 Fix handling of thirdparty packages in `isort` config
- PR #2459 IO Readers: Consolidate all readers to use `datasource` class
- PR #2475 Exposed type_dispatcher.hpp, nvcategory_util.hpp and wrapper_types.hpp in the include folder
- PR #2484 Enabled building libcudf as a static library
- PR #2453 Streamline CUDA_REL environment variable
- PR #2483 Bundle Boost filesystem dependency in the Java jar
- PR #2486 Java API hash functions
- PR #2481 Adds the ignore_null_keys option to the java api
- PR #2490 Java api: support multiple aggregates for the same column
- PR #2510 Java api: uses table based apply_boolean_mask
- PR #2432 Use pandas formatting for console, html, and latex output
- PR #2573 Bump numba version to 0.45.1
- PR #2606 Fix references to notebooks-contrib

## Bug Fixes

- PR #2086 Fixed quantile api behavior mismatch in series & dataframe
- PR #2128 Add offset param to host buffer readers in java API.
- PR #2145 Work around binops validity checks for java
- PR #2146 Work around unary_math validity checks for java
- PR #2151 Fixes bug in cudf::copy_range where null_count was invalid
- PR #2139 matching to pandas describe behavior & fixing nan values issue
- PR #2161 Implicitly convert unsigned to signed integer types in binops
- PR #2154 CSV Reader: Fix bools misdetected as strings dtype
- PR #2178 Fix bug in rolling bindings where a view of an ephemeral column was being taken
- PR #2180 Fix issue with isort reordering `importorskip` below imports depending on them
- PR #2187 fix to honor dtype when numpy arrays are passed to columnops.as_column
- PR #2190 Fix issue in astype conversion of string column to 'str'
- PR #2208 Fix issue with calling `head()` on one row dataframe
- PR #2229 Propagate exceptions from Cython cdef functions
- PR #2234 Fix issue with local build script not properly building
- PR #2223 Fix CUDA invalid configuration errors reported after loading small compressed ORC files
- PR #2162 Setting is_unique and is_monotonic-related attributes
- PR #2244 Fix ORC RLEv2 delta mode decoding with nonzero residual delta width
- PR #2297 Work around `var/std` unsupported only at debug build
- PR #2302 Fixed java serialization corner case
- PR #2355 Handle float16 in binary operations
- PR #2311 Fix copy behaviour for GenericIndex
- PR #2349 Fix issues with String filter in java API
- PR #2323 Fix groupby on categoricals
- PR #2328 Ensure order is preserved in CategoricalAccessor._set_categories
- PR #2202 Fix issue with unary ops mishandling empty input
- PR #2326 Fix for bug in DLPack when reading multiple columns
- PR #2324 Fix cudf Docker build
- PR #2325 Fix ORC RLEv2 patched base mode decoding with nonzero patch width
- PR #2235 Fix get_dummies to be compatible with dask
- PR #2332 Zero initialize gdf_dtype_extra_info
- PR #2355 Handle float16 in binary operations
- PR #2360 Fix missing dtype handling in cudf.Series & columnops.as_column
- PR #2364 Fix quantile api and other trivial issues around it
- PR #2361 Fixed issue with `codes` of CategoricalIndex
- PR #2357 Fixed inconsistent type of index created with from_pandas vs direct construction
- PR #2389 Fixed Rolling __getattr__ and __getitem__ for offset based windows
- PR #2402 Fixed bug in valid mask computation in cudf::copy_if (apply_boolean_mask)
- PR #2401 Fix to a scalar datetime(of type Days) issue
- PR #2386 Correctly allocate output valids in groupby
- PR #2411 Fixed failures on binary op on single element string column
- PR #2422 Fix Pandas logical binary operation incompatibilites
- PR #2447 Fix CodeCov posting build statuses temporarily
- PR #2450 Fix erroneous null handling in `cudf.DataFrame`'s `apply_rows`
- PR #2470 Fix issues with empty strings and string categories (Java)
- PR #2471 Fix String Column Validity.
- PR #2481 Fix java validity buffer serialization
- PR #2485 Updated bytes calculation to use size_t to avoid overflow in column concat
- PR #2461 Fix groupby multiple aggregations same column
- PR #2514 Fix cudf::drop_nulls threshold handling in Cython
- PR #2516 Fix utilities include paths and meta.yaml header paths
- PR #2517 Fix device memory leak in to_dlpack tensor deleter
- PR #2431 Fix local build generated file ownerships
- PR #2511 Added import of orc, refactored exception handlers to not squash fatal exceptions
- PR #2527 Fix index and column input handling in dask_cudf read_parquet
- PR #2466 Fix `dataframe.query` returning null rows erroneously
- PR #2548 Orc reader: fix non-deterministic data decoding at chunk boundaries
- PR #2557 fix cudautils import in string.py
- PR #2521 Fix casting datetimes from/to the same resolution
- PR #2545 Fix MultiIndexes with datetime levels
- PR #2560 Remove duplicate `dlpack` definition in conda recipe
- PR #2567 Fix ColumnVector.fromScalar issues while dealing with null scalars
- PR #2565 Orc reader: fix incorrect data decoding of int64 data types
- PR #2577 Fix search benchmark compilation error by adding necessary header
- PR #2604 Fix a bug in copying.pyx:_normalize_types that upcasted int32 to int64


# cuDF 0.8.0 (27 June 2019)

## New Features

- PR #1524 Add GPU-accelerated JSON Lines parser with limited feature set
- PR #1569 Add support for Json objects to the JSON Lines reader
- PR #1622 Add Series.loc
- PR #1654 Add cudf::apply_boolean_mask: faster replacement for gdf_apply_stencil
- PR #1487 cython gather/scatter
- PR #1310 Implemented the slice/split functionality.
- PR #1630 Add Python layer to the GPU-accelerated JSON reader
- PR #1745 Add rounding of numeric columns via Numba
- PR #1772 JSON reader: add support for BytesIO and StringIO input
- PR #1527 Support GDF_BOOL8 in readers and writers
- PR #1819 Logical operators (AND, OR, NOT) for libcudf and cuDF
- PR #1813 ORC Reader: Add support for stripe selection
- PR #1828 JSON Reader: add suport for bool8 columns
- PR #1833 Add column iterator with/without nulls
- PR #1665 Add the point-in-polygon GIS function
- PR #1863 Series and Dataframe methods for all and any
- PR #1908 cudf::copy_range and cudf::fill for copying/assigning an index or range to a constant
- PR #1921 Add additional formats for typecasting to/from strings
- PR #1807 Add Series.dropna()
- PR #1987 Allow user defined functions in the form of ptx code to be passed to binops
- PR #1948 Add operator functions like `Series.add()` to DataFrame and Series
- PR #1954 Add skip test argument to GPU build script
- PR #2018 Add bindings for new groupby C++ API
- PR #1984 Add rolling window operations Series.rolling() and DataFrame.rolling()
- PR #1542 Python method and bindings for to_csv
- PR #1995 Add Java API
- PR #1998 Add google benchmark to cudf
- PR #1845 Add cudf::drop_duplicates, DataFrame.drop_duplicates
- PR #1652 Added `Series.where()` feature
- PR #2074 Java Aggregates, logical ops, and better RMM support
- PR #2140 Add a `cudf::transform` function
- PR #2068 Concatenation of different typed columns

## Improvements

- PR #1538 Replacing LesserRTTI with inequality_comparator
- PR #1703 C++: Added non-aggregating `insert` to `concurrent_unordered_map` with specializations to store pairs with a single atomicCAS when possible.
- PR #1422 C++: Added a RAII wrapper for CUDA streams
- PR #1701 Added `unique` method for stringColumns
- PR #1713 Add documentation for Dask-XGBoost
- PR #1666 CSV Reader: Improve performance for files with large number of columns
- PR #1725 Enable the ability to use a single column groupby as its own index
- PR #1759 Add an example showing simultaneous rolling averages to `apply_grouped` documentation
- PR #1746 C++: Remove unused code: `windowed_ops.cu`, `sorting.cu`, `hash_ops.cu`
- PR #1748 C++: Add `bool` nullability flag to `device_table` row operators
- PR #1764 Improve Numerical column: `mean_var` and `mean`
- PR #1767 Speed up Python unit tests
- PR #1770 Added build.sh script, updated CI scripts and documentation
- PR #1739 ORC Reader: Add more pytest coverage
- PR #1696 Added null support in `Series.replace()`.
- PR #1390 Added some basic utility functions for `gdf_column`'s
- PR #1791 Added general column comparison code for testing
- PR #1795 Add printing of git submodule info to `print_env.sh`
- PR #1796 Removing old sort based group by code and gdf_filter
- PR #1811 Added funtions for copying/allocating `cudf::table`s
- PR #1838 Improve columnops.column_empty so that it returns typed columns instead of a generic Column
- PR #1890 Add utils.get_dummies- a pandas-like wrapper around one_hot-encoding
- PR #1823 CSV Reader: default the column type to string for empty dataframes
- PR #1827 Create bindings for scalar-vector binops, and update one_hot_encoding to use them
- PR #1817 Operators now support different sized dataframes as long as they don't share different sized columns
- PR #1855 Transition replace_nulls to new C++ API and update corresponding Cython/Python code
- PR #1858 Add `std::initializer_list` constructor to `column_wrapper`
- PR #1846 C++ type-erased gdf_equal_columns test util; fix gdf_equal_columns logic error
- PR #1390 Added some basic utility functions for `gdf_column`s
- PR #1391 Tidy up bit-resolution-operation and bitmask class code
- PR #1882 Add iloc functionality to MultiIndex dataframes
- PR #1884 Rolling windows: general enhancements and better coverage for unit tests
- PR #1886 support GDF_STRING_CATEGORY columns in apply_boolean_mask, drop_nulls and other libcudf functions
- PR #1896 Improve performance of groupby with levels specified in dask-cudf
- PR #1915 Improve iloc performance for non-contiguous row selection
- PR #1859 Convert read_json into a C++ API
- PR #1919 Rename libcudf namespace gdf to namespace cudf
- PR #1850 Support left_on and right_on for DataFrame merge operator
- PR #1930 Specialize constructor for `cudf::bool8` to cast argument to `bool`
- PR #1938 Add default constructor for `column_wrapper`
- PR #1930 Specialize constructor for `cudf::bool8` to cast argument to `bool`
- PR #1952 consolidate libcudf public API headers in include/cudf
- PR #1949 Improved selection with boolmask using libcudf `apply_boolean_mask`
- PR #1956 Add support for nulls in `query()`
- PR #1973 Update `std::tuple` to `std::pair` in top-most libcudf APIs and C++ transition guide
- PR #1981 Convert read_csv into a C++ API
- PR #1868 ORC Reader: Support row index for speed up on small/medium datasets
- PR #1964 Added support for list-like types in Series.str.cat
- PR #2005 Use HTML5 details tag in bug report issue template
- PR #2003 Removed few redundant unit-tests from test_string.py::test_string_cat
- PR #1944 Groupby design improvements
- PR #2017 Convert `read_orc()` into a C++ API
- PR #2011 Convert `read_parquet()` into a C++ API
- PR #1756 Add documentation "10 Minutes to cuDF and dask_cuDF"
- PR #2034 Adding support for string columns concatenation using "add" binary operator
- PR #2042 Replace old "10 Minutes" guide with new guide for docs build process
- PR #2036 Make library of common test utils to speed up tests compilation
- PR #2022 Facilitating get_dummies to be a high level api too
- PR #2050 Namespace IO readers and add back free-form `read_xxx` functions
- PR #2104 Add a functional ``sort=`` keyword argument to groupby
- PR #2108 Add `find_and_replace` for StringColumn for replacing single values

## Bug Fixes

- PR #1465 Fix for test_orc.py and test_sparse_df.py test failures
- PR #1583 Fix underlying issue in `as_index()` that was causing `Series.quantile()` to fail
- PR #1680 Add errors= keyword to drop() to fix cudf-dask bug
- PR #1651 Fix `query` function on empty dataframe
- PR #1616 Fix CategoricalColumn to access categories by index instead of iteration
- PR #1660 Fix bug in `loc` when indexing with a column name (a string)
- PR #1683 ORC reader: fix timestamp conversion to UTC
- PR #1613 Improve CategoricalColumn.fillna(-1) performance
- PR #1642 Fix failure of CSV_TEST gdf_csv_test.SkiprowsNrows on multiuser systems
- PR #1709 Fix handling of `datetime64[ms]` in `dataframe.select_dtypes`
- PR #1704 CSV Reader: Add support for the plus sign in number fields
- PR #1687 CSV reader: return an empty dataframe for zero size input
- PR #1757 Concatenating columns with null columns
- PR #1755 Add col_level keyword argument to melt
- PR #1758 Fix df.set_index() when setting index from an empty column
- PR #1749 ORC reader: fix long strings of NULL values resulting in incorrect data
- PR #1742 Parquet Reader: Fix index column name to match PANDAS compat
- PR #1782 Update libcudf doc version
- PR #1783 Update conda dependencies
- PR #1786 Maintain the original series name in series.unique output
- PR #1760 CSV Reader: fix segfault when dtype list only includes columns from usecols list
- PR #1831 build.sh: Assuming python is in PATH instead of using PYTHON env var
- PR #1839 Raise an error instead of segfaulting when transposing a DataFrame with StringColumns
- PR #1840 Retain index correctly during merge left_on right_on
- PR #1825 cuDF: Multiaggregation Groupby Failures
- PR #1789 CSV Reader: Fix missing support for specifying `int8` and `int16` dtypes
- PR #1857 Cython Bindings: Handle `bool` columns while calling `column_view_from_NDArrays`
- PR #1849 Allow DataFrame support methods to pass arguments to the methods
- PR #1847 Fixed #1375 by moving the nvstring check into the wrapper function
- PR #1864 Fixing cudf reduction for POWER platform
- PR #1869 Parquet reader: fix Dask timestamps not matching with Pandas (convert to milliseconds)
- PR #1876 add dtype=bool for `any`, `all` to treat integer column correctly
- PR #1875 CSV reader: take NaN values into account in dtype detection
- PR #1873 Add column dtype checking for the all/any methods
- PR #1902 Bug with string iteration in _apply_basic_agg
- PR #1887 Fix for initialization issue in pq_read_arg,orc_read_arg
- PR #1867 JSON reader: add support for null/empty fields, including the 'null' literal
- PR #1891 Fix bug #1750 in string column comparison
- PR #1909 Support of `to_pandas()` of boolean series with null values
- PR #1923 Use prefix removal when two aggs are called on a SeriesGroupBy
- PR #1914 Zero initialize gdf_column local variables
- PR #1959 Add support for comparing boolean Series to scalar
- PR #1966 Ignore index fix in series append
- PR #1967 Compute index __sizeof__ only once for DataFrame __sizeof__
- PR #1977 Support CUDA installation in default system directories
- PR #1982 Fixes incorrect index name after join operation
- PR #1985 Implement `GDF_PYMOD`, a special modulo that follows python's sign rules
- PR #1991 Parquet reader: fix decoding of NULLs
- PR #1990 Fixes a rendering bug in the `apply_grouped` documentation
- PR #1978 Fix for values being filled in an empty dataframe
- PR #2001 Correctly create MultiColumn from Pandas MultiColumn
- PR #2006 Handle empty dataframe groupby construction for dask
- PR #1965 Parquet Reader: Fix duplicate index column when it's already in `use_cols`
- PR #2033 Add pip to conda environment files to fix warning
- PR #2028 CSV Reader: Fix reading of uncompressed files without a recognized file extension
- PR #2073 Fix an issue when gathering columns with NVCategory and nulls
- PR #2053 cudf::apply_boolean_mask return empty column for empty boolean mask
- PR #2066 exclude `IteratorTest.mean_var_output` test from debug build
- PR #2069 Fix JNI code to use read_csv and read_parquet APIs
- PR #2071 Fix bug with unfound transitive dependencies for GTests in Ubuntu 18.04
- PR #2089 Configure Sphinx to render params correctly
- PR #2091 Fix another bug with unfound transitive dependencies for `cudftestutils` in Ubuntu 18.04
- PR #2115 Just apply `--disable-new-dtags` instead of trying to define all the transitive dependencies
- PR #2106 Fix errors in JitCache tests caused by sharing of device memory between processes
- PR #2120 Fix errors in JitCache tests caused by running multiple threads on the same data
- PR #2102 Fix memory leak in groupby
- PR #2113 fixed typo in to_csv code example


# cudf 0.7.2 (16 May 2019)

## New Features

- PR #1735 Added overload for atomicAdd on int64. Streamlined implementation of custom atomic overloads.
- PR #1741 Add MultiIndex concatenation

## Bug Fixes

- PR #1718 Fix issue with SeriesGroupBy MultiIndex in dask-cudf
- PR #1734 Python: fix performance regression for groupby count() aggregations
- PR #1768 Cython: fix handling read only schema buffers in gpuarrow reader


# cudf 0.7.1 (11 May 2019)

## New Features

- PR #1702 Lazy load MultiIndex to return groupby performance to near optimal.

## Bug Fixes

- PR #1708 Fix handling of `datetime64[ms]` in `dataframe.select_dtypes`


# cuDF 0.7.0 (10 May 2019)

## New Features

- PR #982 Implement gdf_group_by_without_aggregations and gdf_unique_indices functions
- PR #1142 Add `GDF_BOOL` column type
- PR #1194 Implement overloads for CUDA atomic operations
- PR #1292 Implemented Bitwise binary ops AND, OR, XOR (&, |, ^)
- PR #1235 Add GPU-accelerated Parquet Reader
- PR #1335 Added local_dict arg in `DataFrame.query()`.
- PR #1282 Add Series and DataFrame.describe()
- PR #1356 Rolling windows
- PR #1381 Add DataFrame._get_numeric_data
- PR #1388 Add CODEOWNERS file to auto-request reviews based on where changes are made
- PR #1396 Add DataFrame.drop method
- PR #1413 Add DataFrame.melt method
- PR #1412 Add DataFrame.pop()
- PR #1419 Initial CSV writer function
- PR #1441 Add Series level cumulative ops (cumsum, cummin, cummax, cumprod)
- PR #1420 Add script to build and test on a local gpuCI image
- PR #1440 Add DatetimeColumn.min(), DatetimeColumn.max()
- PR #1455 Add Series.Shift via Numba kernel
- PR #1441 Add Series level cumulative ops (cumsum, cummin, cummax, cumprod)
- PR #1461 Add Python coverage test to gpu build
- PR #1445 Parquet Reader: Add selective reading of rows and row group
- PR #1532 Parquet Reader: Add support for INT96 timestamps
- PR #1516 Add Series and DataFrame.ndim
- PR #1556 Add libcudf C++ transition guide
- PR #1466 Add GPU-accelerated ORC Reader
- PR #1565 Add build script for nightly doc builds
- PR #1508 Add Series isna, isnull, and notna
- PR #1456 Add Series.diff() via Numba kernel
- PR #1588 Add Index `astype` typecasting
- PR #1301 MultiIndex support
- PR #1599 Level keyword supported in groupby
- PR #929 Add support operations to dataframe
- PR #1609 Groupby accept list of Series
- PR #1658 Support `group_keys=True` keyword in groupby method

## Improvements

- PR #1531 Refactor closures as private functions in gpuarrow
- PR #1404 Parquet reader page data decoding speedup
- PR #1076 Use `type_dispatcher` in join, quantiles, filter, segmented sort, radix sort and hash_groupby
- PR #1202 Simplify README.md
- PR #1149 CSV Reader: Change convertStrToValue() functions to `__device__` only
- PR #1238 Improve performance of the CUDA trie used in the CSV reader
- PR #1245 Use file cache for JIT kernels
- PR #1278 Update CONTRIBUTING for new conda environment yml naming conventions
- PR #1163 Refactored UnaryOps. Reduced API to two functions: `gdf_unary_math` and `gdf_cast`. Added `abs`, `-`, and `~` ops. Changed bindings to Cython
- PR #1284 Update docs version
- PR #1287 add exclude argument to cudf.select_dtype function
- PR #1286 Refactor some of the CSV Reader kernels into generic utility functions
- PR #1291 fillna in `Series.to_gpu_array()` and `Series.to_array()` can accept the scalar too now.
- PR #1005 generic `reduction` and `scan` support
- PR #1349 Replace modernGPU sort join with thrust.
- PR #1363 Add a dataframe.mean(...) that raises NotImplementedError to satisfy `dask.dataframe.utils.is_dataframe_like`
- PR #1319 CSV Reader: Use column wrapper for gdf_column output alloc/dealloc
- PR #1376 Change series quantile default to linear
- PR #1399 Replace CFFI bindings for NVTX functions with Cython bindings
- PR #1389 Refactored `set_null_count()`
- PR #1386 Added macros `GDF_TRY()`, `CUDF_TRY()` and `ASSERT_CUDF_SUCCEEDED()`
- PR #1435 Rework CMake and conda recipes to depend on installed libraries
- PR #1391 Tidy up bit-resolution-operation and bitmask class code
- PR #1439 Add cmake variable to enable compiling CUDA code with -lineinfo
- PR #1462 Add ability to read parquet files from arrow::io::RandomAccessFile
- PR #1453 Convert CSV Reader CFFI to Cython
- PR #1479 Convert Parquet Reader CFFI to Cython
- PR #1397 Add a utility function for producing an overflow-safe kernel launch grid configuration
- PR #1382 Add GPU parsing of nested brackets to cuIO parsing utilities
- PR #1481 Add cudf::table constructor to allocate a set of `gdf_column`s
- PR #1484 Convert GroupBy CFFI to Cython
- PR #1463 Allow and default melt keyword argument var_name to be None
- PR #1486 Parquet Reader: Use device_buffer rather than device_ptr
- PR #1525 Add cudatoolkit conda dependency
- PR #1520 Renamed `src/dataframe` to `src/table` and moved `table.hpp`. Made `types.hpp` to be type declarations only.
- PR #1492 Convert transpose CFFI to Cython
- PR #1495 Convert binary and unary ops CFFI to Cython
- PR #1503 Convert sorting and hashing ops CFFI to Cython
- PR #1522 Use latest release version in update-version CI script
- PR #1533 Remove stale join CFFI, fix memory leaks in join Cython
- PR #1521 Added `row_bitmask` to compute bitmask for rows of a table. Merged `valids_ops.cu` and `bitmask_ops.cu`
- PR #1553 Overload `hash_row` to avoid using intial hash values. Updated `gdf_hash` to select between overloads
- PR #1585 Updated `cudf::table` to maintain own copy of wrapped `gdf_column*`s
- PR #1559 Add `except +` to all Cython function definitions to catch C++ exceptions properly
- PR #1617 `has_nulls` and `column_dtypes` for `cudf::table`
- PR #1590 Remove CFFI from the build / install process entirely
- PR #1536 Convert gpuarrow CFFI to Cython
- PR #1655 Add `Column._pointer` as a way to access underlying `gdf_column*` of a `Column`
- PR #1655 Update readme conda install instructions for cudf version 0.6 and 0.7


## Bug Fixes

- PR #1233 Fix dtypes issue while adding the column to `str` dataframe.
- PR #1254 CSV Reader: fix data type detection for floating-point numbers in scientific notation
- PR #1289 Fix looping over each value instead of each category in concatenation
- PR #1293 Fix Inaccurate error message in join.pyx
- PR #1308 Add atomicCAS overload for `int8_t`, `int16_t`
- PR #1317 Fix catch polymorphic exception by reference in ipc.cu
- PR #1325 Fix dtype of null bitmasks to int8
- PR #1326 Update build documentation to use -DCMAKE_CXX11_ABI=ON
- PR #1334 Add "na_position" argument to CategoricalColumn sort_by_values
- PR #1321 Fix out of bounds warning when checking Bzip2 header
- PR #1359 Add atomicAnd/Or/Xor for integers
- PR #1354 Fix `fillna()` behaviour when replacing values with different dtypes
- PR #1347 Fixed core dump issue while passing dict_dtypes without column names in `cudf.read_csv()`
- PR #1379 Fixed build failure caused due to error: 'col_dtype' may be used uninitialized
- PR #1392 Update cudf Dockerfile and package_versions.sh
- PR #1385 Added INT8 type to `_schema_to_dtype` for use in GpuArrowReader
- PR #1393 Fixed a bug in `gdf_count_nonzero_mask()` for the case of 0 bits to count
- PR #1395 Update CONTRIBUTING to use the environment variable CUDF_HOME
- PR #1416 Fix bug at gdf_quantile_exact and gdf_quantile_appox
- PR #1421 Fix remove creation of series multiple times during `add_column()`
- PR #1405 CSV Reader: Fix memory leaks on read_csv() failure
- PR #1328 Fix CategoricalColumn to_arrow() null mask
- PR #1433 Fix NVStrings/categories includes
- PR #1432 Update NVStrings to 0.7.* to coincide with 0.7 development
- PR #1483 Modify CSV reader to avoid cropping blank quoted characters in non-string fields
- PR #1446 Merge 1275 hotfix from master into branch-0.7
- PR #1447 Fix legacy groupby apply docstring
- PR #1451 Fix hash join estimated result size is not correct
- PR #1454 Fix local build script improperly change directory permissions
- PR #1490 Require Dask 1.1.0+ for `is_dataframe_like` test or skip otherwise.
- PR #1491 Use more specific directories & groups in CODEOWNERS
- PR #1497 Fix Thrust issue on CentOS caused by missing default constructor of host_vector elements
- PR #1498 Add missing include guard to device_atomics.cuh and separated DEVICE_ATOMICS_TEST
- PR #1506 Fix csv-write call to updated NVStrings method
- PR #1510 Added nvstrings `fillna()` function
- PR #1507 Parquet Reader: Default string data to GDF_STRING
- PR #1535 Fix doc issue to ensure correct labelling of cudf.series
- PR #1537 Fix `undefined reference` link error in HashPartitionTest
- PR #1548 Fix ci/local/build.sh README from using an incorrect image example
- PR #1551 CSV Reader: Fix integer column name indexing
- PR #1586 Fix broken `scalar_wrapper::operator==`
- PR #1591 ORC/Parquet Reader: Fix missing import for FileNotFoundError exception
- PR #1573 Parquet Reader: Fix crash due to clash with ORC reader datasource
- PR #1607 Revert change of `column.to_dense_buffer` always return by copy for performance concerns
- PR #1618 ORC reader: fix assert & data output when nrows/skiprows isn't aligned to stripe boundaries
- PR #1631 Fix failure of TYPES_TEST on some gcc-7 based systems.
- PR #1641 CSV Reader: Fix skip_blank_lines behavior with Windows line terminators (\r\n)
- PR #1648 ORC reader: fix non-deterministic output when skiprows is non-zero
- PR #1676 Fix groupby `as_index` behaviour with `MultiIndex`
- PR #1659 Fix bug caused by empty groupbys and multiindex slicing throwing exceptions
- PR #1656 Correct Groupby failure in dask when un-aggregable columns are left in dataframe.
- PR #1689 Fix groupby performance regression
- PR #1694 Add Cython as a runtime dependency since it's required in `setup.py`


# cuDF 0.6.1 (25 Mar 2019)

## Bug Fixes

- PR #1275 Fix CentOS exception in DataFrame.hash_partition from using value "returned" by a void function


# cuDF 0.6.0 (22 Mar 2019)

## New Features

- PR #760 Raise `FileNotFoundError` instead of `GDF_FILE_ERROR` in `read_csv` if the file does not exist
- PR #539 Add Python bindings for replace function
- PR #823 Add Doxygen configuration to enable building HTML documentation for libcudf C/C++ API
- PR #807 CSV Reader: Add byte_range parameter to specify the range in the input file to be read
- PR #857 Add Tail method for Series/DataFrame and update Head method to use iloc
- PR #858 Add series feature hashing support
- PR #871 CSV Reader: Add support for NA values, including user specified strings
- PR #893 Adds PyArrow based parquet readers / writers to Python, fix category dtype handling, fix arrow ingest buffer size issues
- PR #867 CSV Reader: Add support for ignoring blank lines and comment lines
- PR #887 Add Series digitize method
- PR #895 Add Series groupby
- PR #898 Add DataFrame.groupby(level=0) support
- PR #920 Add feather, JSON, HDF5 readers / writers from PyArrow / Pandas
- PR #888 CSV Reader: Add prefix parameter for column names, used when parsing without a header
- PR #913 Add DLPack support: convert between cuDF DataFrame and DLTensor
- PR #939 Add ORC reader from PyArrow
- PR #918 Add Series.groupby(level=0) support
- PR #906 Add binary and comparison ops to DataFrame
- PR #958 Support unary and binary ops on indexes
- PR #964 Add `rename` method to `DataFrame`, `Series`, and `Index`
- PR #985 Add `Series.to_frame` method
- PR #985 Add `drop=` keyword to reset_index method
- PR #994 Remove references to pygdf
- PR #990 Add external series groupby support
- PR #988 Add top-level merge function to cuDF
- PR #992 Add comparison binaryops to DateTime columns
- PR #996 Replace relative path imports with absolute paths in tests
- PR #995 CSV Reader: Add index_col parameter to specify the column name or index to be used as row labels
- PR #1004 Add `from_gpu_matrix` method to DataFrame
- PR #997 Add property index setter
- PR #1007 Replace relative path imports with absolute paths in cudf
- PR #1013 select columns with df.columns
- PR #1016 Rename Series.unique_count() to nunique() to match pandas API
- PR #947 Prefixsum to handle nulls and float types
- PR #1029 Remove rest of relative path imports
- PR #1021 Add filtered selection with assignment for Dataframes
- PR #872 Adding NVCategory support to cudf apis
- PR #1052 Add left/right_index and left/right_on keywords to merge
- PR #1091 Add `indicator=` and `suffixes=` keywords to merge
- PR #1107 Add unsupported keywords to Series.fillna
- PR #1032 Add string support to cuDF python
- PR #1136 Removed `gdf_concat`
- PR #1153 Added function for getting the padded allocation size for valid bitmask
- PR #1148 Add cudf.sqrt for dataframes and Series
- PR #1159 Add Python bindings for libcudf dlpack functions
- PR #1155 Add __array_ufunc__ for DataFrame and Series for sqrt
- PR #1168 to_frame for series accepts a name argument


## Improvements

- PR #1218 Add dask-cudf page to API docs
- PR #892 Add support for heterogeneous types in binary ops with JIT
- PR #730 Improve performance of `gdf_table` constructor
- PR #561 Add Doxygen style comments to Join CUDA functions
- PR #813 unified libcudf API functions by replacing gpu_ with gdf_
- PR #822 Add support for `__cuda_array_interface__` for ingest
- PR #756 Consolidate common helper functions from unordered map and multimap
- PR #753 Improve performance of groupby sum and average, especially for cases with few groups.
- PR #836 Add ingest support for arrow chunked arrays in Column, Series, DataFrame creation
- PR #763 Format doxygen comments for csv_read_arg struct
- PR #532 CSV Reader: Use type dispatcher instead of switch block
- PR #694 Unit test utilities improvements
- PR #878 Add better indexing to Groupby
- PR #554 Add `empty` method and `is_monotonic` attribute to `Index`
- PR #1040 Fixed up Doxygen comment tags
- PR #909 CSV Reader: Avoid host->device->host copy for header row data
- PR #916 Improved unit testing and error checking for `gdf_column_concat`
- PR #941 Replace `numpy` call in `Series.hash_encode` with `numba`
- PR #942 Added increment/decrement operators for wrapper types
- PR #943 Updated `count_nonzero_mask` to return `num_rows` when the mask is null
- PR #952 Added trait to map C++ type to `gdf_dtype`
- PR #966 Updated RMM submodule.
- PR #998 Add IO reader/writer modules to API docs, fix for missing cudf.Series docs
- PR #1017 concatenate along columns for Series and DataFrames
- PR #1002 Support indexing a dataframe with another boolean dataframe
- PR #1018 Better concatenation for Series and Dataframes
- PR #1036 Use Numpydoc style docstrings
- PR #1047 Adding gdf_dtype_extra_info to gdf_column_view_augmented
- PR #1054 Added default ctor to SerialTrieNode to overcome Thrust issue in CentOS7 + CUDA10
- PR #1024 CSV Reader: Add support for hexadecimal integers in integral-type columns
- PR #1033 Update `fillna()` to use libcudf function `gdf_replace_nulls`
- PR #1066 Added inplace assignment for columns and select_dtypes for dataframes
- PR #1026 CSV Reader: Change the meaning and type of the quoting parameter to match Pandas
- PR #1100 Adds `CUDF_EXPECTS` error-checking macro
- PR #1092 Fix select_dtype docstring
- PR #1111 Added cudf::table
- PR #1108 Sorting for datetime columns
- PR #1120 Return a `Series` (not a `Column`) from `Series.cat.set_categories()`
- PR #1128 CSV Reader: The last data row does not need to be line terminated
- PR #1183 Bump Arrow version to 0.12.1
- PR #1208 Default to CXX11_ABI=ON
- PR #1252 Fix NVStrings dependencies for cuda 9.2 and 10.0
- PR #2037 Optimize the existing `gather` and `scatter` routines in `libcudf`

## Bug Fixes

- PR #821 Fix flake8 issues revealed by flake8 update
- PR #808 Resolved renamed `d_columns_valids` variable name
- PR #820 CSV Reader: fix the issue where reader adds additional rows when file uses \r\n as a line terminator
- PR #780 CSV Reader: Fix scientific notation parsing and null values for empty quotes
- PR #815 CSV Reader: Fix data parsing when tabs are present in the input CSV file
- PR #850 Fix bug where left joins where the left df has 0 rows causes a crash
- PR #861 Fix memory leak by preserving the boolean mask index
- PR #875 Handle unnamed indexes in to/from arrow functions
- PR #877 Fix ingest of 1 row arrow tables in from arrow function
- PR #876 Added missing `<type_traits>` include
- PR #889 Deleted test_rmm.py which has now moved to RMM repo
- PR #866 Merge v0.5.1 numpy ABI hotfix into 0.6
- PR #917 value_counts return int type on empty columns
- PR #611 Renamed `gdf_reduce_optimal_output_size()` -> `gdf_reduction_get_intermediate_output_size()`
- PR #923 fix index for negative slicing for cudf dataframe and series
- PR #927 CSV Reader: Fix category GDF_CATEGORY hashes not being computed properly
- PR #921 CSV Reader: Fix parsing errors with delim_whitespace, quotations in the header row, unnamed columns
- PR #933 Fix handling objects of all nulls in series creation
- PR #940 CSV Reader: Fix an issue where the last data row is missing when using byte_range
- PR #945 CSV Reader: Fix incorrect datetime64 when milliseconds or space separator are used
- PR #959 Groupby: Problem with column name lookup
- PR #950 Converting dataframe/recarry with non-contiguous arrays
- PR #963 CSV Reader: Fix another issue with missing data rows when using byte_range
- PR #999 Fix 0 sized kernel launches and empty sort_index exception
- PR #993 Fix dtype in selecting 0 rows from objects
- PR #1009 Fix performance regression in `to_pandas` method on DataFrame
- PR #1008 Remove custom dask communication approach
- PR #1001 CSV Reader: Fix a memory access error when reading a large (>2GB) file with date columns
- PR #1019 Binary Ops: Fix error when one input column has null mask but other doesn't
- PR #1014 CSV Reader: Fix false positives in bool value detection
- PR #1034 CSV Reader: Fix parsing floating point precision and leading zero exponents
- PR #1044 CSV Reader: Fix a segfault when byte range aligns with a page
- PR #1058 Added support for `DataFrame.loc[scalar]`
- PR #1060 Fix column creation with all valid nan values
- PR #1073 CSV Reader: Fix an issue where a column name includes the return character
- PR #1090 Updating Doxygen Comments
- PR #1080 Fix dtypes returned from loc / iloc because of lists
- PR #1102 CSV Reader: Minor fixes and memory usage improvements
- PR #1174: Fix release script typo
- PR #1137 Add prebuild script for CI
- PR #1118 Enhanced the `DataFrame.from_records()` feature
- PR #1129 Fix join performance with index parameter from using numpy array
- PR #1145 Issue with .agg call on multi-column dataframes
- PR #908 Some testing code cleanup
- PR #1167 Fix issue with null_count not being set after inplace fillna()
- PR #1184 Fix iloc performance regression
- PR #1185 Support left_on/right_on and also on=str in merge
- PR #1200 Fix allocating bitmasks with numba instead of rmm in allocate_mask function
- PR #1213 Fix bug with csv reader requesting subset of columns using wrong datatype
- PR #1223 gpuCI: Fix label on rapidsai channel on gpu build scripts
- PR #1242 Add explicit Thrust exec policy to fix NVCATEGORY_TEST segfault on some platforms
- PR #1246 Fix categorical tests that failed due to bad implicit type conversion
- PR #1255 Fix overwriting conda package main label uploads
- PR #1259 Add dlpack includes to pip build


# cuDF 0.5.1 (05 Feb 2019)

## Bug Fixes

- PR #842 Avoid using numpy via cimport to prevent ABI issues in Cython compilation


# cuDF 0.5.0 (28 Jan 2019)

## New Features

- PR #722 Add bzip2 decompression support to `read_csv()`
- PR #693 add ZLIB-based GZIP/ZIP support to `read_csv_strings()`
- PR #411 added null support to gdf_order_by (new API) and cudf_table::sort
- PR #525 Added GitHub Issue templates for bugs, documentation, new features, and questions
- PR #501 CSV Reader: Add support for user-specified decimal point and thousands separator to read_csv_strings()
- PR #455 CSV Reader: Add support for user-specified decimal point and thousands separator to read_csv()
- PR #439 add `DataFrame.drop` method similar to pandas
- PR #356 add `DataFrame.transpose` method and `DataFrame.T` property similar to pandas
- PR #505 CSV Reader: Add support for user-specified boolean values
- PR #350 Implemented Series replace function
- PR #490 Added print_env.sh script to gather relevant environment details when reporting cuDF issues
- PR #474 add ZLIB-based GZIP/ZIP support to `read_csv()`
- PR #547 Added melt similar to `pandas.melt()`
- PR #491 Add CI test script to check for updates to CHANGELOG.md in PRs
- PR #550 Add CI test script to check for style issues in PRs
- PR #558 Add CI scripts for cpu-based conda and gpu-based test builds
- PR #524 Add Boolean Indexing
- PR #564 Update python `sort_values` method to use updated libcudf `gdf_order_by` API
- PR #509 CSV Reader: Input CSV file can now be passed in as a text or a binary buffer
- PR #607 Add `__iter__` and iteritems to DataFrame class
- PR #643 added a new api gdf_replace_nulls that allows a user to replace nulls in a column

## Improvements

- PR #426 Removed sort-based groupby and refactored existing groupby APIs. Also improves C++/CUDA compile time.
- PR #461 Add `CUDF_HOME` variable in README.md to replace relative pathing.
- PR #472 RMM: Created centralized rmm::device_vector alias and rmm::exec_policy
- PR #500 Improved the concurrent hash map class to support partitioned (multi-pass) hash table building.
- PR #454 Improve CSV reader docs and examples
- PR #465 Added templated C++ API for RMM to avoid explicit cast to `void**`
- PR #513 `.gitignore` tweaks
- PR #521 Add `assert_eq` function for testing
- PR #502 Simplify Dockerfile for local dev, eliminate old conda/pip envs
- PR #549 Adds `-rdynamic` compiler flag to nvcc for Debug builds
- PR #472 RMM: Created centralized rmm::device_vector alias and rmm::exec_policy
- PR #577 Added external C++ API for scatter/gather functions
- PR #500 Improved the concurrent hash map class to support partitioned (multi-pass) hash table building
- PR #583 Updated `gdf_size_type` to `int`
- PR #500 Improved the concurrent hash map class to support partitioned (multi-pass) hash table building
- PR #617 Added .dockerignore file. Prevents adding stale cmake cache files to the docker container
- PR #658 Reduced `JOIN_TEST` time by isolating overflow test of hash table size computation
- PR #664 Added Debuging instructions to README
- PR #651 Remove noqa marks in `__init__.py` files
- PR #671 CSV Reader: uncompressed buffer input can be parsed without explicitly specifying compression as None
- PR #684 Make RMM a submodule
- PR #718 Ensure sum, product, min, max methods pandas compatibility on empty datasets
- PR #720 Refactored Index classes to make them more Pandas-like, added CategoricalIndex
- PR #749 Improve to_arrow and from_arrow Pandas compatibility
- PR #766 Remove TravisCI references, remove unused variables from CMake, fix ARROW_VERSION in Cmake
- PR #773 Add build-args back to Dockerfile and handle dependencies based on environment yml file
- PR #781 Move thirdparty submodules to root and symlink in /cpp
- PR #843 Fix broken cudf/python API examples, add new methods to the API index

## Bug Fixes

- PR #569 CSV Reader: Fix days being off-by-one when parsing some dates
- PR #531 CSV Reader: Fix incorrect parsing of quoted numbers
- PR #465 Added templated C++ API for RMM to avoid explicit cast to `void**`
- PR #473 Added missing <random> include
- PR #478 CSV Reader: Add api support for auto column detection, header, mangle_dupe_cols, usecols
- PR #495 Updated README to correct where cffi pytest should be executed
- PR #501 Fix the intermittent segfault caused by the `thousands` and `compression` parameters in the csv reader
- PR #502 Simplify Dockerfile for local dev, eliminate old conda/pip envs
- PR #512 fix bug for `on` parameter in `DataFrame.merge` to allow for None or single column name
- PR #511 Updated python/cudf/bindings/join.pyx to fix cudf merge printing out dtypes
- PR #513 `.gitignore` tweaks
- PR #521 Add `assert_eq` function for testing
- PR #537 Fix CMAKE_CUDA_STANDARD_REQURIED typo in CMakeLists.txt
- PR #447 Fix silent failure in initializing DataFrame from generator
- PR #545 Temporarily disable csv reader thousands test to prevent segfault (test re-enabled in PR #501)
- PR #559 Fix Assertion error while using `applymap` to change the output dtype
- PR #575 Update `print_env.sh` script to better handle missing commands
- PR #612 Prevent an exception from occuring with true division on integer series.
- PR #630 Fix deprecation warning for `pd.core.common.is_categorical_dtype`
- PR #622 Fix Series.append() behaviour when appending values with different numeric dtype
- PR #603 Fix error while creating an empty column using None.
- PR #673 Fix array of strings not being caught in from_pandas
- PR #644 Fix return type and column support of dataframe.quantile()
- PR #634 Fix create `DataFrame.from_pandas()` with numeric column names
- PR #654 Add resolution check for GDF_TIMESTAMP in Join
- PR #648 Enforce one-to-one copy required when using `numba>=0.42.0`
- PR #645 Fix cmake build type handling not setting debug options when CMAKE_BUILD_TYPE=="Debug"
- PR #669 Fix GIL deadlock when launching multiple python threads that make Cython calls
- PR #665 Reworked the hash map to add a way to report the destination partition for a key
- PR #670 CMAKE: Fix env include path taking precedence over libcudf source headers
- PR #674 Check for gdf supported column types
- PR #677 Fix 'gdf_csv_test_Dates' gtest failure due to missing nrows parameter
- PR #604 Fix the parsing errors while reading a csv file using `sep` instead of `delimiter`.
- PR #686 Fix converting nulls to NaT values when converting Series to Pandas/Numpy
- PR #689 CSV Reader: Fix behavior with skiprows+header to match pandas implementation
- PR #691 Fixes Join on empty input DFs
- PR #706 CSV Reader: Fix broken dtype inference when whitespace is in data
- PR #717 CSV reader: fix behavior when parsing a csv file with no data rows
- PR #724 CSV Reader: fix build issue due to parameter type mismatch in a std::max call
- PR #734 Prevents reading undefined memory in gpu_expand_mask_bits numba kernel
- PR #747 CSV Reader: fix an issue where CUDA allocations fail with some large input files
- PR #750 Fix race condition for handling NVStrings in CMake
- PR #719 Fix merge column ordering
- PR #770 Fix issue where RMM submodule pointed to wrong branch and pin other to correct branches
- PR #778 Fix hard coded ABI off setting
- PR #784 Update RMM submodule commit-ish and pip paths
- PR #794 Update `rmm::exec_policy` usage to fix segmentation faults when used as temprory allocator.
- PR #800 Point git submodules to branches of forks instead of exact commits


# cuDF 0.4.0 (05 Dec 2018)

## New Features

- PR #398 add pandas-compatible `DataFrame.shape()` and `Series.shape()`
- PR #394 New documentation feature "10 Minutes to cuDF"
- PR #361 CSV Reader: Add support for strings with delimiters

## Improvements

 - PR #436 Improvements for type_dispatcher and wrapper structs
 - PR #429 Add CHANGELOG.md (this file)
 - PR #266 use faster CUDA-accelerated DataFrame column/Series concatenation.
 - PR #379 new C++ `type_dispatcher` reduces code complexity in supporting many data types.
 - PR #349 Improve performance for creating columns from memoryview objects
 - PR #445 Update reductions to use type_dispatcher. Adds integer types support to sum_of_squares.
 - PR #448 Improve installation instructions in README.md
 - PR #456 Change default CMake build to Release, and added option for disabling compilation of tests

## Bug Fixes

 - PR #444 Fix csv_test CUDA too many resources requested fail.
 - PR #396 added missing output buffer in validity tests for groupbys.
 - PR #408 Dockerfile updates for source reorganization
 - PR #437 Add cffi to Dockerfile conda env, fixes "cannot import name 'librmm'"
 - PR #417 Fix `map_test` failure with CUDA 10
 - PR #414 Fix CMake installation include file paths
 - PR #418 Properly cast string dtypes to programmatic dtypes when instantiating columns
 - PR #427 Fix and tests for Concatenation illegal memory access with nulls


# cuDF 0.3.0 (23 Nov 2018)

## New Features

 - PR #336 CSV Reader string support

## Improvements

 - PR #354 source code refactored for better organization. CMake build system overhaul. Beginning of transition to Cython bindings.
 - PR #290 Add support for typecasting to/from datetime dtype
 - PR #323 Add handling pyarrow boolean arrays in input/out, add tests
 - PR #325 GDF_VALIDITY_UNSUPPORTED now returned for algorithms that don't support non-empty valid bitmasks
 - PR #381 Faster InputTooLarge Join test completes in ms rather than minutes.
 - PR #373 .gitignore improvements
 - PR #367 Doc cleanup & examples for DataFrame methods
 - PR #333 Add Rapids Memory Manager documentation
 - PR #321 Rapids Memory Manager adds file/line location logging and convenience macros
 - PR #334 Implement DataFrame `__copy__` and `__deepcopy__`
 - PR #271 Add NVTX ranges to pygdf
 - PR #311 Document system requirements for conda install

## Bug Fixes

 - PR #337 Retain index on `scale()` function
 - PR #344 Fix test failure due to PyArrow 0.11 Boolean handling
 - PR #364 Remove noexcept from managed_allocator;  CMakeLists fix for NVstrings
 - PR #357 Fix bug that made all series be considered booleans for indexing
 - PR #351 replace conda env configuration for developers
 - PRs #346 #360 Fix CSV reading of negative numbers
 - PR #342 Fix CMake to use conda-installed nvstrings
 - PR #341 Preserve categorical dtype after groupby aggregations
 - PR #315 ReadTheDocs build update to fix missing libcuda.so
 - PR #320 FIX out-of-bounds access error in reductions.cu
 - PR #319 Fix out-of-bounds memory access in libcudf count_valid_bits
 - PR #303 Fix printing empty dataframe


# cuDF 0.2.0 and cuDF 0.1.0

These were initial releases of cuDF based on previously separate pyGDF and libGDF libraries.<|MERGE_RESOLUTION|>--- conflicted
+++ resolved
@@ -5,11 +5,8 @@
 ## Improvements
 
 - PR #2904 Move gpu decompressors to cudf::io namespace
-<<<<<<< HEAD
 - PR #2977 Moved old C++ test utilities to legacy directory.
-=======
 - PR #2965 Fix slow orc reader perf with large uncompressed blocks
->>>>>>> f638841b
 
 ## Bug Fixes
 
