# cuDF 0.12.0 (Date TBD)

## New Features

- PR #3284 Add gpu-accelerated parquet writer
- PR #3336 Add `from_dlpack` and `to_dlpack`
- PR #3555 Add column names support to libcudf++ io readers and writers
- PR #3610 Add memory_usage to DataFrame and Series APIs

## Improvements

- PR #3502 ORC reader: add option to read DECIMALs as INT64
- PR #3461 Add a new overload to allocate_like() that takes explicit type and size params.
- PR #3590 Specialize hash functions for floating point
- PR #3569 Use `np.asarray` in `StringColumn.deserialize`
- PR #3553 Support Python NoneType in numeric binops
- PR #3608 Update OPS codeowner group name
- PR #3431 Port NVStrings translate to cudf strings column
<<<<<<< HEAD
- PR #3581 Remove `bool8`
=======
- PR #3587 Merge CHECK_STREAM & CUDA_CHECK_LAST to CHECK_CUDA
- PR #3402 Define and implement new quantiles APIs
>>>>>>> 0991c41b

## Bug Fixes

- PR #3550 Update Java package to 0.12
- PR #3549 Fix index name issue with iloc with RangeIndex
- PR #3562 Fix 4GB limit for gzipped-compressed csv files
- PR #3563 Use `__cuda_array_interface__` for serialization
- PR #3564 Fix cuda memory access error in gather_bitmask_kernel
- PR #3548 Replaced CUDA_RT_CALL with CUDA_TRY
- PR #3588 Remove avro reader column order reversal


# cuDF 0.11.0 (11 Dec 2019)

## New Features

- PR #2905 Added `Series.median()` and null support for `Series.quantile()`
- PR #2930 JSON Reader: Support ARROW_RANDOM_FILE input
- PR #2956 Add `cudf::stack` and `cudf::tile`
- PR #2980 Added nvtext is_vowel/is_consonant functions
- PR #2987 Add `inplace` arg to `DataFrame.reset_index` and `Series`
- PR #3011 Added libcudf++ transition guide
- PR #3129 Add strings column factory from `std::vector`s
- PR #3054 Add parquet reader support for decimal data types
- PR #3022 adds DataFrame.astype for cuDF dataframes
- PR #2962 Add isnull(), notnull() and related functions
- PR #3025 Move search files to legacy
- PR #3068 Add `scalar` class
- PR #3094 Adding `any` and `all` support from libcudf
- PR #3130 Define and implement new `column_wrapper`
- PR #3143 Define and implement new copying APIs `slice` and `split`
- PR #3161 Move merge files to legacy
- PR #3079 Added support to write ORC files given a local path
- PR #3192 Add dtype param to cast `DataFrame` on init
- PR #3213 Port cuIO to libcudf++
- PR #3222 Add nvtext character tokenizer
- PR #3223 Java expose underlying buffers
- PR #3300 Add `DataFrame.insert`
- PR #3263 Define and implement new `valid_if`
- PR #3278 Add `to_host` utility to copy `column_view` to host
- PR #3087 Add new cudf::experimental bool8 wrapper
- PR #3219 Construct column from column_view
- PR #3250 Define and implement new merge APIs
- PR #3144 Define and implement new hashing APIs `hash` and `hash_partition`
- PR #3229 Define and implement new search APIs
- PR #3308 java add API for memory usage callbacks
- PR #2691 Row-wise reduction and scan operations via CuPy
- PR #3291 Add normalize_nans_and_zeros
- PR #3187 Define and implement new replace APIs
- PR #3356 Add vertical concatenation for table/columns
- PR #3344 java split API
- PR #2791 Add `groupby.std()`
- PR #3368 Enable dropna argument in dask_cudf groupby
- PR #3298 add null replacement iterator for column_device_view
- PR #3297 Define and implement new groupby API.
- PR #3396 Update device_atomics with new bool8 and timestamp specializations
- PR #3411 Java host memory management API
- PR #3393 Implement df.cov and enable covariance/correlation in dask_cudf
- PR #3401 Add dask_cudf ORC writer (to_orc)
- PR #3331 Add copy_if_else
- PR #3427 Define and Implement new multi-search API
- PR #3442 Add Bool-index + Multi column + DataFrame support for set-item
- PR #3172 Define and implement new fill/repeat/copy_range APIs
- PR #3497 Add DataFrame.drop(..., inplace=False) argument
- PR #3469 Add string functionality for replace API
- PR #3527 Add string functionality for merge API

## Improvements

- PR #2904 Move gpu decompressors to cudf::io namespace
- PR #2977 Moved old C++ test utilities to legacy directory.
- PR #2965 Fix slow orc reader perf with large uncompressed blocks
- PR #2995 Move JIT type utilities to legacy directory
- PR #2927 Add ``Table`` and ``TableView`` extension classes that wrap legacy cudf::table
- PR #3005 Renames `cudf::exp` namespace to `cudf::experimental`
- PR #3008 Make safe versions of `is_null` and `is_valid` in `column_device_view`
- PR #3026 Move fill and repeat files to legacy
- PR #3027 Move copying.hpp and related source to legacy folder
- PR #3014 Snappy decompression optimizations
- PR #3032 Use `asarray` to coerce indices to a NumPy array
- PR #2996 IO Readers: Replace `cuio::device_buffer` with `rmm::device_buffer`
- PR #3051 Specialized hash function for strings column
- PR #3065 Select and Concat for cudf::experimental::table
- PR #3080 Move `valid_if.cuh` to `legacy/`
- PR #3052 Moved replace.hpp functionality to legacy
- PR #3091 Move join files to legacy
- PR #3092 Implicitly init RMM if Java allocates before init
- PR #3029 Update gdf_ numeric types with stdint and move to cudf namespace
- PR #3052 Moved replace.hpp functionality to legacy
- PR #2955 Add cmake option to only build for present GPU architecture
- PR #3070 Move functions.h and related source to legacy
- PR #2951 Allow set_index to handle a list of column names
- PR #3093 Move groupby files to legacy
- PR #2988 Removing GIS functionality (now part of cuSpatial library)
- PR #3067 Java method to return size of device memory buffer
- PR #3083 Improved some binary operation tests to include null testing.
- PR #3084 Update to arrow-cpp and pyarrow 0.15.0
- PR #3071 Move cuIO to legacy
- PR #3126 Round 2 of snappy decompression optimizations
- PR #3046 Define and implement new copying APIs `empty_like` and `allocate_like`
- PR #3128 Support MultiIndex in DataFrame.join
- PR #2971 Added initial gather and scatter methods for strings_column_view
- PR #3133 Port NVStrings to cudf column: count_characters and count_bytes
- PR #2991 Added strings column functions concatenate and join_strings
- PR #3028 Define and implement new `gather` APIs.
- PR #3135 Add nvtx utilities to cudf::nvtx namespace
- PR #3021 Java host side concat of serialized buffers
- PR #3138 Move unary files to legacy
- PR #3170 Port NVStrings substring functions to cudf strings column
- PR #3159 Port NVStrings is-chars-types function to cudf strings column
- PR #3154 Make `table_view_base.column()` const and add `mutable_table_view.column()`
- PR #3175 Set cmake cuda version variables
- PR #3171 Move deprecated error macros to legacy
- PR #3191 Port NVStrings integer convert ops to cudf column
- PR #3189 Port NVStrings find ops to cudf column
- PR #3352 Port NVStrings convert float functions to cudf strings column
- PR #3193 Add cuPy as a formal dependency
- PR #3195 Support for zero columned `table_view`
- PR #3165 Java device memory size for string category
- PR #3205 Move transform files to legacy
- PR #3202 Rename and move error.hpp to public headers
- PR #2878 Use upstream merge code in dask_cudf
- PR #3217 Port NVStrings upper and lower case conversion functions
- PR #3350 Port NVStrings booleans convert functions
- PR #3231 Add `column::release()` to give up ownership of contents.
- PR #3157 Use enum class rather than enum for mask_allocation_policy
- PR #3232 Port NVStrings datetime conversion to cudf strings column
- PR #3136 Define and implement new transpose API
- PR #3237 Define and implement new transform APIs
- PR #3245 Move binaryop files to legacy
- PR #3241 Move stream_compaction files to legacy
- PR #3166 Move reductions to legacy
- PR #3261 Small cleanup: remove `== true`
- PR #3271 Update rmm API based on `rmm.reinitialize(...)` change
- PR #3266 Remove optional checks for CuPy
- PR #3268 Adding null ordering per column feature when sorting
- PR #3239 Adding floating point specialization to comparators for NaNs
- PR #3270 Move predicates files to legacy
- PR #3281 Add to_host specialization for strings in column test utilities
- PR #3282 Add `num_bitmask_words`
- PR #3252 Add new factory methods to include passing an existing null mask
- PR #3288 Make `bit.cuh` utilities usable from host code.
- PR #3287 Move rolling windows files to legacy
- PR #3182 Define and implement new unary APIs `is_null` and `is_not_null`
- PR #3314 Drop `cython` from run requirements
- PR #3301 Add tests for empty column wrapper.
- PR #3294 Update to arrow-cpp and pyarrow 0.15.1
- PR #3310 Add `row_hasher` and `element_hasher` utilities
- PR #3272 Support non-default streams when creating/destroying hash maps
- PR #3286 Clean up the starter code on README
- PR #3332 Port NVStrings replace to cudf strings column
- PR #3354 Define and implement new `scatter` APIs
- PR #3322 Port NVStrings pad operations to cudf strings column
- PR #3345 Add cache member for number of characters in string_view class
- PR #3299 Define and implement new `is_sorted` APIs
- PR #3328 Partition by stripes in dask_cudf ORC reader
- PR #3243 Use upstream join code in dask_cudf
- PR #3371 Add `select` method to `table_view`
- PR #3309 Add java and JNI bindings for search bounds
- PR #3305 Define and implement new rolling window APIs
- PR #3380 Concatenate columns of strings
- PR #3382 Add fill function for strings column
- PR #3391 Move device_atomics_tests.cu files to legacy
- PR #3303 Define and implement new stream compaction APIs `copy_if`, `drop_nulls`,
           `apply_boolean_mask`, `drop_duplicate` and `unique_count`.
- PR #3387 Strings column gather function
- PR #3440 Strings column scatter function
- PR #3389 Move quantiles.hpp + group_quantiles.hpp files to legacy
- PR #3397 Port unary cast to libcudf++
- PR #3398 Move reshape.hpp files to legacy
- PR #3423 Port NVStrings htoi to cudf strings column
- PR #3425 Strings column copy_if_else implementation
- PR #3422 Move utilities to legacy
- PR #3201 Define and implement new datetime_ops APIs
- PR #3421 Port NVStrings find_multiple to cudf strings column
- PR #3448 Port scatter_to_tables to libcudf++
- PR #3458 Update strings sections in the transition guide
- PR #3462 Add `make_empty_column` and update `empty_like`.
- PR #3465 Port `aggregation` traits and utilities.
- PR #3214 Define and implement new unary operations APIs
- PR #3475 Add `bitmask_to_host` column utility
- PR #3487 Add is_boolean trait and random timestamp generator for testing
- PR #3492 Small cleanup (remove std::abs) and comment
- PR #3407 Allow multiple row-groups per task in dask_cudf read_parquet
- PR #3512 Remove unused CUDA conda labels
- PR #3500 cudf::fill()/cudf::repeat() support for strings columns.
- PR #3438 Update scalar and scalar_device_view to better support strings
- PR #3414 Add copy_range function for strings column

## Bug Fixes

- PR #2895 Fixed dask_cudf group_split behavior to handle upstream rearrange_by_divisions
- PR #3048 Support for zero columned tables
- PR #3030 Fix snappy decoding regression in PR #3014
- PR #3041 Fixed exp to experimental namespace name change issue
- PR #3056 Add additional cmake hint for finding local build of RMM files
- PR #3060 Move copying.hpp includes to legacy
- PR #3139 Fixed java RMM auto initalization
- PR #3141 Java fix for relocated IO headers
- PR #3149 Rename column_wrapper.cuh to column_wrapper.hpp
- PR #3168 Fix mutable_column_device_view head const_cast
- PR #3199 Update JNI includes for legacy moves
- PR #3204 ORC writer: Fix ByteRLE encoding of NULLs
- PR #2994 Fix split_out-support but with hash_object_dispatch
- PR #3212 Fix string to date casting when format is not specified
- PR #3218 Fixes `row_lexicographic_comparator` issue with handling two tables
- PR #3228 Default initialize RMM when Java native dependencies are loaded
- PR #3012 replacing instances of `to_gpu_array` with `mem`
- PR #3236 Fix Numba 0.46+/CuPy 6.3 interface compatibility
- PR #3276 Update JNI includes for legacy moves
- PR #3256 Fix orc writer crash with multiple string columns
- PR #3211 Fix breaking change caused by rapidsai/rmm#167
- PR #3265 Fix dangling pointer in `is_sorted`
- PR #3267 ORC writer: fix incorrect ByteRLE encoding of long literal runs
- PR #3277 Fix invalid reference to deleted temporary in `is_sorted`.
- PR #3274 ORC writer: fix integer RLEv2 mode2 unsigned base value encoding
- PR #3279 Fix shutdown hang issues with pinned memory pool init executor
- PR #3280 Invalid children check in mutable_column_device_view
- PR #3289 fix java memory usage API for empty columns
- PR #3293 Fix loading of csv files zipped on MacOS (disabled zip min version check)
- PR #3295 Fix storing storing invalid RMM exec policies.
- PR #3307 Add pd.RangeIndex to from_pandas to fix dask_cudf meta_nonempty bug
- PR #3313 Fix public headers including non-public headers
- PR #3318 Revert arrow to 0.15.0 temporarily to unblock downstream projects CI
- PR #3317 Fix index-argument bug in dask_cudf parquet reader
- PR #3323 Fix `insert` non-assert test case
- PR #3341 Fix `Series` constructor converting NoneType to "None"
- PR #3326 Fix and test for detail::gather map iterator type inference
- PR #3334 Remove zero-size exception check from make_strings_column factories
- PR #3333 Fix compilation issues with `constexpr` functions not marked `__device__`
- PR #3340 Make all benchmarks use cudf base fixture to initialize RMM pool
- PR #3337 Fix Java to pad validity buffers to 64-byte boundary
- PR #3362 Fix `find_and_replace` upcasting series for python scalars and lists
- PR #3357 Disabling `column_view` iterators for non fixed-width types
- PR #3383 Fix : properly compute null counts for rolling_window.
- PR #3386 Removing external includes from `column_view.hpp`
- PR #3369 Add write_partition to dask_cudf to fix to_parquet bug
- PR #3388 Support getitem with bools when DataFrame has a MultiIndex
- PR #3408 Fix String and Column (De-)Serialization
- PR #3372 Fix dask-distributed scatter_by_map bug
- PR #3419 Fix a bug in parse_into_parts (incomplete input causing walking past the end of string).
- PR #3413 Fix dask_cudf read_csv file-list bug
- PR #3416 Fix memory leak in ColumnVector when pulling strings off the GPU
- PR #3424 Fix benchmark build by adding libcudacxx to benchmark's CMakeLists.txt
- PR #3435 Fix diff and shift for empty series
- PR #3439 Fix index-name bug in StringColumn concat
- PR #3445 Fix ORC Writer default stripe size
- PR #3459 Fix printing of invalid entries
- PR #3466 Fix gather null mask allocation for invalid index
- PR #3468 Fix memory leak issue in `drop_duplicates`
- PR #3474 Fix small doc error in capitalize Docs
- PR #3491 Fix more doc errors in NVStrings
- PR #3478 Fix as_index deep copy via Index.rename inplace arg
- PR #3476 Fix ORC reader timezone conversion
- PR #3188 Repr slices up large DataFrames
- PR #3519 Fix strings column concatenate handling zero-sized columns
- PR #3530 Fix copy_if_else test case fail issue
- PR #3523 Fix lgenfe issue with debug build
- PR #3532 Fix potential use-after-free in cudf parquet reader
- PR #3540 Fix unary_op null_mask bug and add missing test cases
- PR #3559 Use HighLevelGraph api in DataFrame constructor (Fix upstream compatibility)
- PR #3572 Fix CI Issue with hypothesis tests that are flaky


# cuDF 0.10.0 (16 Oct 2019)

## New Features

- PR #2423 Added `groupby.quantile()`
- PR #2522 Add Java bindings for NVStrings backed upper and lower case mutators
- PR #2605 Added Sort based groupby in libcudf
- PR #2607 Add Java bindings for parsing JSON
- PR #2629 Add dropna= parameter to groupby
- PR #2585 ORC & Parquet Readers: Remove millisecond timestamp restriction
- PR #2507 Add GPU-accelerated ORC Writer
- PR #2559 Add Series.tolist()
- PR #2653 Add Java bindings for rolling window operations
- PR #2480 Merge `custreamz` codebase into `cudf` repo
- PR #2674 Add __contains__ for Index/Series/Column
- PR #2635 Add support to read from remote and cloud sources like s3, gcs, hdfs
- PR #2722 Add Java bindings for NVTX ranges
- PR #2702 Add make_bool to dataset generation functions
- PR #2394 Move `rapidsai/custrings` into `cudf`
- PR #2734 Final sync of custrings source into cudf
- PR #2724 Add libcudf support for __contains__
- PR #2777 Add python bindings for porter stemmer measure functionality
- PR #2781 Add issorted to is_monotonic
- PR #2685 Add cudf::scatter_to_tables and cython binding
- PR #2743 Add Java bindings for NVStrings timestamp2long as part of String ColumnVector casting
- PR #2785 Add nvstrings Python docs
- PR #2786 Add benchmarks option to root build.sh
- PR #2802 Add `cudf::repeat()` and `cudf.Series.repeat()`
- PR #2773 Add Fisher's unbiased kurtosis and skew for Series/DataFrame
- PR #2748 Parquet Reader: Add option to specify loading of PANDAS index
- PR #2807 Add scatter_by_map to DataFrame python API
- PR #2836 Add nvstrings.code_points method
- PR #2844 Add Series/DataFrame notnull
- PR #2858 Add GTest type list utilities
- PR #2870 Add support for grouping by Series of arbitrary length
- PR #2719 Series covariance and Pearson correlation
- PR #2207 Beginning of libcudf overhaul: introduce new column and table types
- PR #2869 Add `cudf.CategoricalDtype`
- PR #2838 CSV Reader: Support ARROW_RANDOM_FILE input
- PR #2655 CuPy-based Series and Dataframe .values property
- PR #2803 Added `edit_distance_matrix()` function to calculate pairwise edit distance for each string on a given nvstrings object.
- PR #2811 Start of cudf strings column work based on 2207
- PR #2872 Add Java pinned memory pool allocator
- PR #2969 Add findAndReplaceAll to ColumnVector
- PR #2814 Add Datetimeindex.weekday
- PR #2999 Add timestamp conversion support for string categories
- PR #2918 Add cudf::column timestamp wrapper types

## Improvements

- PR #2578 Update legacy_groupby to use libcudf group_by_without_aggregation
- PR #2581 Removed `managed` allocator from hash map classes.
- PR #2571 Remove unnecessary managed memory from gdf_column_concat
- PR #2648 Cython/Python reorg
- PR #2588 Update Series.append documentation
- PR #2632 Replace dask-cudf set_index code with upstream
- PR #2682 Add cudf.set_allocator() function for easier allocator init
- PR #2642 Improve null printing and testing
- PR #2747 Add missing Cython headers / cudftestutil lib to conda package for cuspatial build
- PR #2706 Compute CSV format in device code to speedup performance
- PR #2673 Add support for np.longlong type
- PR #2703 move dask serialization dispatch into cudf
- PR #2728 Add YYMMDD to version tag for nightly conda packages
- PR #2729 Handle file-handle input in to_csv
- PR #2741 CSV Reader: Move kernel functions into its own file
- PR #2766 Improve nvstrings python cmake flexibility
- PR #2756 Add out_time_unit option to csv reader, support timestamp resolutions
- PR #2771 Stopgap alias for to_gpu_matrix()
- PR #2783 Support mapping input columns to function arguments in apply kernels
- PR #2645 libcudf unique_count for Series.nunique
- PR #2817 Dask-cudf: `read_parquet` support for remote filesystems
- PR #2823 improve java data movement debugging
- PR #2806 CSV Reader: Clean-up row offset operations
- PR #2640 Add dask wait/persist exmaple to 10 minute guide
- PR #2828 Optimizations of kernel launch configuration for `DataFrame.apply_rows` and `DataFrame.apply_chunks`
- PR #2831 Add `column` argument to `DataFrame.drop`
- PR #2775 Various optimizations to improve __getitem__ and __setitem__ performance
- PR #2810 cudf::allocate_like can optionally always allocate a mask.
- PR #2833 Parquet reader: align page data allocation sizes to 4-bytes to satisfy cuda-memcheck
- PR #2832 Using the new Python bindings for UCX
- PR #2856 Update group_split_cudf to use scatter_by_map
- PR #2890 Optionally keep serialized table data on the host.
- PR #2778 Doc: Updated and fixed some docstrings that were formatted incorrectly.
- PR #2830 Use YYMMDD tag in custreamz nightly build
- PR #2875 Java: Remove synchronized from register methods in MemoryCleaner
- PR #2887 Minor snappy decompression optimization
- PR #2899 Use new RMM API based on Cython
- PR #2788 Guide to Python UDFs
- PR #2919 Change java API to use operators in groupby namespace
- PR #2909 CSV Reader: Avoid row offsets host vector default init
- PR #2834 DataFrame supports setting columns via attribute syntax `df.x = col`
- PR #3147 DataFrame can be initialized from rows via list of tuples
- PR #3539 Restrict CuPy to 6

## Bug Fixes

- PR #2584 ORC Reader: fix parsing of `DECIMAL` index positions
- PR #2619 Fix groupby serialization/deserialization
- PR #2614 Update Java version to match
- PR #2601 Fixes nlargest(1) issue in Series and Dataframe
- PR #2610 Fix a bug in index serialization (properly pass DeviceNDArray)
- PR #2621 Fixes the floordiv issue of not promoting float type when rhs is 0
- PR #2611 Types Test: fix static casting from negative int to string
- PR #2618 IO Readers: Fix datasource memory map failure for multiple reads
- PR #2628 groupby_without_aggregation non-nullable input table produces non-nullable output
- PR #2615 fix string category partitioning in java API
- PR #2641 fix string category and timeunit concat in the java API
- PR #2649 Fix groupby issue resulting from column_empty bug
- PR #2658 Fix astype() for null categorical columns
- PR #2660 fix column string category and timeunit concat in the java API
- PR #2664 ORC reader: fix `skip_rows` larger than first stripe
- PR #2654 Allow Java gdfOrderBy to work with string categories
- PR #2669 AVRO reader: fix non-deterministic output
- PR #2668 Update Java bindings to specify timestamp units for ORC and Parquet readers
- PR #2679 AVRO reader: fix cuda errors when decoding compressed streams
- PR #2692 Add concatenation for data-frame with different headers (empty and non-empty)
- PR #2651 Remove nvidia driver installation from ci/cpu/build.sh
- PR #2697 Ensure csv reader sets datetime column time units
- PR #2698 Return RangeIndex from contiguous slice of RangeIndex
- PR #2672 Fix null and integer handling in round
- PR #2704 Parquet Reader: Fix crash when loading string column with nulls
- PR #2725 Fix Jitify issue with running on Turing using CUDA version < 10
- PR #2731 Fix building of benchmarks
- PR #2738 Fix java to find new NVStrings locations
- PR #2736 Pin Jitify branch to v0.10 version
- PR #2742 IO Readers: Fix possible silent failures when creating `NvStrings` instance
- PR #2753 Fix java quantile API calls
- PR #2762 Fix validity processing for time in java
- PR #2796 Fix handling string slicing and other nvstrings delegated methods with dask
- PR #2769 Fix link to API docs in README.md
- PR #2772 Handle multiindex pandas Series #2772
- PR #2749 Fix apply_rows/apply_chunks pessimistic null mask to use in_cols null masks only
- PR #2752 CSV Reader: Fix exception when there's no rows to process
- PR #2716 Added Exception for `StringMethods` in string methods
- PR #2787 Fix Broadcasting `None` to `cudf-series`
- PR #2794 Fix async race in NVCategory::get_value and get_value_bounds
- PR #2795 Fix java build/cast error
- PR #2496 Fix improper merge of two dataframes when names differ
- PR #2824 Fix issue with incorrect result when Numeric Series replace is called several times
- PR #2751 Replace value with null
- PR #2765 Fix Java inequality comparisons for string category
- PR #2818 Fix java join API to use new C++ join API
- PR #2841 Fix nvstrings.slice and slice_from for range (0,0)
- PR #2837 Fix join benchmark
- PR #2809 Add hash_df and group_split dispatch functions for dask
- PR #2843 Parquet reader: fix skip_rows when not aligned with page or row_group boundaries
- PR #2851 Deleted existing dask-cudf/record.txt
- PR #2854 Fix column creation from ephemeral objects exposing __cuda_array_interface__
- PR #2860 Fix boolean indexing when the result is a single row
- PR #2859 Fix tail method issue for string columns
- PR #2852 Fixed `cumsum()` and `cumprod()` on boolean series.
- PR #2865 DaskIO: Fix `read_csv` and `read_orc` when input is list of files
- PR #2750 Fixed casting values to cudf::bool8 so non-zero values always cast to true
- PR #2873 Fixed dask_cudf read_partition bug by generating ParquetDatasetPiece
- PR #2850 Fixes dask_cudf.read_parquet on partitioned datasets
- PR #2896 Properly handle `axis` string keywords in `concat`
- PR #2926 Update rounding algorithm to avoid using fmod
- PR #2968 Fix Java dependency loading when using NVTX
- PR #2963 Fix ORC writer uncompressed block indexing
- PR #2928 CSV Reader: Fix using `byte_range` for large datasets
- PR #2983 Fix sm_70+ race condition in gpu_unsnap
- PR #2964 ORC Writer: Segfault when writing mixed numeric and string columns
- PR #3007 Java: Remove unit test that frees RMM invalid pointer
- PR #3009 Fix orc reader RLEv2 patch position regression from PR #2507
- PR #3002 Fix CUDA invalid configuration errors reported after loading an ORC file without data
- PR #3035 Update update-version.sh for new docs locations
- PR #3038 Fix uninitialized stream parameter in device_table deleter
- PR #3064 Fixes groupby performance issue
- PR #3061 Add rmmInitialize to nvstrings gtests
- PR #3058 Fix UDF doc markdown formatting
- PR #3059 Add nvstrings python build instructions to contributing.md


# cuDF 0.9.0 (21 Aug 2019)

## New Features

- PR #1993 Add CUDA-accelerated series aggregations: mean, var, std
- PR #2111 IO Readers: Support memory buffer, file-like object, and URL inputs
- PR #2012 Add `reindex()` to DataFrame and Series
- PR #2097 Add GPU-accelerated AVRO reader
- PR #2098 Support binary ops on DFs and Series with mismatched indices
- PR #2160 Merge `dask-cudf` codebase into `cudf` repo
- PR #2149 CSV Reader: Add `hex` dtype for explicit hexadecimal parsing
- PR #2156 Add `upper_bound()` and `lower_bound()` for libcudf tables and `searchsorted()` for cuDF Series
- PR #2158 CSV Reader: Support single, non-list/dict argument for `dtype`
- PR #2177 CSV Reader: Add `parse_dates` parameter for explicit date inference
- PR #1744 cudf::apply_boolean_mask and cudf::drop_nulls support for cudf::table inputs (multi-column)
- PR #2196 Add `DataFrame.dropna()`
- PR #2197 CSV Writer: add `chunksize` parameter for `to_csv`
- PR #2215 `type_dispatcher` benchmark
- PR #2179 Add Java quantiles
- PR #2157 Add __array_function__ to DataFrame and Series
- PR #2212 Java support for ORC reader
- PR #2224 Add DataFrame isna, isnull, notna functions
- PR #2236 Add Series.drop_duplicates
- PR #2105 Add hash-based join benchmark
- PR #2316 Add unique, nunique, and value_counts for datetime columns
- PR #2337 Add Java support for slicing a ColumnVector
- PR #2049 Add cudf::merge (sorted merge)
- PR #2368 Full cudf+dask Parquet Support
- PR #2380 New cudf::is_sorted checks whether cudf::table is sorted
- PR #2356 Java column vector standard deviation support
- PR #2221 MultiIndex full indexing - Support iloc and wildcards for loc
- PR #2429 Java support for getting length of strings in a ColumnVector
- PR #2415 Add `value_counts` for series of any type
- PR #2446 Add __array_function__ for index
- PR #2437 ORC reader: Add 'use_np_dtypes' option
- PR #2382 Add CategoricalAccessor add, remove, rename, and ordering methods
- PR #2464 Native implement `__cuda_array_interface__` for Series/Index/Column objects
- PR #2425 Rolling window now accepts array-based user-defined functions
- PR #2442 Add __setitem__
- PR #2449 Java support for getting byte count of strings in a ColumnVector
- PR #2492 Add groupby.size() method
- PR #2358 Add cudf::nans_to_nulls: convert floating point column into bitmask
- PR #2489 Add drop argument to set_index
- PR #2491 Add Java bindings for ORC reader 'use_np_dtypes' option
- PR #2213 Support s/ms/us/ns DatetimeColumn time unit resolutions
- PR #2536 Add _constructor properties to Series and DataFrame

## Improvements

- PR #2103 Move old `column` and `bitmask` files into `legacy/` directory
- PR #2109 added name to Python column classes
- PR #1947 Cleanup serialization code
- PR #2125 More aggregate in java API
- PR #2127 Add in java Scalar tests
- PR #2088 Refactor of Python groupby code
- PR #2130 Java serialization and deserialization of tables.
- PR #2131 Chunk rows logic added to csv_writer
- PR #2129 Add functions in the Java API to support nullable column filtering
- PR #2165 made changes to get_dummies api for it to be available in MethodCache
- PR #2171 Add CodeCov integration, fix doc version, make --skip-tests work when invoking with source
- PR #2184 handle remote orc files for dask-cudf
- PR #2186 Add `getitem` and `getattr` style access to Rolling objects
- PR #2168 Use cudf.Column for CategoricalColumn's categories instead of a tuple
- PR #2193 DOC: cudf::type_dispatcher documentation for specializing dispatched functors
- PR #2199 Better java support for appending strings
- PR #2176 Added column dtype support for datetime, int8, int16 to csv_writer
- PR #2209 Matching `get_dummies` & `select_dtypes` behavior to pandas
- PR #2217 Updated Java bindings to use the new groupby API
- PR #2214 DOC: Update doc instructions to build/install `cudf` and `dask-cudf`
- PR #2220 Update Java bindings for reduction rename
- PR #2232 Move CodeCov upload from build script to Jenkins
- PR #2225 refactor to use libcudf for gathering columns in dataframes
- PR #2293 Improve join performance (faster compute_join_output_size)
- PR #2300 Create separate dask codeowners for dask-cudf codebase
- PR #2304 gdf_group_by_without_aggregations returns gdf_column
- PR #2309 Java readers: remove redundant copy of result pointers
- PR #2307 Add `black` and `isort` to style checker script
- PR #2345 Restore removal of old groupby implementation
- PR #2342 Improve `astype()` to operate all ways
- PR #2329 using libcudf cudf::copy for column deep copy
- PR #2344 DOC: docs on code formatting for contributors
- PR #2376 Add inoperative axis= and win_type= arguments to Rolling()
- PR #2378 remove dask for (de-)serialization of cudf objects
- PR #2353 Bump Arrow and Dask versions
- PR #2377 Replace `standard_python_slice` with just `slice.indices()`
- PR #2373 cudf.DataFrame enchancements & Series.values support
- PR #2392 Remove dlpack submodule; make cuDF's Cython API externally accessible
- PR #2430 Updated Java bindings to use the new unary API
- PR #2406 Moved all existing `table` related files to a `legacy/` directory
- PR #2350 Performance related changes to get_dummies
- PR #2420 Remove `cudautils.astype` and replace with `typecast.apply_cast`
- PR #2456 Small improvement to typecast utility
- PR #2458 Fix handling of thirdparty packages in `isort` config
- PR #2459 IO Readers: Consolidate all readers to use `datasource` class
- PR #2475 Exposed type_dispatcher.hpp, nvcategory_util.hpp and wrapper_types.hpp in the include folder
- PR #2484 Enabled building libcudf as a static library
- PR #2453 Streamline CUDA_REL environment variable
- PR #2483 Bundle Boost filesystem dependency in the Java jar
- PR #2486 Java API hash functions
- PR #2481 Adds the ignore_null_keys option to the java api
- PR #2490 Java api: support multiple aggregates for the same column
- PR #2510 Java api: uses table based apply_boolean_mask
- PR #2432 Use pandas formatting for console, html, and latex output
- PR #2573 Bump numba version to 0.45.1
- PR #2606 Fix references to notebooks-contrib

## Bug Fixes

- PR #2086 Fixed quantile api behavior mismatch in series & dataframe
- PR #2128 Add offset param to host buffer readers in java API.
- PR #2145 Work around binops validity checks for java
- PR #2146 Work around unary_math validity checks for java
- PR #2151 Fixes bug in cudf::copy_range where null_count was invalid
- PR #2139 matching to pandas describe behavior & fixing nan values issue
- PR #2161 Implicitly convert unsigned to signed integer types in binops
- PR #2154 CSV Reader: Fix bools misdetected as strings dtype
- PR #2178 Fix bug in rolling bindings where a view of an ephemeral column was being taken
- PR #2180 Fix issue with isort reordering `importorskip` below imports depending on them
- PR #2187 fix to honor dtype when numpy arrays are passed to columnops.as_column
- PR #2190 Fix issue in astype conversion of string column to 'str'
- PR #2208 Fix issue with calling `head()` on one row dataframe
- PR #2229 Propagate exceptions from Cython cdef functions
- PR #2234 Fix issue with local build script not properly building
- PR #2223 Fix CUDA invalid configuration errors reported after loading small compressed ORC files
- PR #2162 Setting is_unique and is_monotonic-related attributes
- PR #2244 Fix ORC RLEv2 delta mode decoding with nonzero residual delta width
- PR #2297 Work around `var/std` unsupported only at debug build
- PR #2302 Fixed java serialization corner case
- PR #2355 Handle float16 in binary operations
- PR #2311 Fix copy behaviour for GenericIndex
- PR #2349 Fix issues with String filter in java API
- PR #2323 Fix groupby on categoricals
- PR #2328 Ensure order is preserved in CategoricalAccessor._set_categories
- PR #2202 Fix issue with unary ops mishandling empty input
- PR #2326 Fix for bug in DLPack when reading multiple columns
- PR #2324 Fix cudf Docker build
- PR #2325 Fix ORC RLEv2 patched base mode decoding with nonzero patch width
- PR #2235 Fix get_dummies to be compatible with dask
- PR #2332 Zero initialize gdf_dtype_extra_info
- PR #2355 Handle float16 in binary operations
- PR #2360 Fix missing dtype handling in cudf.Series & columnops.as_column
- PR #2364 Fix quantile api and other trivial issues around it
- PR #2361 Fixed issue with `codes` of CategoricalIndex
- PR #2357 Fixed inconsistent type of index created with from_pandas vs direct construction
- PR #2389 Fixed Rolling __getattr__ and __getitem__ for offset based windows
- PR #2402 Fixed bug in valid mask computation in cudf::copy_if (apply_boolean_mask)
- PR #2401 Fix to a scalar datetime(of type Days) issue
- PR #2386 Correctly allocate output valids in groupby
- PR #2411 Fixed failures on binary op on single element string column
- PR #2422 Fix Pandas logical binary operation incompatibilites
- PR #2447 Fix CodeCov posting build statuses temporarily
- PR #2450 Fix erroneous null handling in `cudf.DataFrame`'s `apply_rows`
- PR #2470 Fix issues with empty strings and string categories (Java)
- PR #2471 Fix String Column Validity.
- PR #2481 Fix java validity buffer serialization
- PR #2485 Updated bytes calculation to use size_t to avoid overflow in column concat
- PR #2461 Fix groupby multiple aggregations same column
- PR #2514 Fix cudf::drop_nulls threshold handling in Cython
- PR #2516 Fix utilities include paths and meta.yaml header paths
- PR #2517 Fix device memory leak in to_dlpack tensor deleter
- PR #2431 Fix local build generated file ownerships
- PR #2511 Added import of orc, refactored exception handlers to not squash fatal exceptions
- PR #2527 Fix index and column input handling in dask_cudf read_parquet
- PR #2466 Fix `dataframe.query` returning null rows erroneously
- PR #2548 Orc reader: fix non-deterministic data decoding at chunk boundaries
- PR #2557 fix cudautils import in string.py
- PR #2521 Fix casting datetimes from/to the same resolution
- PR #2545 Fix MultiIndexes with datetime levels
- PR #2560 Remove duplicate `dlpack` definition in conda recipe
- PR #2567 Fix ColumnVector.fromScalar issues while dealing with null scalars
- PR #2565 Orc reader: fix incorrect data decoding of int64 data types
- PR #2577 Fix search benchmark compilation error by adding necessary header
- PR #2604 Fix a bug in copying.pyx:_normalize_types that upcasted int32 to int64


# cuDF 0.8.0 (27 June 2019)

## New Features

- PR #1524 Add GPU-accelerated JSON Lines parser with limited feature set
- PR #1569 Add support for Json objects to the JSON Lines reader
- PR #1622 Add Series.loc
- PR #1654 Add cudf::apply_boolean_mask: faster replacement for gdf_apply_stencil
- PR #1487 cython gather/scatter
- PR #1310 Implemented the slice/split functionality.
- PR #1630 Add Python layer to the GPU-accelerated JSON reader
- PR #1745 Add rounding of numeric columns via Numba
- PR #1772 JSON reader: add support for BytesIO and StringIO input
- PR #1527 Support GDF_BOOL8 in readers and writers
- PR #1819 Logical operators (AND, OR, NOT) for libcudf and cuDF
- PR #1813 ORC Reader: Add support for stripe selection
- PR #1828 JSON Reader: add suport for bool8 columns
- PR #1833 Add column iterator with/without nulls
- PR #1665 Add the point-in-polygon GIS function
- PR #1863 Series and Dataframe methods for all and any
- PR #1908 cudf::copy_range and cudf::fill for copying/assigning an index or range to a constant
- PR #1921 Add additional formats for typecasting to/from strings
- PR #1807 Add Series.dropna()
- PR #1987 Allow user defined functions in the form of ptx code to be passed to binops
- PR #1948 Add operator functions like `Series.add()` to DataFrame and Series
- PR #1954 Add skip test argument to GPU build script
- PR #2018 Add bindings for new groupby C++ API
- PR #1984 Add rolling window operations Series.rolling() and DataFrame.rolling()
- PR #1542 Python method and bindings for to_csv
- PR #1995 Add Java API
- PR #1998 Add google benchmark to cudf
- PR #1845 Add cudf::drop_duplicates, DataFrame.drop_duplicates
- PR #1652 Added `Series.where()` feature
- PR #2074 Java Aggregates, logical ops, and better RMM support
- PR #2140 Add a `cudf::transform` function
- PR #2068 Concatenation of different typed columns

## Improvements

- PR #1538 Replacing LesserRTTI with inequality_comparator
- PR #1703 C++: Added non-aggregating `insert` to `concurrent_unordered_map` with specializations to store pairs with a single atomicCAS when possible.
- PR #1422 C++: Added a RAII wrapper for CUDA streams
- PR #1701 Added `unique` method for stringColumns
- PR #1713 Add documentation for Dask-XGBoost
- PR #1666 CSV Reader: Improve performance for files with large number of columns
- PR #1725 Enable the ability to use a single column groupby as its own index
- PR #1759 Add an example showing simultaneous rolling averages to `apply_grouped` documentation
- PR #1746 C++: Remove unused code: `windowed_ops.cu`, `sorting.cu`, `hash_ops.cu`
- PR #1748 C++: Add `bool` nullability flag to `device_table` row operators
- PR #1764 Improve Numerical column: `mean_var` and `mean`
- PR #1767 Speed up Python unit tests
- PR #1770 Added build.sh script, updated CI scripts and documentation
- PR #1739 ORC Reader: Add more pytest coverage
- PR #1696 Added null support in `Series.replace()`.
- PR #1390 Added some basic utility functions for `gdf_column`'s
- PR #1791 Added general column comparison code for testing
- PR #1795 Add printing of git submodule info to `print_env.sh`
- PR #1796 Removing old sort based group by code and gdf_filter
- PR #1811 Added funtions for copying/allocating `cudf::table`s
- PR #1838 Improve columnops.column_empty so that it returns typed columns instead of a generic Column
- PR #1890 Add utils.get_dummies- a pandas-like wrapper around one_hot-encoding
- PR #1823 CSV Reader: default the column type to string for empty dataframes
- PR #1827 Create bindings for scalar-vector binops, and update one_hot_encoding to use them
- PR #1817 Operators now support different sized dataframes as long as they don't share different sized columns
- PR #1855 Transition replace_nulls to new C++ API and update corresponding Cython/Python code
- PR #1858 Add `std::initializer_list` constructor to `column_wrapper`
- PR #1846 C++ type-erased gdf_equal_columns test util; fix gdf_equal_columns logic error
- PR #1390 Added some basic utility functions for `gdf_column`s
- PR #1391 Tidy up bit-resolution-operation and bitmask class code
- PR #1882 Add iloc functionality to MultiIndex dataframes
- PR #1884 Rolling windows: general enhancements and better coverage for unit tests
- PR #1886 support GDF_STRING_CATEGORY columns in apply_boolean_mask, drop_nulls and other libcudf functions
- PR #1896 Improve performance of groupby with levels specified in dask-cudf
- PR #1915 Improve iloc performance for non-contiguous row selection
- PR #1859 Convert read_json into a C++ API
- PR #1919 Rename libcudf namespace gdf to namespace cudf
- PR #1850 Support left_on and right_on for DataFrame merge operator
- PR #1930 Specialize constructor for `cudf::bool8` to cast argument to `bool`
- PR #1938 Add default constructor for `column_wrapper`
- PR #1930 Specialize constructor for `cudf::bool8` to cast argument to `bool`
- PR #1952 consolidate libcudf public API headers in include/cudf
- PR #1949 Improved selection with boolmask using libcudf `apply_boolean_mask`
- PR #1956 Add support for nulls in `query()`
- PR #1973 Update `std::tuple` to `std::pair` in top-most libcudf APIs and C++ transition guide
- PR #1981 Convert read_csv into a C++ API
- PR #1868 ORC Reader: Support row index for speed up on small/medium datasets
- PR #1964 Added support for list-like types in Series.str.cat
- PR #2005 Use HTML5 details tag in bug report issue template
- PR #2003 Removed few redundant unit-tests from test_string.py::test_string_cat
- PR #1944 Groupby design improvements
- PR #2017 Convert `read_orc()` into a C++ API
- PR #2011 Convert `read_parquet()` into a C++ API
- PR #1756 Add documentation "10 Minutes to cuDF and dask_cuDF"
- PR #2034 Adding support for string columns concatenation using "add" binary operator
- PR #2042 Replace old "10 Minutes" guide with new guide for docs build process
- PR #2036 Make library of common test utils to speed up tests compilation
- PR #2022 Facilitating get_dummies to be a high level api too
- PR #2050 Namespace IO readers and add back free-form `read_xxx` functions
- PR #2104 Add a functional ``sort=`` keyword argument to groupby
- PR #2108 Add `find_and_replace` for StringColumn for replacing single values
- PR #1803 cuDF/CuPy interoperability documentation

## Bug Fixes

- PR #1465 Fix for test_orc.py and test_sparse_df.py test failures
- PR #1583 Fix underlying issue in `as_index()` that was causing `Series.quantile()` to fail
- PR #1680 Add errors= keyword to drop() to fix cudf-dask bug
- PR #1651 Fix `query` function on empty dataframe
- PR #1616 Fix CategoricalColumn to access categories by index instead of iteration
- PR #1660 Fix bug in `loc` when indexing with a column name (a string)
- PR #1683 ORC reader: fix timestamp conversion to UTC
- PR #1613 Improve CategoricalColumn.fillna(-1) performance
- PR #1642 Fix failure of CSV_TEST gdf_csv_test.SkiprowsNrows on multiuser systems
- PR #1709 Fix handling of `datetime64[ms]` in `dataframe.select_dtypes`
- PR #1704 CSV Reader: Add support for the plus sign in number fields
- PR #1687 CSV reader: return an empty dataframe for zero size input
- PR #1757 Concatenating columns with null columns
- PR #1755 Add col_level keyword argument to melt
- PR #1758 Fix df.set_index() when setting index from an empty column
- PR #1749 ORC reader: fix long strings of NULL values resulting in incorrect data
- PR #1742 Parquet Reader: Fix index column name to match PANDAS compat
- PR #1782 Update libcudf doc version
- PR #1783 Update conda dependencies
- PR #1786 Maintain the original series name in series.unique output
- PR #1760 CSV Reader: fix segfault when dtype list only includes columns from usecols list
- PR #1831 build.sh: Assuming python is in PATH instead of using PYTHON env var
- PR #1839 Raise an error instead of segfaulting when transposing a DataFrame with StringColumns
- PR #1840 Retain index correctly during merge left_on right_on
- PR #1825 cuDF: Multiaggregation Groupby Failures
- PR #1789 CSV Reader: Fix missing support for specifying `int8` and `int16` dtypes
- PR #1857 Cython Bindings: Handle `bool` columns while calling `column_view_from_NDArrays`
- PR #1849 Allow DataFrame support methods to pass arguments to the methods
- PR #1847 Fixed #1375 by moving the nvstring check into the wrapper function
- PR #1864 Fixing cudf reduction for POWER platform
- PR #1869 Parquet reader: fix Dask timestamps not matching with Pandas (convert to milliseconds)
- PR #1876 add dtype=bool for `any`, `all` to treat integer column correctly
- PR #1875 CSV reader: take NaN values into account in dtype detection
- PR #1873 Add column dtype checking for the all/any methods
- PR #1902 Bug with string iteration in _apply_basic_agg
- PR #1887 Fix for initialization issue in pq_read_arg,orc_read_arg
- PR #1867 JSON reader: add support for null/empty fields, including the 'null' literal
- PR #1891 Fix bug #1750 in string column comparison
- PR #1909 Support of `to_pandas()` of boolean series with null values
- PR #1923 Use prefix removal when two aggs are called on a SeriesGroupBy
- PR #1914 Zero initialize gdf_column local variables
- PR #1959 Add support for comparing boolean Series to scalar
- PR #1966 Ignore index fix in series append
- PR #1967 Compute index __sizeof__ only once for DataFrame __sizeof__
- PR #1977 Support CUDA installation in default system directories
- PR #1982 Fixes incorrect index name after join operation
- PR #1985 Implement `GDF_PYMOD`, a special modulo that follows python's sign rules
- PR #1991 Parquet reader: fix decoding of NULLs
- PR #1990 Fixes a rendering bug in the `apply_grouped` documentation
- PR #1978 Fix for values being filled in an empty dataframe
- PR #2001 Correctly create MultiColumn from Pandas MultiColumn
- PR #2006 Handle empty dataframe groupby construction for dask
- PR #1965 Parquet Reader: Fix duplicate index column when it's already in `use_cols`
- PR #2033 Add pip to conda environment files to fix warning
- PR #2028 CSV Reader: Fix reading of uncompressed files without a recognized file extension
- PR #2073 Fix an issue when gathering columns with NVCategory and nulls
- PR #2053 cudf::apply_boolean_mask return empty column for empty boolean mask
- PR #2066 exclude `IteratorTest.mean_var_output` test from debug build
- PR #2069 Fix JNI code to use read_csv and read_parquet APIs
- PR #2071 Fix bug with unfound transitive dependencies for GTests in Ubuntu 18.04
- PR #2089 Configure Sphinx to render params correctly
- PR #2091 Fix another bug with unfound transitive dependencies for `cudftestutils` in Ubuntu 18.04
- PR #2115 Just apply `--disable-new-dtags` instead of trying to define all the transitive dependencies
- PR #2106 Fix errors in JitCache tests caused by sharing of device memory between processes
- PR #2120 Fix errors in JitCache tests caused by running multiple threads on the same data
- PR #2102 Fix memory leak in groupby
- PR #2113 fixed typo in to_csv code example


# cudf 0.7.2 (16 May 2019)

## New Features

- PR #1735 Added overload for atomicAdd on int64. Streamlined implementation of custom atomic overloads.
- PR #1741 Add MultiIndex concatenation

## Bug Fixes

- PR #1718 Fix issue with SeriesGroupBy MultiIndex in dask-cudf
- PR #1734 Python: fix performance regression for groupby count() aggregations
- PR #1768 Cython: fix handling read only schema buffers in gpuarrow reader


# cudf 0.7.1 (11 May 2019)

## New Features

- PR #1702 Lazy load MultiIndex to return groupby performance to near optimal.

## Bug Fixes

- PR #1708 Fix handling of `datetime64[ms]` in `dataframe.select_dtypes`


# cuDF 0.7.0 (10 May 2019)

## New Features

- PR #982 Implement gdf_group_by_without_aggregations and gdf_unique_indices functions
- PR #1142 Add `GDF_BOOL` column type
- PR #1194 Implement overloads for CUDA atomic operations
- PR #1292 Implemented Bitwise binary ops AND, OR, XOR (&, |, ^)
- PR #1235 Add GPU-accelerated Parquet Reader
- PR #1335 Added local_dict arg in `DataFrame.query()`.
- PR #1282 Add Series and DataFrame.describe()
- PR #1356 Rolling windows
- PR #1381 Add DataFrame._get_numeric_data
- PR #1388 Add CODEOWNERS file to auto-request reviews based on where changes are made
- PR #1396 Add DataFrame.drop method
- PR #1413 Add DataFrame.melt method
- PR #1412 Add DataFrame.pop()
- PR #1419 Initial CSV writer function
- PR #1441 Add Series level cumulative ops (cumsum, cummin, cummax, cumprod)
- PR #1420 Add script to build and test on a local gpuCI image
- PR #1440 Add DatetimeColumn.min(), DatetimeColumn.max()
- PR #1455 Add Series.Shift via Numba kernel
- PR #1441 Add Series level cumulative ops (cumsum, cummin, cummax, cumprod)
- PR #1461 Add Python coverage test to gpu build
- PR #1445 Parquet Reader: Add selective reading of rows and row group
- PR #1532 Parquet Reader: Add support for INT96 timestamps
- PR #1516 Add Series and DataFrame.ndim
- PR #1556 Add libcudf C++ transition guide
- PR #1466 Add GPU-accelerated ORC Reader
- PR #1565 Add build script for nightly doc builds
- PR #1508 Add Series isna, isnull, and notna
- PR #1456 Add Series.diff() via Numba kernel
- PR #1588 Add Index `astype` typecasting
- PR #1301 MultiIndex support
- PR #1599 Level keyword supported in groupby
- PR #929 Add support operations to dataframe
- PR #1609 Groupby accept list of Series
- PR #1658 Support `group_keys=True` keyword in groupby method

## Improvements

- PR #1531 Refactor closures as private functions in gpuarrow
- PR #1404 Parquet reader page data decoding speedup
- PR #1076 Use `type_dispatcher` in join, quantiles, filter, segmented sort, radix sort and hash_groupby
- PR #1202 Simplify README.md
- PR #1149 CSV Reader: Change convertStrToValue() functions to `__device__` only
- PR #1238 Improve performance of the CUDA trie used in the CSV reader
- PR #1245 Use file cache for JIT kernels
- PR #1278 Update CONTRIBUTING for new conda environment yml naming conventions
- PR #1163 Refactored UnaryOps. Reduced API to two functions: `gdf_unary_math` and `gdf_cast`. Added `abs`, `-`, and `~` ops. Changed bindings to Cython
- PR #1284 Update docs version
- PR #1287 add exclude argument to cudf.select_dtype function
- PR #1286 Refactor some of the CSV Reader kernels into generic utility functions
- PR #1291 fillna in `Series.to_gpu_array()` and `Series.to_array()` can accept the scalar too now.
- PR #1005 generic `reduction` and `scan` support
- PR #1349 Replace modernGPU sort join with thrust.
- PR #1363 Add a dataframe.mean(...) that raises NotImplementedError to satisfy `dask.dataframe.utils.is_dataframe_like`
- PR #1319 CSV Reader: Use column wrapper for gdf_column output alloc/dealloc
- PR #1376 Change series quantile default to linear
- PR #1399 Replace CFFI bindings for NVTX functions with Cython bindings
- PR #1389 Refactored `set_null_count()`
- PR #1386 Added macros `GDF_TRY()`, `CUDF_TRY()` and `ASSERT_CUDF_SUCCEEDED()`
- PR #1435 Rework CMake and conda recipes to depend on installed libraries
- PR #1391 Tidy up bit-resolution-operation and bitmask class code
- PR #1439 Add cmake variable to enable compiling CUDA code with -lineinfo
- PR #1462 Add ability to read parquet files from arrow::io::RandomAccessFile
- PR #1453 Convert CSV Reader CFFI to Cython
- PR #1479 Convert Parquet Reader CFFI to Cython
- PR #1397 Add a utility function for producing an overflow-safe kernel launch grid configuration
- PR #1382 Add GPU parsing of nested brackets to cuIO parsing utilities
- PR #1481 Add cudf::table constructor to allocate a set of `gdf_column`s
- PR #1484 Convert GroupBy CFFI to Cython
- PR #1463 Allow and default melt keyword argument var_name to be None
- PR #1486 Parquet Reader: Use device_buffer rather than device_ptr
- PR #1525 Add cudatoolkit conda dependency
- PR #1520 Renamed `src/dataframe` to `src/table` and moved `table.hpp`. Made `types.hpp` to be type declarations only.
- PR #1492 Convert transpose CFFI to Cython
- PR #1495 Convert binary and unary ops CFFI to Cython
- PR #1503 Convert sorting and hashing ops CFFI to Cython
- PR #1522 Use latest release version in update-version CI script
- PR #1533 Remove stale join CFFI, fix memory leaks in join Cython
- PR #1521 Added `row_bitmask` to compute bitmask for rows of a table. Merged `valids_ops.cu` and `bitmask_ops.cu`
- PR #1553 Overload `hash_row` to avoid using intial hash values. Updated `gdf_hash` to select between overloads
- PR #1585 Updated `cudf::table` to maintain own copy of wrapped `gdf_column*`s
- PR #1559 Add `except +` to all Cython function definitions to catch C++ exceptions properly
- PR #1617 `has_nulls` and `column_dtypes` for `cudf::table`
- PR #1590 Remove CFFI from the build / install process entirely
- PR #1536 Convert gpuarrow CFFI to Cython
- PR #1655 Add `Column._pointer` as a way to access underlying `gdf_column*` of a `Column`
- PR #1655 Update readme conda install instructions for cudf version 0.6 and 0.7


## Bug Fixes

- PR #1233 Fix dtypes issue while adding the column to `str` dataframe.
- PR #1254 CSV Reader: fix data type detection for floating-point numbers in scientific notation
- PR #1289 Fix looping over each value instead of each category in concatenation
- PR #1293 Fix Inaccurate error message in join.pyx
- PR #1308 Add atomicCAS overload for `int8_t`, `int16_t`
- PR #1317 Fix catch polymorphic exception by reference in ipc.cu
- PR #1325 Fix dtype of null bitmasks to int8
- PR #1326 Update build documentation to use -DCMAKE_CXX11_ABI=ON
- PR #1334 Add "na_position" argument to CategoricalColumn sort_by_values
- PR #1321 Fix out of bounds warning when checking Bzip2 header
- PR #1359 Add atomicAnd/Or/Xor for integers
- PR #1354 Fix `fillna()` behaviour when replacing values with different dtypes
- PR #1347 Fixed core dump issue while passing dict_dtypes without column names in `cudf.read_csv()`
- PR #1379 Fixed build failure caused due to error: 'col_dtype' may be used uninitialized
- PR #1392 Update cudf Dockerfile and package_versions.sh
- PR #1385 Added INT8 type to `_schema_to_dtype` for use in GpuArrowReader
- PR #1393 Fixed a bug in `gdf_count_nonzero_mask()` for the case of 0 bits to count
- PR #1395 Update CONTRIBUTING to use the environment variable CUDF_HOME
- PR #1416 Fix bug at gdf_quantile_exact and gdf_quantile_appox
- PR #1421 Fix remove creation of series multiple times during `add_column()`
- PR #1405 CSV Reader: Fix memory leaks on read_csv() failure
- PR #1328 Fix CategoricalColumn to_arrow() null mask
- PR #1433 Fix NVStrings/categories includes
- PR #1432 Update NVStrings to 0.7.* to coincide with 0.7 development
- PR #1483 Modify CSV reader to avoid cropping blank quoted characters in non-string fields
- PR #1446 Merge 1275 hotfix from master into branch-0.7
- PR #1447 Fix legacy groupby apply docstring
- PR #1451 Fix hash join estimated result size is not correct
- PR #1454 Fix local build script improperly change directory permissions
- PR #1490 Require Dask 1.1.0+ for `is_dataframe_like` test or skip otherwise.
- PR #1491 Use more specific directories & groups in CODEOWNERS
- PR #1497 Fix Thrust issue on CentOS caused by missing default constructor of host_vector elements
- PR #1498 Add missing include guard to device_atomics.cuh and separated DEVICE_ATOMICS_TEST
- PR #1506 Fix csv-write call to updated NVStrings method
- PR #1510 Added nvstrings `fillna()` function
- PR #1507 Parquet Reader: Default string data to GDF_STRING
- PR #1535 Fix doc issue to ensure correct labelling of cudf.series
- PR #1537 Fix `undefined reference` link error in HashPartitionTest
- PR #1548 Fix ci/local/build.sh README from using an incorrect image example
- PR #1551 CSV Reader: Fix integer column name indexing
- PR #1586 Fix broken `scalar_wrapper::operator==`
- PR #1591 ORC/Parquet Reader: Fix missing import for FileNotFoundError exception
- PR #1573 Parquet Reader: Fix crash due to clash with ORC reader datasource
- PR #1607 Revert change of `column.to_dense_buffer` always return by copy for performance concerns
- PR #1618 ORC reader: fix assert & data output when nrows/skiprows isn't aligned to stripe boundaries
- PR #1631 Fix failure of TYPES_TEST on some gcc-7 based systems.
- PR #1641 CSV Reader: Fix skip_blank_lines behavior with Windows line terminators (\r\n)
- PR #1648 ORC reader: fix non-deterministic output when skiprows is non-zero
- PR #1676 Fix groupby `as_index` behaviour with `MultiIndex`
- PR #1659 Fix bug caused by empty groupbys and multiindex slicing throwing exceptions
- PR #1656 Correct Groupby failure in dask when un-aggregable columns are left in dataframe.
- PR #1689 Fix groupby performance regression
- PR #1694 Add Cython as a runtime dependency since it's required in `setup.py`


# cuDF 0.6.1 (25 Mar 2019)

## Bug Fixes

- PR #1275 Fix CentOS exception in DataFrame.hash_partition from using value "returned" by a void function


# cuDF 0.6.0 (22 Mar 2019)

## New Features

- PR #760 Raise `FileNotFoundError` instead of `GDF_FILE_ERROR` in `read_csv` if the file does not exist
- PR #539 Add Python bindings for replace function
- PR #823 Add Doxygen configuration to enable building HTML documentation for libcudf C/C++ API
- PR #807 CSV Reader: Add byte_range parameter to specify the range in the input file to be read
- PR #857 Add Tail method for Series/DataFrame and update Head method to use iloc
- PR #858 Add series feature hashing support
- PR #871 CSV Reader: Add support for NA values, including user specified strings
- PR #893 Adds PyArrow based parquet readers / writers to Python, fix category dtype handling, fix arrow ingest buffer size issues
- PR #867 CSV Reader: Add support for ignoring blank lines and comment lines
- PR #887 Add Series digitize method
- PR #895 Add Series groupby
- PR #898 Add DataFrame.groupby(level=0) support
- PR #920 Add feather, JSON, HDF5 readers / writers from PyArrow / Pandas
- PR #888 CSV Reader: Add prefix parameter for column names, used when parsing without a header
- PR #913 Add DLPack support: convert between cuDF DataFrame and DLTensor
- PR #939 Add ORC reader from PyArrow
- PR #918 Add Series.groupby(level=0) support
- PR #906 Add binary and comparison ops to DataFrame
- PR #958 Support unary and binary ops on indexes
- PR #964 Add `rename` method to `DataFrame`, `Series`, and `Index`
- PR #985 Add `Series.to_frame` method
- PR #985 Add `drop=` keyword to reset_index method
- PR #994 Remove references to pygdf
- PR #990 Add external series groupby support
- PR #988 Add top-level merge function to cuDF
- PR #992 Add comparison binaryops to DateTime columns
- PR #996 Replace relative path imports with absolute paths in tests
- PR #995 CSV Reader: Add index_col parameter to specify the column name or index to be used as row labels
- PR #1004 Add `from_gpu_matrix` method to DataFrame
- PR #997 Add property index setter
- PR #1007 Replace relative path imports with absolute paths in cudf
- PR #1013 select columns with df.columns
- PR #1016 Rename Series.unique_count() to nunique() to match pandas API
- PR #947 Prefixsum to handle nulls and float types
- PR #1029 Remove rest of relative path imports
- PR #1021 Add filtered selection with assignment for Dataframes
- PR #872 Adding NVCategory support to cudf apis
- PR #1052 Add left/right_index and left/right_on keywords to merge
- PR #1091 Add `indicator=` and `suffixes=` keywords to merge
- PR #1107 Add unsupported keywords to Series.fillna
- PR #1032 Add string support to cuDF python
- PR #1136 Removed `gdf_concat`
- PR #1153 Added function for getting the padded allocation size for valid bitmask
- PR #1148 Add cudf.sqrt for dataframes and Series
- PR #1159 Add Python bindings for libcudf dlpack functions
- PR #1155 Add __array_ufunc__ for DataFrame and Series for sqrt
- PR #1168 to_frame for series accepts a name argument


## Improvements

- PR #1218 Add dask-cudf page to API docs
- PR #892 Add support for heterogeneous types in binary ops with JIT
- PR #730 Improve performance of `gdf_table` constructor
- PR #561 Add Doxygen style comments to Join CUDA functions
- PR #813 unified libcudf API functions by replacing gpu_ with gdf_
- PR #822 Add support for `__cuda_array_interface__` for ingest
- PR #756 Consolidate common helper functions from unordered map and multimap
- PR #753 Improve performance of groupby sum and average, especially for cases with few groups.
- PR #836 Add ingest support for arrow chunked arrays in Column, Series, DataFrame creation
- PR #763 Format doxygen comments for csv_read_arg struct
- PR #532 CSV Reader: Use type dispatcher instead of switch block
- PR #694 Unit test utilities improvements
- PR #878 Add better indexing to Groupby
- PR #554 Add `empty` method and `is_monotonic` attribute to `Index`
- PR #1040 Fixed up Doxygen comment tags
- PR #909 CSV Reader: Avoid host->device->host copy for header row data
- PR #916 Improved unit testing and error checking for `gdf_column_concat`
- PR #941 Replace `numpy` call in `Series.hash_encode` with `numba`
- PR #942 Added increment/decrement operators for wrapper types
- PR #943 Updated `count_nonzero_mask` to return `num_rows` when the mask is null
- PR #952 Added trait to map C++ type to `gdf_dtype`
- PR #966 Updated RMM submodule.
- PR #998 Add IO reader/writer modules to API docs, fix for missing cudf.Series docs
- PR #1017 concatenate along columns for Series and DataFrames
- PR #1002 Support indexing a dataframe with another boolean dataframe
- PR #1018 Better concatenation for Series and Dataframes
- PR #1036 Use Numpydoc style docstrings
- PR #1047 Adding gdf_dtype_extra_info to gdf_column_view_augmented
- PR #1054 Added default ctor to SerialTrieNode to overcome Thrust issue in CentOS7 + CUDA10
- PR #1024 CSV Reader: Add support for hexadecimal integers in integral-type columns
- PR #1033 Update `fillna()` to use libcudf function `gdf_replace_nulls`
- PR #1066 Added inplace assignment for columns and select_dtypes for dataframes
- PR #1026 CSV Reader: Change the meaning and type of the quoting parameter to match Pandas
- PR #1100 Adds `CUDF_EXPECTS` error-checking macro
- PR #1092 Fix select_dtype docstring
- PR #1111 Added cudf::table
- PR #1108 Sorting for datetime columns
- PR #1120 Return a `Series` (not a `Column`) from `Series.cat.set_categories()`
- PR #1128 CSV Reader: The last data row does not need to be line terminated
- PR #1183 Bump Arrow version to 0.12.1
- PR #1208 Default to CXX11_ABI=ON
- PR #1252 Fix NVStrings dependencies for cuda 9.2 and 10.0
- PR #2037 Optimize the existing `gather` and `scatter` routines in `libcudf`

## Bug Fixes

- PR #821 Fix flake8 issues revealed by flake8 update
- PR #808 Resolved renamed `d_columns_valids` variable name
- PR #820 CSV Reader: fix the issue where reader adds additional rows when file uses \r\n as a line terminator
- PR #780 CSV Reader: Fix scientific notation parsing and null values for empty quotes
- PR #815 CSV Reader: Fix data parsing when tabs are present in the input CSV file
- PR #850 Fix bug where left joins where the left df has 0 rows causes a crash
- PR #861 Fix memory leak by preserving the boolean mask index
- PR #875 Handle unnamed indexes in to/from arrow functions
- PR #877 Fix ingest of 1 row arrow tables in from arrow function
- PR #876 Added missing `<type_traits>` include
- PR #889 Deleted test_rmm.py which has now moved to RMM repo
- PR #866 Merge v0.5.1 numpy ABI hotfix into 0.6
- PR #917 value_counts return int type on empty columns
- PR #611 Renamed `gdf_reduce_optimal_output_size()` -> `gdf_reduction_get_intermediate_output_size()`
- PR #923 fix index for negative slicing for cudf dataframe and series
- PR #927 CSV Reader: Fix category GDF_CATEGORY hashes not being computed properly
- PR #921 CSV Reader: Fix parsing errors with delim_whitespace, quotations in the header row, unnamed columns
- PR #933 Fix handling objects of all nulls in series creation
- PR #940 CSV Reader: Fix an issue where the last data row is missing when using byte_range
- PR #945 CSV Reader: Fix incorrect datetime64 when milliseconds or space separator are used
- PR #959 Groupby: Problem with column name lookup
- PR #950 Converting dataframe/recarry with non-contiguous arrays
- PR #963 CSV Reader: Fix another issue with missing data rows when using byte_range
- PR #999 Fix 0 sized kernel launches and empty sort_index exception
- PR #993 Fix dtype in selecting 0 rows from objects
- PR #1009 Fix performance regression in `to_pandas` method on DataFrame
- PR #1008 Remove custom dask communication approach
- PR #1001 CSV Reader: Fix a memory access error when reading a large (>2GB) file with date columns
- PR #1019 Binary Ops: Fix error when one input column has null mask but other doesn't
- PR #1014 CSV Reader: Fix false positives in bool value detection
- PR #1034 CSV Reader: Fix parsing floating point precision and leading zero exponents
- PR #1044 CSV Reader: Fix a segfault when byte range aligns with a page
- PR #1058 Added support for `DataFrame.loc[scalar]`
- PR #1060 Fix column creation with all valid nan values
- PR #1073 CSV Reader: Fix an issue where a column name includes the return character
- PR #1090 Updating Doxygen Comments
- PR #1080 Fix dtypes returned from loc / iloc because of lists
- PR #1102 CSV Reader: Minor fixes and memory usage improvements
- PR #1174: Fix release script typo
- PR #1137 Add prebuild script for CI
- PR #1118 Enhanced the `DataFrame.from_records()` feature
- PR #1129 Fix join performance with index parameter from using numpy array
- PR #1145 Issue with .agg call on multi-column dataframes
- PR #908 Some testing code cleanup
- PR #1167 Fix issue with null_count not being set after inplace fillna()
- PR #1184 Fix iloc performance regression
- PR #1185 Support left_on/right_on and also on=str in merge
- PR #1200 Fix allocating bitmasks with numba instead of rmm in allocate_mask function
- PR #1213 Fix bug with csv reader requesting subset of columns using wrong datatype
- PR #1223 gpuCI: Fix label on rapidsai channel on gpu build scripts
- PR #1242 Add explicit Thrust exec policy to fix NVCATEGORY_TEST segfault on some platforms
- PR #1246 Fix categorical tests that failed due to bad implicit type conversion
- PR #1255 Fix overwriting conda package main label uploads
- PR #1259 Add dlpack includes to pip build


# cuDF 0.5.1 (05 Feb 2019)

## Bug Fixes

- PR #842 Avoid using numpy via cimport to prevent ABI issues in Cython compilation


# cuDF 0.5.0 (28 Jan 2019)

## New Features

- PR #722 Add bzip2 decompression support to `read_csv()`
- PR #693 add ZLIB-based GZIP/ZIP support to `read_csv_strings()`
- PR #411 added null support to gdf_order_by (new API) and cudf_table::sort
- PR #525 Added GitHub Issue templates for bugs, documentation, new features, and questions
- PR #501 CSV Reader: Add support for user-specified decimal point and thousands separator to read_csv_strings()
- PR #455 CSV Reader: Add support for user-specified decimal point and thousands separator to read_csv()
- PR #439 add `DataFrame.drop` method similar to pandas
- PR #356 add `DataFrame.transpose` method and `DataFrame.T` property similar to pandas
- PR #505 CSV Reader: Add support for user-specified boolean values
- PR #350 Implemented Series replace function
- PR #490 Added print_env.sh script to gather relevant environment details when reporting cuDF issues
- PR #474 add ZLIB-based GZIP/ZIP support to `read_csv()`
- PR #547 Added melt similar to `pandas.melt()`
- PR #491 Add CI test script to check for updates to CHANGELOG.md in PRs
- PR #550 Add CI test script to check for style issues in PRs
- PR #558 Add CI scripts for cpu-based conda and gpu-based test builds
- PR #524 Add Boolean Indexing
- PR #564 Update python `sort_values` method to use updated libcudf `gdf_order_by` API
- PR #509 CSV Reader: Input CSV file can now be passed in as a text or a binary buffer
- PR #607 Add `__iter__` and iteritems to DataFrame class
- PR #643 added a new api gdf_replace_nulls that allows a user to replace nulls in a column

## Improvements

- PR #426 Removed sort-based groupby and refactored existing groupby APIs. Also improves C++/CUDA compile time.
- PR #461 Add `CUDF_HOME` variable in README.md to replace relative pathing.
- PR #472 RMM: Created centralized rmm::device_vector alias and rmm::exec_policy
- PR #500 Improved the concurrent hash map class to support partitioned (multi-pass) hash table building.
- PR #454 Improve CSV reader docs and examples
- PR #465 Added templated C++ API for RMM to avoid explicit cast to `void**`
- PR #513 `.gitignore` tweaks
- PR #521 Add `assert_eq` function for testing
- PR #502 Simplify Dockerfile for local dev, eliminate old conda/pip envs
- PR #549 Adds `-rdynamic` compiler flag to nvcc for Debug builds
- PR #472 RMM: Created centralized rmm::device_vector alias and rmm::exec_policy
- PR #577 Added external C++ API for scatter/gather functions
- PR #500 Improved the concurrent hash map class to support partitioned (multi-pass) hash table building
- PR #583 Updated `gdf_size_type` to `int`
- PR #500 Improved the concurrent hash map class to support partitioned (multi-pass) hash table building
- PR #617 Added .dockerignore file. Prevents adding stale cmake cache files to the docker container
- PR #658 Reduced `JOIN_TEST` time by isolating overflow test of hash table size computation
- PR #664 Added Debuging instructions to README
- PR #651 Remove noqa marks in `__init__.py` files
- PR #671 CSV Reader: uncompressed buffer input can be parsed without explicitly specifying compression as None
- PR #684 Make RMM a submodule
- PR #718 Ensure sum, product, min, max methods pandas compatibility on empty datasets
- PR #720 Refactored Index classes to make them more Pandas-like, added CategoricalIndex
- PR #749 Improve to_arrow and from_arrow Pandas compatibility
- PR #766 Remove TravisCI references, remove unused variables from CMake, fix ARROW_VERSION in Cmake
- PR #773 Add build-args back to Dockerfile and handle dependencies based on environment yml file
- PR #781 Move thirdparty submodules to root and symlink in /cpp
- PR #843 Fix broken cudf/python API examples, add new methods to the API index

## Bug Fixes

- PR #569 CSV Reader: Fix days being off-by-one when parsing some dates
- PR #531 CSV Reader: Fix incorrect parsing of quoted numbers
- PR #465 Added templated C++ API for RMM to avoid explicit cast to `void**`
- PR #473 Added missing <random> include
- PR #478 CSV Reader: Add api support for auto column detection, header, mangle_dupe_cols, usecols
- PR #495 Updated README to correct where cffi pytest should be executed
- PR #501 Fix the intermittent segfault caused by the `thousands` and `compression` parameters in the csv reader
- PR #502 Simplify Dockerfile for local dev, eliminate old conda/pip envs
- PR #512 fix bug for `on` parameter in `DataFrame.merge` to allow for None or single column name
- PR #511 Updated python/cudf/bindings/join.pyx to fix cudf merge printing out dtypes
- PR #513 `.gitignore` tweaks
- PR #521 Add `assert_eq` function for testing
- PR #537 Fix CMAKE_CUDA_STANDARD_REQURIED typo in CMakeLists.txt
- PR #447 Fix silent failure in initializing DataFrame from generator
- PR #545 Temporarily disable csv reader thousands test to prevent segfault (test re-enabled in PR #501)
- PR #559 Fix Assertion error while using `applymap` to change the output dtype
- PR #575 Update `print_env.sh` script to better handle missing commands
- PR #612 Prevent an exception from occuring with true division on integer series.
- PR #630 Fix deprecation warning for `pd.core.common.is_categorical_dtype`
- PR #622 Fix Series.append() behaviour when appending values with different numeric dtype
- PR #603 Fix error while creating an empty column using None.
- PR #673 Fix array of strings not being caught in from_pandas
- PR #644 Fix return type and column support of dataframe.quantile()
- PR #634 Fix create `DataFrame.from_pandas()` with numeric column names
- PR #654 Add resolution check for GDF_TIMESTAMP in Join
- PR #648 Enforce one-to-one copy required when using `numba>=0.42.0`
- PR #645 Fix cmake build type handling not setting debug options when CMAKE_BUILD_TYPE=="Debug"
- PR #669 Fix GIL deadlock when launching multiple python threads that make Cython calls
- PR #665 Reworked the hash map to add a way to report the destination partition for a key
- PR #670 CMAKE: Fix env include path taking precedence over libcudf source headers
- PR #674 Check for gdf supported column types
- PR #677 Fix 'gdf_csv_test_Dates' gtest failure due to missing nrows parameter
- PR #604 Fix the parsing errors while reading a csv file using `sep` instead of `delimiter`.
- PR #686 Fix converting nulls to NaT values when converting Series to Pandas/Numpy
- PR #689 CSV Reader: Fix behavior with skiprows+header to match pandas implementation
- PR #691 Fixes Join on empty input DFs
- PR #706 CSV Reader: Fix broken dtype inference when whitespace is in data
- PR #717 CSV reader: fix behavior when parsing a csv file with no data rows
- PR #724 CSV Reader: fix build issue due to parameter type mismatch in a std::max call
- PR #734 Prevents reading undefined memory in gpu_expand_mask_bits numba kernel
- PR #747 CSV Reader: fix an issue where CUDA allocations fail with some large input files
- PR #750 Fix race condition for handling NVStrings in CMake
- PR #719 Fix merge column ordering
- PR #770 Fix issue where RMM submodule pointed to wrong branch and pin other to correct branches
- PR #778 Fix hard coded ABI off setting
- PR #784 Update RMM submodule commit-ish and pip paths
- PR #794 Update `rmm::exec_policy` usage to fix segmentation faults when used as temprory allocator.
- PR #800 Point git submodules to branches of forks instead of exact commits


# cuDF 0.4.0 (05 Dec 2018)

## New Features

- PR #398 add pandas-compatible `DataFrame.shape()` and `Series.shape()`
- PR #394 New documentation feature "10 Minutes to cuDF"
- PR #361 CSV Reader: Add support for strings with delimiters

## Improvements

 - PR #436 Improvements for type_dispatcher and wrapper structs
 - PR #429 Add CHANGELOG.md (this file)
 - PR #266 use faster CUDA-accelerated DataFrame column/Series concatenation.
 - PR #379 new C++ `type_dispatcher` reduces code complexity in supporting many data types.
 - PR #349 Improve performance for creating columns from memoryview objects
 - PR #445 Update reductions to use type_dispatcher. Adds integer types support to sum_of_squares.
 - PR #448 Improve installation instructions in README.md
 - PR #456 Change default CMake build to Release, and added option for disabling compilation of tests

## Bug Fixes

 - PR #444 Fix csv_test CUDA too many resources requested fail.
 - PR #396 added missing output buffer in validity tests for groupbys.
 - PR #408 Dockerfile updates for source reorganization
 - PR #437 Add cffi to Dockerfile conda env, fixes "cannot import name 'librmm'"
 - PR #417 Fix `map_test` failure with CUDA 10
 - PR #414 Fix CMake installation include file paths
 - PR #418 Properly cast string dtypes to programmatic dtypes when instantiating columns
 - PR #427 Fix and tests for Concatenation illegal memory access with nulls


# cuDF 0.3.0 (23 Nov 2018)

## New Features

 - PR #336 CSV Reader string support

## Improvements

 - PR #354 source code refactored for better organization. CMake build system overhaul. Beginning of transition to Cython bindings.
 - PR #290 Add support for typecasting to/from datetime dtype
 - PR #323 Add handling pyarrow boolean arrays in input/out, add tests
 - PR #325 GDF_VALIDITY_UNSUPPORTED now returned for algorithms that don't support non-empty valid bitmasks
 - PR #381 Faster InputTooLarge Join test completes in ms rather than minutes.
 - PR #373 .gitignore improvements
 - PR #367 Doc cleanup & examples for DataFrame methods
 - PR #333 Add Rapids Memory Manager documentation
 - PR #321 Rapids Memory Manager adds file/line location logging and convenience macros
 - PR #334 Implement DataFrame `__copy__` and `__deepcopy__`
 - PR #271 Add NVTX ranges to pygdf
 - PR #311 Document system requirements for conda install

## Bug Fixes

 - PR #337 Retain index on `scale()` function
 - PR #344 Fix test failure due to PyArrow 0.11 Boolean handling
 - PR #364 Remove noexcept from managed_allocator;  CMakeLists fix for NVstrings
 - PR #357 Fix bug that made all series be considered booleans for indexing
 - PR #351 replace conda env configuration for developers
 - PRs #346 #360 Fix CSV reading of negative numbers
 - PR #342 Fix CMake to use conda-installed nvstrings
 - PR #341 Preserve categorical dtype after groupby aggregations
 - PR #315 ReadTheDocs build update to fix missing libcuda.so
 - PR #320 FIX out-of-bounds access error in reductions.cu
 - PR #319 Fix out-of-bounds memory access in libcudf count_valid_bits
 - PR #303 Fix printing empty dataframe


# cuDF 0.2.0 and cuDF 0.1.0

These were initial releases of cuDF based on previously separate pyGDF and libGDF libraries.<|MERGE_RESOLUTION|>--- conflicted
+++ resolved
@@ -16,12 +16,9 @@
 - PR #3553 Support Python NoneType in numeric binops
 - PR #3608 Update OPS codeowner group name
 - PR #3431 Port NVStrings translate to cudf strings column
-<<<<<<< HEAD
-- PR #3581 Remove `bool8`
-=======
 - PR #3587 Merge CHECK_STREAM & CUDA_CHECK_LAST to CHECK_CUDA
 - PR #3402 Define and implement new quantiles APIs
->>>>>>> 0991c41b
+- PR #3581 Remove `bool8`
 
 ## Bug Fixes
 
