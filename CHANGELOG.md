# cuDF 0.8.0 (Date TBD)

## New Features

- PR #1524 Add GPU-accelerated JSON Lines parser with limited feature set
- PR #1569 Add support for Json objects to the JSON Lines reader
- PR #1622 Add Series.loc
- PR #1654 Add cudf::apply_boolean_mask: faster replacement for gdf_apply_stencil
- PR #1487 cython gather/scatter
- PR #1310 Implemented the slice/split functionality.
- PR #1630 Add Python layer to the GPU-accelerated JSON reader
- PR #1745 Add rounding of numeric columns via Numba
- PR #1772 JSON reader: add support for BytesIO and StringIO input
- PR #1527 Support GDF_BOOL8 in readers and writers

## Improvements
- PR #1538 Replacing LesserRTTI with inequality_comparator
- PR #1703 C++: Added non-aggregating `insert` to `concurrent_unordered_map` with specializations to store pairs with a single atomicCAS when possible.
- PR #1422 C++: Added a RAII wrapper for CUDA streams
- PR #1701 Added `unique` method for stringColumns
- PR #1713 Add documentation for Dask-XGBoost
- PR #1666 CSV Reader: Improve performance for files with large number of columns
- PR #1725 Enable the ability to use a single column groupby as its own index
- PR #1746 C++: Remove unused code: `windowed_ops.cu`, `sorting.cu`, `hash_ops.cu`
- PR #1748 C++: Add `bool` nullability flag to `device_table` row operators
- PR #1767 Speed up Python unit tests
- PR #1770 Added build.sh script, updated CI scripts and documentation
- PR #1739 ORC Reader: Add more pytest coverage
- PR #1795 Add printing of git submodule info to `print_env.sh`
- PR #1796 Removing old sort based group by code and gdf_filter
- PR #1811 Added funtions for copying/allocating `cudf::table`s

## Bug Fixes

- PR #1465 Fix for test_orc.py and test_sparse_df.py test failures
- PR #1583 Fix underlying issue in `as_index()` that was causing `Series.quantile()` to fail
- PR #1680 Add errors= keyword to drop() to fix cudf-dask bug
- PR #1651 Fix `query` function on empty dataframe
- PR #1616 Fix CategoricalColumn to access categories by index instead of iteration
- PR #1660 Fix bug in `loc` when indexing with a column name (a string)
- PR #1683 ORC reader: fix timestamp conversion to UTC
- PR #1613 Improve CategoricalColumn.fillna(-1) performance
- PR #1642 Fix failure of CSV_TEST gdf_csv_test.SkiprowsNrows on multiuser systems
- PR #1709 Fix handling of `datetime64[ms]` in `dataframe.select_dtypes`
- PR #1704 CSV Reader: Add support for the plus sign in number fields
- PR #1687 CSV reader: return an empty dataframe for zero size input
- PR #1757 Concatenating columns with null columns
- PR #1755 Add col_level keyword argument to melt
- PR #1758 Fix df.set_index() when setting index from an empty column
- PR #1749 ORC reader: fix long strings of NULL values resulting in incorrect data
- PR #1742 Parquet Reader: Fix index column name to match PANDAS compat
- PR #1782 Update libcudf doc version
- PR #1783 Update conda dependencies
- PR #1786 Maintain the original series name in series.unique output
- PR #1760 CSV Reader: fix segfault when dtype list only includes columns from usecols list
<<<<<<< HEAD
- PR #1825 cuDF: Multiaggregation Groupby Failures

=======
- PR #1831 build.sh: Assuming python is in PATH instead of using PYTHON env var
>>>>>>> 2f36e57d

# cudf 0.7.2 (16 May 2019)

## New Features

- PR #1735 Added overload for atomicAdd on int64. Streamlined implementation of custom atomic overloads.
- PR #1741 Add MultiIndex concatenation

## Bug Fixes

- PR #1718 Fix issue with SeriesGroupBy MultiIndex in dask-cudf
- PR #1734 Python: fix performance regression for groupby count() aggregations
- PR #1768 Cython: fix handling read only schema buffers in gpuarrow reader


# cudf 0.7.1 (11 May 2019)

## New Features

- PR #1702 Lazy load MultiIndex to return groupby performance to near optimal.

## Bug Fixes

- PR #1708 Fix handling of `datetime64[ms]` in `dataframe.select_dtypes`


# cuDF 0.7.0 (10 May 2019)

## New Features

- PR #982 Implement gdf_group_by_without_aggregations and gdf_unique_indices functions
- PR #1142 Add `GDF_BOOL` column type
- PR #1194 Implement overloads for CUDA atomic operations
- PR #1292 Implemented Bitwise binary ops AND, OR, XOR (&, |, ^)
- PR #1235 Add GPU-accelerated Parquet Reader
- PR #1335 Added local_dict arg in `DataFrame.query()`.
- PR #1282 Add Series and DataFrame.describe()
- PR #1356 Rolling windows
- PR #1381 Add DataFrame._get_numeric_data
- PR #1388 Add CODEOWNERS file to auto-request reviews based on where changes are made
- PR #1396 Add DataFrame.drop method
- PR #1413 Add DataFrame.melt method
- PR #1412 Add DataFrame.pop()
- PR #1419 Initial CSV writer function
- PR #1441 Add Series level cumulative ops (cumsum, cummin, cummax, cumprod)
- PR #1420 Add script to build and test on a local gpuCI image
- PR #1440 Add DatetimeColumn.min(), DatetimeColumn.max()
- PR #1455 Add Series.Shift via Numba kernel
- PR #1441 Add Series level cumulative ops (cumsum, cummin, cummax, cumprod)
- PR #1461 Add Python coverage test to gpu build
- PR #1445 Parquet Reader: Add selective reading of rows and row group
- PR #1532 Parquet Reader: Add support for INT96 timestamps
- PR #1516 Add Series and DataFrame.ndim
- PR #1556 Add libcudf C++ transition guide
- PR #1466 Add GPU-accelerated ORC Reader
- PR #1565 Add build script for nightly doc builds
- PR #1508 Add Series isna, isnull, and notna
- PR #1456 Add Series.diff() via Numba kernel
- PR #1588 Add Index `astype` typecasting
- PR #1301 MultiIndex support
- PR #1599 Level keyword supported in groupby
- PR #929 Add support operations to dataframe
- PR #1609 Groupby accept list of Series
- PR #1658 Support `group_keys=True` keyword in groupby method

## Improvements

- PR #1531 Refactor closures as private functions in gpuarrow
- PR #1404 Parquet reader page data decoding speedup
- PR #1076 Use `type_dispatcher` in join, quantiles, filter, segmented sort, radix sort and hash_groupby
- PR #1202 Simplify README.md
- PR #1149 CSV Reader: Change convertStrToValue() functions to `__device__` only
- PR #1238 Improve performance of the CUDA trie used in the CSV reader
- PR #1278 Update CONTRIBUTING for new conda environment yml naming conventions
- PR #1163 Refactored UnaryOps. Reduced API to two functions: `gdf_unary_math` and `gdf_cast`. Added `abs`, `-`, and `~` ops. Changed bindings to Cython
- PR #1284 Update docs version
- PR #1287 add exclude argument to cudf.select_dtype function
- PR #1286 Refactor some of the CSV Reader kernels into generic utility functions
- PR #1291 fillna in `Series.to_gpu_array()` and `Series.to_array()` can accept the scalar too now.
- PR #1005 generic `reduction` and `scan` support
- PR #1349 Replace modernGPU sort join with thrust.
- PR #1363 Add a dataframe.mean(...) that raises NotImplementedError to satisfy `dask.dataframe.utils.is_dataframe_like`
- PR #1319 CSV Reader: Use column wrapper for gdf_column output alloc/dealloc
- PR #1376 Change series quantile default to linear
- PR #1399 Replace CFFI bindings for NVTX functions with Cython bindings
- PR #1407 Rename and cleanup of `gdf_table` to `device_table`
- PR #1389 Refactored `set_null_count()`
- PR #1386 Added macros `GDF_TRY()`, `CUDF_TRY()` and `ASSERT_CUDF_SUCCEEDED()`
- PR #1435 Rework CMake and conda recipes to depend on installed libraries
- PR #1391 Tidy up bit-resolution-operation and bitmask class code
- PR #1439 Add cmake variable to enable compiling CUDA code with -lineinfo
- PR #1462 Add ability to read parquet files from arrow::io::RandomAccessFile
- PR #1453 Convert CSV Reader CFFI to Cython
- PR #1479 Convert Parquet Reader CFFI to Cython
- PR #1397 Add a utility function for producing an overflow-safe kernel launch grid configuration
- PR #1382 Add GPU parsing of nested brackets to cuIO parsing utilities
- PR #1481 Add cudf::table constructor to allocate a set of `gdf_column`s
- PR #1484 Convert GroupBy CFFI to Cython
- PR #1463 Allow and default melt keyword argument var_name to be None
- PR #1486 Parquet Reader: Use device_buffer rather than device_ptr
- PR #1525 Add cudatoolkit conda dependency
- PR #1520 Renamed `src/dataframe` to `src/table` and moved `table.hpp`. Made `types.hpp` to be type declarations only.
- PR #1492 Convert transpose CFFI to Cython
- PR #1495 Convert binary and unary ops CFFI to Cython
- PR #1503 Convert sorting and hashing ops CFFI to Cython
- PR #1522 Use latest release version in update-version CI script
- PR #1533 Remove stale join CFFI, fix memory leaks in join Cython
- PR #1521 Added `row_bitmask` to compute bitmask for rows of a table. Merged `valids_ops.cu` and `bitmask_ops.cu`
- PR #1553 Overload `hash_row` to avoid using intial hash values. Updated `gdf_hash` to select between overloads
- PR #1585 Updated `cudf::table` to maintain own copy of wrapped `gdf_column*`s
- PR #1559 Add `except +` to all Cython function definitions to catch C++ exceptions properly
- PR #1617 `has_nulls` and `column_dtypes` for `cudf::table`
- PR #1590 Remove CFFI from the build / install process entirely
- PR #1536 Convert gpuarrow CFFI to Cython
- PR #1655 Add `Column._pointer` as a way to access underlying `gdf_column*` of a `Column`
- PR #1655 Update readme conda install instructions for cudf version 0.6 and 0.7


## Bug Fixes

- PR #1233 Fix dtypes issue while adding the column to `str` dataframe.
- PR #1254 CSV Reader: fix data type detection for floating-point numbers in scientific notation
- PR #1289 Fix looping over each value instead of each category in concatenation
- PR #1293 Fix Inaccurate error message in join.pyx
- PR #1308 Add atomicCAS overload for `int8_t`, `int16_t`
- PR #1317 Fix catch polymorphic exception by reference in ipc.cu
- PR #1325 Fix dtype of null bitmasks to int8
- PR #1326 Update build documentation to use -DCMAKE_CXX11_ABI=ON
- PR #1334 Add "na_position" argument to CategoricalColumn sort_by_values
- PR #1321 Fix out of bounds warning when checking Bzip2 header
- PR #1359 Add atomicAnd/Or/Xor for integers
- PR #1354 Fix `fillna()` behaviour when replacing values with different dtypes
- PR #1347 Fixed core dump issue while passing dict_dtypes without column names in `cudf.read_csv()`
- PR #1379 Fixed build failure caused due to error: 'col_dtype' may be used uninitialized
- PR #1392 Update cudf Dockerfile and package_versions.sh
- PR #1385 Added INT8 type to `_schema_to_dtype` for use in GpuArrowReader
- PR #1393 Fixed a bug in `gdf_count_nonzero_mask()` for the case of 0 bits to count
- PR #1395 Update CONTRIBUTING to use the environment variable CUDF_HOME
- PR #1416 Fix bug at gdf_quantile_exact and gdf_quantile_appox
- PR #1421 Fix remove creation of series multiple times during `add_column()`
- PR #1405 CSV Reader: Fix memory leaks on read_csv() failure
- PR #1328 Fix CategoricalColumn to_arrow() null mask
- PR #1433 Fix NVStrings/categories includes
- PR #1432 Update NVStrings to 0.7.* to coincide with 0.7 development
- PR #1483 Modify CSV reader to avoid cropping blank quoted characters in non-string fields
- PR #1446 Merge 1275 hotfix from master into branch-0.7
- PR #1447 Fix legacy groupby apply docstring
- PR #1451 Fix hash join estimated result size is not correct
- PR #1454 Fix local build script improperly change directory permissions
- PR #1490 Require Dask 1.1.0+ for `is_dataframe_like` test or skip otherwise.
- PR #1491 Use more specific directories & groups in CODEOWNERS
- PR #1497 Fix Thrust issue on CentOS caused by missing default constructor of host_vector elements
- PR #1498 Add missing include guard to device_atomics.cuh and separated DEVICE_ATOMICS_TEST
- PR #1506 Fix csv-write call to updated NVStrings method
- PR #1510 Added nvstrings `fillna()` function
- PR #1507 Parquet Reader: Default string data to GDF_STRING
- PR #1535 Fix doc issue to ensure correct labelling of cudf.series
- PR #1537 Fix `undefined reference` link error in HashPartitionTest
- PR #1548 Fix ci/local/build.sh README from using an incorrect image example
- PR #1551 CSV Reader: Fix integer column name indexing
- PR #1586 Fix broken `scalar_wrapper::operator==`
- PR #1591 ORC/Parquet Reader: Fix missing import for FileNotFoundError exception
- PR #1573 Parquet Reader: Fix crash due to clash with ORC reader datasource
- PR #1607 Revert change of `column.to_dense_buffer` always return by copy for performance concerns
- PR #1618 ORC reader: fix assert & data output when nrows/skiprows isn't aligned to stripe boundaries
- PR #1631 Fix failure of TYPES_TEST on some gcc-7 based systems.
- PR #1641 CSV Reader: Fix skip_blank_lines behavior with Windows line terminators (\r\n)
- PR #1648 ORC reader: fix non-deterministic output when skiprows is non-zero
- PR #1676 Fix groupby `as_index` behaviour with `MultiIndex`
- PR #1659 Fix bug caused by empty groupbys and multiindex slicing throwing exceptions
- PR #1656 Correct Groupby failure in dask when un-aggregable columns are left in dataframe.
- PR #1689 Fix groupby performance regression
- PR #1694 Add Cython as a runtime dependency since it's required in `setup.py`


# cuDF 0.6.1 (25 Mar 2019)

## Bug Fixes

- PR #1275 Fix CentOS exception in DataFrame.hash_partition from using value "returned" by a void function


# cuDF 0.6.0 (22 Mar 2019)

## New Features

- PR #760 Raise `FileNotFoundError` instead of `GDF_FILE_ERROR` in `read_csv` if the file does not exist
- PR #539 Add Python bindings for replace function
- PR #823 Add Doxygen configuration to enable building HTML documentation for libcudf C/C++ API
- PR #807 CSV Reader: Add byte_range parameter to specify the range in the input file to be read
- PR #857 Add Tail method for Series/DataFrame and update Head method to use iloc
- PR #858 Add series feature hashing support
- PR #871 CSV Reader: Add support for NA values, including user specified strings
- PR #893 Adds PyArrow based parquet readers / writers to Python, fix category dtype handling, fix arrow ingest buffer size issues
- PR #867 CSV Reader: Add support for ignoring blank lines and comment lines
- PR #887 Add Series digitize method
- PR #895 Add Series groupby
- PR #898 Add DataFrame.groupby(level=0) support
- PR #920 Add feather, JSON, HDF5 readers / writers from PyArrow / Pandas
- PR #888 CSV Reader: Add prefix parameter for column names, used when parsing without a header
- PR #913 Add DLPack support: convert between cuDF DataFrame and DLTensor
- PR #939 Add ORC reader from PyArrow
- PR #918 Add Series.groupby(level=0) support
- PR #906 Add binary and comparison ops to DataFrame
- PR #958 Support unary and binary ops on indexes
- PR #964 Add `rename` method to `DataFrame`, `Series`, and `Index`
- PR #985 Add `Series.to_frame` method
- PR #985 Add `drop=` keyword to reset_index method
- PR #994 Remove references to pygdf
- PR #990 Add external series groupby support
- PR #988 Add top-level merge function to cuDF
- PR #992 Add comparison binaryops to DateTime columns
- PR #996 Replace relative path imports with absolute paths in tests
- PR #995 CSV Reader: Add index_col parameter to specify the column name or index to be used as row labels
- PR #1004 Add `from_gpu_matrix` method to DataFrame
- PR #997 Add property index setter
- PR #1007 Replace relative path imports with absolute paths in cudf
- PR #1013 select columns with df.columns
- PR #1016 Rename Series.unique_count() to nunique() to match pandas API
- PR #947 Prefixsum to handle nulls and float types
- PR #1029 Remove rest of relative path imports
- PR #1021 Add filtered selection with assignment for Dataframes
- PR #872 Adding NVCategory support to cudf apis
- PR #1052 Add left/right_index and left/right_on keywords to merge
- PR #1091 Add `indicator=` and `suffixes=` keywords to merge
- PR #1107 Add unsupported keywords to Series.fillna
- PR #1032 Add string support to cuDF python
- PR #1136 Removed `gdf_concat`
- PR #1153 Added function for getting the padded allocation size for valid bitmask
- PR #1148 Add cudf.sqrt for dataframes and Series
- PR #1159 Add Python bindings for libcudf dlpack functions
- PR #1155 Add __array_ufunc__ for DataFrame and Series for sqrt
- PR #1168 to_frame for series accepts a name argument


## Improvements

- PR #1218 Add dask-cudf page to API docs
- PR #892 Add support for heterogeneous types in binary ops with JIT
- PR #730 Improve performance of `gdf_table` constructor
- PR #561 Add Doxygen style comments to Join CUDA functions
- PR #813 unified libcudf API functions by replacing gpu_ with gdf_
- PR #822 Add support for `__cuda_array_interface__` for ingest
- PR #756 Consolidate common helper functions from unordered map and multimap
- PR #753 Improve performance of groupby sum and average, especially for cases with few groups.
- PR #836 Add ingest support for arrow chunked arrays in Column, Series, DataFrame creation
- PR #763 Format doxygen comments for csv_read_arg struct
- PR #532 CSV Reader: Use type dispatcher instead of switch block
- PR #694 Unit test utilities improvements
- PR #878 Add better indexing to Groupby
- PR #554 Add `empty` method and `is_monotonic` attribute to `Index`
- PR #1040 Fixed up Doxygen comment tags
- PR #909 CSV Reader: Avoid host->device->host copy for header row data
- PR #916 Improved unit testing and error checking for `gdf_column_concat`
- PR #941 Replace `numpy` call in `Series.hash_encode` with `numba`
- PR #942 Added increment/decrement operators for wrapper types
- PR #943 Updated `count_nonzero_mask` to return `num_rows` when the mask is null
- PR #952 Added trait to map C++ type to `gdf_dtype`
- PR #966 Updated RMM submodule.
- PR #998 Add IO reader/writer modules to API docs, fix for missing cudf.Series docs
- PR #1017 concatenate along columns for Series and DataFrames
- PR #1002 Support indexing a dataframe with another boolean dataframe
- PR #1018 Better concatenation for Series and Dataframes
- PR #1036 Use Numpydoc style docstrings
- PR #1047 Adding gdf_dtype_extra_info to gdf_column_view_augmented
- PR #1054 Added default ctor to SerialTrieNode to overcome Thrust issue in CentOS7 + CUDA10
- PR #1024 CSV Reader: Add support for hexadecimal integers in integral-type columns
- PR #1033 Update `fillna()` to use libcudf function `gdf_replace_nulls`
- PR #1066 Added inplace assignment for columns and select_dtypes for dataframes
- PR #1026 CSV Reader: Change the meaning and type of the quoting parameter to match Pandas
- PR #1100 Adds `CUDF_EXPECTS` error-checking macro
- PR #1092 Fix select_dtype docstring
- PR #1111 Added cudf::table
- PR #1108 Sorting for datetime columns
- PR #1120 Return a `Series` (not a `Column`) from `Series.cat.set_categories()`
- PR #1128 CSV Reader: The last data row does not need to be line terminated
- PR #1183 Bump Arrow version to 0.12.1
- PR #1208 Default to CXX11_ABI=ON
- PR #1252 Fix NVStrings dependencies for cuda 9.2 and 10.0

## Bug Fixes

- PR #821 Fix flake8 issues revealed by flake8 update
- PR #808 Resolved renamed `d_columns_valids` variable name
- PR #820 CSV Reader: fix the issue where reader adds additional rows when file uses \r\n as a line terminator
- PR #780 CSV Reader: Fix scientific notation parsing and null values for empty quotes
- PR #815 CSV Reader: Fix data parsing when tabs are present in the input CSV file
- PR #850 Fix bug where left joins where the left df has 0 rows causes a crash
- PR #861 Fix memory leak by preserving the boolean mask index
- PR #875 Handle unnamed indexes in to/from arrow functions
- PR #877 Fix ingest of 1 row arrow tables in from arrow function
- PR #876 Added missing `<type_traits>` include
- PR #889 Deleted test_rmm.py which has now moved to RMM repo
- PR #866 Merge v0.5.1 numpy ABI hotfix into 0.6
- PR #917 value_counts return int type on empty columns
- PR #611 Renamed `gdf_reduce_optimal_output_size()` -> `gdf_reduction_get_intermediate_output_size()`
- PR #923 fix index for negative slicing for cudf dataframe and series
- PR #927 CSV Reader: Fix category GDF_CATEGORY hashes not being computed properly
- PR #921 CSV Reader: Fix parsing errors with delim_whitespace, quotations in the header row, unnamed columns
- PR #933 Fix handling objects of all nulls in series creation
- PR #940 CSV Reader: Fix an issue where the last data row is missing when using byte_range
- PR #945 CSV Reader: Fix incorrect datetime64 when milliseconds or space separator are used
- PR #959 Groupby: Problem with column name lookup
- PR #950 Converting dataframe/recarry with non-contiguous arrays
- PR #963 CSV Reader: Fix another issue with missing data rows when using byte_range
- PR #999 Fix 0 sized kernel launches and empty sort_index exception
- PR #993 Fix dtype in selecting 0 rows from objects
- PR #1009 Fix performance regression in `to_pandas` method on DataFrame
- PR #1008 Remove custom dask communication approach
- PR #1001 CSV Reader: Fix a memory access error when reading a large (>2GB) file with date columns
- PR #1019 Binary Ops: Fix error when one input column has null mask but other doesn't
- PR #1014 CSV Reader: Fix false positives in bool value detection
- PR #1034 CSV Reader: Fix parsing floating point precision and leading zero exponents
- PR #1044 CSV Reader: Fix a segfault when byte range aligns with a page
- PR #1058 Added support for `DataFrame.loc[scalar]`
- PR #1060 Fix column creation with all valid nan values
- PR #1073 CSV Reader: Fix an issue where a column name includes the return character
- PR #1090 Updating Doxygen Comments
- PR #1080 Fix dtypes returned from loc / iloc because of lists
- PR #1102 CSV Reader: Minor fixes and memory usage improvements
- PR #1174: Fix release script typo
- PR #1137 Add prebuild script for CI
- PR #1118 Enhanced the `DataFrame.from_records()` feature
- PR #1129 Fix join performance with index parameter from using numpy array
- PR #1145 Issue with .agg call on multi-column dataframes
- PR #908 Some testing code cleanup
- PR #1167 Fix issue with null_count not being set after inplace fillna()
- PR #1184 Fix iloc performance regression
- PR #1185 Support left_on/right_on and also on=str in merge
- PR #1200 Fix allocating bitmasks with numba instead of rmm in allocate_mask function
- PR #1213 Fix bug with csv reader requesting subset of columns using wrong datatype
- PR #1223 gpuCI: Fix label on rapidsai channel on gpu build scripts
- PR #1242 Add explicit Thrust exec policy to fix NVCATEGORY_TEST segfault on some platforms
- PR #1246 Fix categorical tests that failed due to bad implicit type conversion
- PR #1255 Fix overwriting conda package main label uploads
- PR #1259 Add dlpack includes to pip build


# cuDF 0.5.1 (05 Feb 2019)

## Bug Fixes

- PR #842 Avoid using numpy via cimport to prevent ABI issues in Cython compilation


# cuDF 0.5.0 (28 Jan 2019)

## New Features

- PR #722 Add bzip2 decompression support to `read_csv()`
- PR #693 add ZLIB-based GZIP/ZIP support to `read_csv_strings()`
- PR #411 added null support to gdf_order_by (new API) and cudf_table::sort
- PR #525 Added GitHub Issue templates for bugs, documentation, new features, and questions
- PR #501 CSV Reader: Add support for user-specified decimal point and thousands separator to read_csv_strings()
- PR #455 CSV Reader: Add support for user-specified decimal point and thousands separator to read_csv()
- PR #439 add `DataFrame.drop` method similar to pandas
- PR #356 add `DataFrame.transpose` method and `DataFrame.T` property similar to pandas
- PR #505 CSV Reader: Add support for user-specified boolean values
- PR #350 Implemented Series replace function
- PR #490 Added print_env.sh script to gather relevant environment details when reporting cuDF issues
- PR #474 add ZLIB-based GZIP/ZIP support to `read_csv()`
- PR #547 Added melt similar to `pandas.melt()`
- PR #491 Add CI test script to check for updates to CHANGELOG.md in PRs
- PR #550 Add CI test script to check for style issues in PRs
- PR #558 Add CI scripts for cpu-based conda and gpu-based test builds
- PR #524 Add Boolean Indexing
- PR #564 Update python `sort_values` method to use updated libcudf `gdf_order_by` API
- PR #509 CSV Reader: Input CSV file can now be passed in as a text or a binary buffer
- PR #607 Add `__iter__` and iteritems to DataFrame class
- PR #643 added a new api gdf_replace_nulls that allows a user to replace nulls in a column

## Improvements

- PR #426 Removed sort-based groupby and refactored existing groupby APIs. Also improves C++/CUDA compile time.
- PR #461 Add `CUDF_HOME` variable in README.md to replace relative pathing.
- PR #472 RMM: Created centralized rmm::device_vector alias and rmm::exec_policy
- PR #500 Improved the concurrent hash map class to support partitioned (multi-pass) hash table building.
- PR #454 Improve CSV reader docs and examples
- PR #465 Added templated C++ API for RMM to avoid explicit cast to `void**`
- PR #513 `.gitignore` tweaks
- PR #521 Add `assert_eq` function for testing
- PR #502 Simplify Dockerfile for local dev, eliminate old conda/pip envs
- PR #549 Adds `-rdynamic` compiler flag to nvcc for Debug builds
- PR #472 RMM: Created centralized rmm::device_vector alias and rmm::exec_policy
- PR #577 Added external C++ API for scatter/gather functions
- PR #500 Improved the concurrent hash map class to support partitioned (multi-pass) hash table building
- PR #583 Updated `gdf_size_type` to `int`
- PR #500 Improved the concurrent hash map class to support partitioned (multi-pass) hash table building
- PR #617 Added .dockerignore file. Prevents adding stale cmake cache files to the docker container
- PR #658 Reduced `JOIN_TEST` time by isolating overflow test of hash table size computation
- PR #664 Added Debuging instructions to README
- PR #651 Remove noqa marks in `__init__.py` files
- PR #671 CSV Reader: uncompressed buffer input can be parsed without explicitly specifying compression as None
- PR #684 Make RMM a submodule
- PR #718 Ensure sum, product, min, max methods pandas compatibility on empty datasets
- PR #720 Refactored Index classes to make them more Pandas-like, added CategoricalIndex
- PR #749 Improve to_arrow and from_arrow Pandas compatibility
- PR #766 Remove TravisCI references, remove unused variables from CMake, fix ARROW_VERSION in Cmake
- PR #773 Add build-args back to Dockerfile and handle dependencies based on environment yml file
- PR #781 Move thirdparty submodules to root and symlink in /cpp
- PR #843 Fix broken cudf/python API examples, add new methods to the API index

## Bug Fixes

- PR #569 CSV Reader: Fix days being off-by-one when parsing some dates
- PR #531 CSV Reader: Fix incorrect parsing of quoted numbers
- PR #465 Added templated C++ API for RMM to avoid explicit cast to `void**`
- PR #473 Added missing <random> include
- PR #478 CSV Reader: Add api support for auto column detection, header, mangle_dupe_cols, usecols
- PR #495 Updated README to correct where cffi pytest should be executed
- PR #501 Fix the intermittent segfault caused by the `thousands` and `compression` parameters in the csv reader
- PR #502 Simplify Dockerfile for local dev, eliminate old conda/pip envs
- PR #512 fix bug for `on` parameter in `DataFrame.merge` to allow for None or single column name
- PR #511 Updated python/cudf/bindings/join.pyx to fix cudf merge printing out dtypes
- PR #513 `.gitignore` tweaks
- PR #521 Add `assert_eq` function for testing
- PR #537 Fix CMAKE_CUDA_STANDARD_REQURIED typo in CMakeLists.txt
- PR #447 Fix silent failure in initializing DataFrame from generator
- PR #545 Temporarily disable csv reader thousands test to prevent segfault (test re-enabled in PR #501)
- PR #559 Fix Assertion error while using `applymap` to change the output dtype
- PR #575 Update `print_env.sh` script to better handle missing commands
- PR #612 Prevent an exception from occuring with true division on integer series.
- PR #630 Fix deprecation warning for `pd.core.common.is_categorical_dtype`
- PR #622 Fix Series.append() behaviour when appending values with different numeric dtype
- PR #603 Fix error while creating an empty column using None.
- PR #673 Fix array of strings not being caught in from_pandas
- PR #644 Fix return type and column support of dataframe.quantile()
- PR #634 Fix create `DataFrame.from_pandas()` with numeric column names
- PR #654 Add resolution check for GDF_TIMESTAMP in Join
- PR #648 Enforce one-to-one copy required when using `numba>=0.42.0`
- PR #645 Fix cmake build type handling not setting debug options when CMAKE_BUILD_TYPE=="Debug"
- PR #669 Fix GIL deadlock when launching multiple python threads that make Cython calls
- PR #665 Reworked the hash map to add a way to report the destination partition for a key
- PR #670 CMAKE: Fix env include path taking precedence over libcudf source headers
- PR #674 Check for gdf supported column types
- PR #677 Fix 'gdf_csv_test_Dates' gtest failure due to missing nrows parameter
- PR #604 Fix the parsing errors while reading a csv file using `sep` instead of `delimiter`.
- PR #686 Fix converting nulls to NaT values when converting Series to Pandas/Numpy
- PR #689 CSV Reader: Fix behavior with skiprows+header to match pandas implementation
- PR #691 Fixes Join on empty input DFs
- PR #706 CSV Reader: Fix broken dtype inference when whitespace is in data
- PR #717 CSV reader: fix behavior when parsing a csv file with no data rows
- PR #724 CSV Reader: fix build issue due to parameter type mismatch in a std::max call
- PR #734 Prevents reading undefined memory in gpu_expand_mask_bits numba kernel
- PR #747 CSV Reader: fix an issue where CUDA allocations fail with some large input files
- PR #750 Fix race condition for handling NVStrings in CMake
- PR #719 Fix merge column ordering
- PR #770 Fix issue where RMM submodule pointed to wrong branch and pin other to correct branches
- PR #778 Fix hard coded ABI off setting
- PR #784 Update RMM submodule commit-ish and pip paths
- PR #794 Update `rmm::exec_policy` usage to fix segmentation faults when used as temprory allocator.
- PR #800 Point git submodules to branches of forks instead of exact commits


# cuDF 0.4.0 (05 Dec 2018)

## New Features

- PR #398 add pandas-compatible `DataFrame.shape()` and `Series.shape()`
- PR #394 New documentation feature "10 Minutes to cuDF"
- PR #361 CSV Reader: Add support for strings with delimiters

## Improvements

 - PR #436 Improvements for type_dispatcher and wrapper structs
 - PR #429 Add CHANGELOG.md (this file)
 - PR #266 use faster CUDA-accelerated DataFrame column/Series concatenation.
 - PR #379 new C++ `type_dispatcher` reduces code complexity in supporting many data types.
 - PR #349 Improve performance for creating columns from memoryview objects
 - PR #445 Update reductions to use type_dispatcher. Adds integer types support to sum_of_squares.
 - PR #448 Improve installation instructions in README.md
 - PR #456 Change default CMake build to Release, and added option for disabling compilation of tests

## Bug Fixes

 - PR #444 Fix csv_test CUDA too many resources requested fail.
 - PR #396 added missing output buffer in validity tests for groupbys.
 - PR #408 Dockerfile updates for source reorganization
 - PR #437 Add cffi to Dockerfile conda env, fixes "cannot import name 'librmm'"
 - PR #417 Fix `map_test` failure with CUDA 10
 - PR #414 Fix CMake installation include file paths
 - PR #418 Properly cast string dtypes to programmatic dtypes when instantiating columns
 - PR #427 Fix and tests for Concatenation illegal memory access with nulls


# cuDF 0.3.0 (23 Nov 2018)

## New Features

 - PR #336 CSV Reader string support

## Improvements

 - PR #354 source code refactored for better organization. CMake build system overhaul. Beginning of transition to Cython bindings.
 - PR #290 Add support for typecasting to/from datetime dtype
 - PR #323 Add handling pyarrow boolean arrays in input/out, add tests
 - PR #325 GDF_VALIDITY_UNSUPPORTED now returned for algorithms that don't support non-empty valid bitmasks
 - PR #381 Faster InputTooLarge Join test completes in ms rather than minutes.
 - PR #373 .gitignore improvements
 - PR #367 Doc cleanup & examples for DataFrame methods
 - PR #333 Add Rapids Memory Manager documentation
 - PR #321 Rapids Memory Manager adds file/line location logging and convenience macros
 - PR #334 Implement DataFrame `__copy__` and `__deepcopy__`
 - PR #271 Add NVTX ranges to pygdf
 - PR #311 Document system requirements for conda install

## Bug Fixes

 - PR #337 Retain index on `scale()` function
 - PR #344 Fix test failure due to PyArrow 0.11 Boolean handling
 - PR #364 Remove noexcept from managed_allocator;  CMakeLists fix for NVstrings
 - PR #357 Fix bug that made all series be considered booleans for indexing
 - PR #351 replace conda env configuration for developers
 - PRs #346 #360 Fix CSV reading of negative numbers
 - PR #342 Fix CMake to use conda-installed nvstrings
 - PR #341 Preserve categorical dtype after groupby aggregations
 - PR #315 ReadTheDocs build update to fix missing libcuda.so
 - PR #320 FIX out-of-bounds access error in reductions.cu
 - PR #319 Fix out-of-bounds memory access in libcudf count_valid_bits
 - PR #303 Fix printing empty dataframe


# cuDF 0.2.0 and cuDF 0.1.0

These were initial releases of cuDF based on previously separate pyGDF and libGDF libraries.<|MERGE_RESOLUTION|>--- conflicted
+++ resolved
@@ -53,12 +53,8 @@
 - PR #1783 Update conda dependencies
 - PR #1786 Maintain the original series name in series.unique output
 - PR #1760 CSV Reader: fix segfault when dtype list only includes columns from usecols list
-<<<<<<< HEAD
+- PR #1831 build.sh: Assuming python is in PATH instead of using PYTHON env var
 - PR #1825 cuDF: Multiaggregation Groupby Failures
-
-=======
-- PR #1831 build.sh: Assuming python is in PATH instead of using PYTHON env var
->>>>>>> 2f36e57d
 
 # cudf 0.7.2 (16 May 2019)
 
