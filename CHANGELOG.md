# cuDF 0.13.0 (Date TBD)

## New Features

## Improvements
<<<<<<< HEAD
- PR #3786 Adding string support to rolling_windows
=======
- PR #3698 Add count_(un)set_bits functions taking multiple ranges and updated slice to compute null counts at once.
- PR #3909 Move java backend to libcudf++
- PR #3971 Adding `as_table` to convert Column to Table in python
- PR #3910 Adding sinh, cosh, tanh, asinh, acosh, atanh cube root and rint unary support.
- PR #3972 Add Java bindings for left_semi_join and left_anti_join
- PR #3975 Simplify and generalize data handling in `Buffer`
- PR #3911 Adding null boolean handling for copy_if_else
- PR #4002 Adding to_frame and fix for categorical column issue
- PR #4009 build script update to enable cudf build without installing
- PR #3897 Port cuIO JSON reader to cudf::column types
>>>>>>> 6351671f

## Bug Fixes

- PR #3888 Drop `ptr=None` from `DeviceBuffer` call
- PR #3976 Fix string serialization and memory_usage method to be consistent
- PR #3902 Fix conversion of large size GPU array to dataframe
- PR #3953 Fix overflow in column_buffer when computing the device buffer size
- PR #3959 Add missing hash-dispatch function for cudf.Series
- PR #3970 Fix for Series Pickle
- PR #3964 Restore legacy NVStrings and NVCategory dependencies in Java jar
- PR #3982 Fix java unary op enum and add missing ops
- PR #3979 Add `name` to Series serialize and deserialize
- PR #4005 Fix null mask allocation bug in gather_bitmask
- PR #4000 Fix dask_cudf sort_values performance for single partitions


# cuDF 0.12.0 (Date TBD)

## New Features

- PR #3759 Updated 10 Minutes with clarification on how `dask_cudf` uses `cudf` API
- PR #3224 Define and implement new join APIs.
- PR #3284 Add gpu-accelerated parquet writer
- PR #3254 Python redesign for libcudf++
- PR #3336 Add `from_dlpack` and `to_dlpack`
- PR #3555 Add column names support to libcudf++ io readers and writers
- PR #3619 Support CuPy 7
- PR #3604 Add nvtext ngrams-tokenize function
- PR #3610 Add memory_usage to DataFrame and Series APIs
- PR #3403 Define and implement new stack + tile APIs
- PR #3627 Adding cudf::sort and cudf::sort_by_key
- PR #3597 Implement new sort based groupby
- PR #3776 Add column equivalence comparator (using epsilon for float equality)
- PR #3667 Define and implement round-robin partition API.
- PR #3690 Add bools_to_mask
- PR #3761 Introduce a Frame class and make Index, DataFrame and Series subclasses
- PR #3538 Define and implement left semi join and left anti join
- PR #3683 Added support for multiple delimiters in `nvtext.token_count()`
- PR #3792 Adding is_nan and is_notnan
- PR #3594 Adding clamp support to libcudf++

## Improvements

- PR #3124 Add support for grand-children in cudf column classes
- PR #3292 Port NVStrings regex contains function
- PR #3409 Port NVStrings regex replace function
- PR #3417 Port NVStrings regex findall function
- PR #3351 Add warning when filepath resolves to multiple files in cudf readers
- PR #3370 Port NVStrings strip functions
- PR #3453 Port NVStrings IPv4 convert functions to cudf strings column
- PR #3441 Port NVStrings url encode/decode to cudf strings column
- PR #3364 Port NVStrings split functions
- PR #3463 Port NVStrings partition/rpartition to cudf strings column
- PR #3502 ORC reader: add option to read DECIMALs as INT64
- PR #3461 Add a new overload to allocate_like() that takes explicit type and size params.
- PR #3590 Specialize hash functions for floating point
- PR #3569 Use `np.asarray` in `StringColumn.deserialize`
- PR #3553 Support Python NoneType in numeric binops
- PR #3511 Support DataFrame / Series mixed arithmetic
- PR #3567 Include `strides` in `__cuda_array_interface__`
- PR #3608 Update OPS codeowner group name
- PR #3431 Port NVStrings translate to cudf strings column
- PR #3620 Add stream parameter to unary ops detail API
- PR #3593 Adding begin/end for mutable_column_device_view
- PR #3587 Merge CHECK_STREAM & CUDA_CHECK_LAST to CHECK_CUDA
- PR #3733 Rework `hash_partition` API
- PR #3655 Use move with make_pair to avoid copy construction
- PR #3402 Define and implement new quantiles APIs
- PR #3612 Add ability to customize the JIT kernel cache path
- PR #3647 Remove PatchedNumbaDeviceArray with CuPy 6.6.0
- PR #3641 Remove duplicate definitions of CUDA_DEVICE_CALLABLE
- PR #3640 Enable memory_usage in dask_cudf (also adds pd.Index from_pandas)
- PR #3654 Update Jitify submodule ref to include gcc-8 fix
- PR #3639 Define and implement `nans_to_nulls`
- PR #3561 Rework contains implementation in search
- PR #3616 Add aggregation infrastructure for argmax/argmin.
- PR #3673 Parquet reader: improve rounding of timestamp conversion to seconds
- PR #3699 Stringify libcudacxx headers for binary op JIT
- PR #3697 Improve column insert performance for wide frames
- PR #3616 Add aggregation infrastructure for argmax/argmin.
- PR #3653 Make `gather_bitmask_kernel` more reusable.
- PR #3710 Remove multiple CMake configuration steps from root build script
- PR #3657 Define and implement compiled binops for string column comparisons
- PR #3520 Change read_parquet defaults and add warnings
- PR #3780 Java APIs for selecting a GPU
- PR #3796 Improve on round-robin with the case when number partitions greater than number of rows.
- PR #3805 Avoid CuPy 7.1.0 for now
- PR #3758 detail::scatter variant with map iterator support
- PR #3882 Fail loudly when creating a StringColumn from nvstrings with > MAX_VAL(int32) bytes
- PR #3823 Add header file for detail search functions
- PR #2438 Build GBench Benchmarks in CI
- PR #3713 Adding aggregation support to rolling_window
- PR #3875 Add abstract sink for IO writers, used by ORC and Parquet writers for now
- PR #3916 Refactor gather bindings

## Bug Fixes

- PR #3618 Update 10 minutes to cudf and cupy to hide warning that were being shown in the docs
- PR #3550 Update Java package to 0.12
- PR #3549 Fix index name issue with iloc with RangeIndex
- PR #3562 Fix 4GB limit for gzipped-compressed csv files
- PR #2981 enable build.sh to build all targets without installation
- PR #3563 Use `__cuda_array_interface__` for serialization
- PR #3564 Fix cuda memory access error in gather_bitmask_kernel
- PR #3548 Replaced CUDA_RT_CALL with CUDA_TRY
- PR #3486 Pandas > 0.25 compatability
- PR #3622 Fix new warnings and errors when building with gcc-8
- PR #3588 Remove avro reader column order reversal
- PR #3629 Fix hash map test failure
- PR #3637 Fix sorted set_index operations in dask_cudf
- PR #3663 Fix libcudf++ ORC reader microseconds and milliseconds conversion
- PR #3668 Fixing CHECK_CUDA debug build issue
- PR #3684 Fix ends_with logic for matching string case
- PR #3691 Fix create_offsets to handle offset correctly
- PR #3687 Fixed bug while passing input GPU memory pointer in `nvtext.scatter_count()`
- PR #3701 Fix hash_partition hashing all columns instead of columns_to_hash
- PR #3694 Allow for null columns parameter in `csv_writer`
- PR #3706 Removed extra type-dispatcher call from merge
- PR #3704 Changed the default delimiter to `whitespace` for nvtext methods.
- PR #3741 Construct DataFrame from dict-of-Series with alignment
- PR #3724 Update rmm version to match release
- PR #3743 Fix for `None` data in `__array_interface__`
- PR #3731 Fix performance of zero sized dataframe slice
- PR #3709 Fix inner_join incorrect result issue
- PR #3734 Update numba to 0.46 in conda files
- PR #3738 Update libxx cython types.hpp path
- PR #3672 Fix to_host issue with column_view having offset
- PR #3730 CSV reader: Set invalid float values to NaN/null
- PR #3670 Floor when casting between timestamps of different precisions
- PR #3728 Fix apply_boolean_mask issue with non-null string column
- PR #3769 Don't look for a `name` attribute in column
- PR #3783 Bind cuDF operators to Dask Dataframe
- PR #3775 Fix segfault when reading compressed CSV files larger than 4GB
- PR #3799 Align indices of Series inputs when adding as columns to DataFrame
- PR #3803 Keep name when unpickling Index objects
- PR #3804 Fix cuda crash in AVRO reader
- PR #3766 Remove references to cudf::type_id::CATEGORY from IO code
- PR #3817 Don't always deepcopy an index
- PR #3821 Fix OOB read in gpuinflate prefetcher
- PR #3829 Parquet writer: fix empty dataframe causing cuda launch errors
- PR #3835 Fix memory leak in Cython when dealing with nulls in string columns
- PR #3866 Remove unnecessary if check in NVStrings.create_offsets
- PR #3858 Fixes the broken debug build after #3728
- PR #3850 Fix merge typecast scope issue and resulting memory leak
- PR #3855 Fix MultiColumn recreation with reset_index
- PR #3869 Fixed size calculation in NVStrings::byte_count()
- PR #3868 Fix apply_grouped moving average example
- PR #3900 Properly link `NVStrings` and `NVCategory` into tests
- PR #3868 Fix apply_grouped moving average example
- PR #3871 Fix `split_out` error
- PR #3886 Fix string column materialization from column view
- PR #3893 Parquet reader: fix segfault reading empty parquet file
- PR #3931 Dask-cudf groupby `.agg` multicolumn handling fix


# cuDF 0.11.0 (11 Dec 2019)

## New Features

- PR #2905 Added `Series.median()` and null support for `Series.quantile()`
- PR #2930 JSON Reader: Support ARROW_RANDOM_FILE input
- PR #2956 Add `cudf::stack` and `cudf::tile`
- PR #2980 Added nvtext is_vowel/is_consonant functions
- PR #2987 Add `inplace` arg to `DataFrame.reset_index` and `Series`
- PR #3011 Added libcudf++ transition guide
- PR #3129 Add strings column factory from `std::vector`s
- PR #3054 Add parquet reader support for decimal data types
- PR #3022 adds DataFrame.astype for cuDF dataframes
- PR #2962 Add isnull(), notnull() and related functions
- PR #3025 Move search files to legacy
- PR #3068 Add `scalar` class
- PR #3094 Adding `any` and `all` support from libcudf
- PR #3130 Define and implement new `column_wrapper`
- PR #3143 Define and implement new copying APIs `slice` and `split`
- PR #3161 Move merge files to legacy
- PR #3079 Added support to write ORC files given a local path
- PR #3192 Add dtype param to cast `DataFrame` on init
- PR #3213 Port cuIO to libcudf++
- PR #3222 Add nvtext character tokenizer
- PR #3223 Java expose underlying buffers
- PR #3300 Add `DataFrame.insert`
- PR #3263 Define and implement new `valid_if`
- PR #3278 Add `to_host` utility to copy `column_view` to host
- PR #3087 Add new cudf::experimental bool8 wrapper
- PR #3219 Construct column from column_view
- PR #3250 Define and implement new merge APIs
- PR #3144 Define and implement new hashing APIs `hash` and `hash_partition`
- PR #3229 Define and implement new search APIs
- PR #3308 java add API for memory usage callbacks
- PR #2691 Row-wise reduction and scan operations via CuPy
- PR #3291 Add normalize_nans_and_zeros
- PR #3187 Define and implement new replace APIs
- PR #3356 Add vertical concatenation for table/columns
- PR #3344 java split API
- PR #2791 Add `groupby.std()`
- PR #3368 Enable dropna argument in dask_cudf groupby
- PR #3298 add null replacement iterator for column_device_view
- PR #3297 Define and implement new groupby API.
- PR #3396 Update device_atomics with new bool8 and timestamp specializations
- PR #3411 Java host memory management API
- PR #3393 Implement df.cov and enable covariance/correlation in dask_cudf
- PR #3401 Add dask_cudf ORC writer (to_orc)
- PR #3331 Add copy_if_else
- PR #3427 Define and Implement new multi-search API
- PR #3442 Add Bool-index + Multi column + DataFrame support for set-item
- PR #3172 Define and implement new fill/repeat/copy_range APIs
- PR #3490 Add pair iterators for columns
- PR #3497 Add DataFrame.drop(..., inplace=False) argument
- PR #3469 Add string functionality for replace API
- PR #3527 Add string functionality for merge API
- PR #3557 Add contiguous_split() function.
- PR #3507 Define and implement new binary operation APIs
- PR #3273 Define and implement new reduction APIs

## Improvements

- PR #2904 Move gpu decompressors to cudf::io namespace
- PR #2977 Moved old C++ test utilities to legacy directory.
- PR #2965 Fix slow orc reader perf with large uncompressed blocks
- PR #2995 Move JIT type utilities to legacy directory
- PR #2927 Add ``Table`` and ``TableView`` extension classes that wrap legacy cudf::table
- PR #3005 Renames `cudf::exp` namespace to `cudf::experimental`
- PR #3008 Make safe versions of `is_null` and `is_valid` in `column_device_view`
- PR #3026 Move fill and repeat files to legacy
- PR #3027 Move copying.hpp and related source to legacy folder
- PR #3014 Snappy decompression optimizations
- PR #3032 Use `asarray` to coerce indices to a NumPy array
- PR #2996 IO Readers: Replace `cuio::device_buffer` with `rmm::device_buffer`
- PR #3051 Specialized hash function for strings column
- PR #3065 Select and Concat for cudf::experimental::table
- PR #3080 Move `valid_if.cuh` to `legacy/`
- PR #3052 Moved replace.hpp functionality to legacy
- PR #3091 Move join files to legacy
- PR #3092 Implicitly init RMM if Java allocates before init
- PR #3029 Update gdf_ numeric types with stdint and move to cudf namespace
- PR #3052 Moved replace.hpp functionality to legacy
- PR #2955 Add cmake option to only build for present GPU architecture
- PR #3070 Move functions.h and related source to legacy
- PR #2951 Allow set_index to handle a list of column names
- PR #3093 Move groupby files to legacy
- PR #2988 Removing GIS functionality (now part of cuSpatial library)
- PR #3067 Java method to return size of device memory buffer
- PR #3083 Improved some binary operation tests to include null testing.
- PR #3084 Update to arrow-cpp and pyarrow 0.15.0
- PR #3071 Move cuIO to legacy
- PR #3126 Round 2 of snappy decompression optimizations
- PR #3046 Define and implement new copying APIs `empty_like` and `allocate_like`
- PR #3128 Support MultiIndex in DataFrame.join
- PR #2971 Added initial gather and scatter methods for strings_column_view
- PR #3133 Port NVStrings to cudf column: count_characters and count_bytes
- PR #2991 Added strings column functions concatenate and join_strings
- PR #3028 Define and implement new `gather` APIs.
- PR #3135 Add nvtx utilities to cudf::nvtx namespace
- PR #3021 Java host side concat of serialized buffers
- PR #3138 Move unary files to legacy
- PR #3170 Port NVStrings substring functions to cudf strings column
- PR #3159 Port NVStrings is-chars-types function to cudf strings column
- PR #3154 Make `table_view_base.column()` const and add `mutable_table_view.column()`
- PR #3175 Set cmake cuda version variables
- PR #3171 Move deprecated error macros to legacy
- PR #3191 Port NVStrings integer convert ops to cudf column
- PR #3189 Port NVStrings find ops to cudf column
- PR #3352 Port NVStrings convert float functions to cudf strings column
- PR #3193 Add cuPy as a formal dependency
- PR #3195 Support for zero columned `table_view`
- PR #3165 Java device memory size for string category
- PR #3205 Move transform files to legacy
- PR #3202 Rename and move error.hpp to public headers
- PR #2878 Use upstream merge code in dask_cudf
- PR #3217 Port NVStrings upper and lower case conversion functions
- PR #3350 Port NVStrings booleans convert functions
- PR #3231 Add `column::release()` to give up ownership of contents.
- PR #3157 Use enum class rather than enum for mask_allocation_policy
- PR #3232 Port NVStrings datetime conversion to cudf strings column
- PR #3136 Define and implement new transpose API
- PR #3237 Define and implement new transform APIs
- PR #3245 Move binaryop files to legacy
- PR #3241 Move stream_compaction files to legacy
- PR #3166 Move reductions to legacy
- PR #3261 Small cleanup: remove `== true`
- PR #3271 Update rmm API based on `rmm.reinitialize(...)` change
- PR #3266 Remove optional checks for CuPy
- PR #3268 Adding null ordering per column feature when sorting
- PR #3239 Adding floating point specialization to comparators for NaNs
- PR #3270 Move predicates files to legacy
- PR #3281 Add to_host specialization for strings in column test utilities
- PR #3282 Add `num_bitmask_words`
- PR #3252 Add new factory methods to include passing an existing null mask
- PR #3288 Make `bit.cuh` utilities usable from host code.
- PR #3287 Move rolling windows files to legacy
- PR #3182 Define and implement new unary APIs `is_null` and `is_not_null`
- PR #3314 Drop `cython` from run requirements
- PR #3301 Add tests for empty column wrapper.
- PR #3294 Update to arrow-cpp and pyarrow 0.15.1
- PR #3310 Add `row_hasher` and `element_hasher` utilities
- PR #3272 Support non-default streams when creating/destroying hash maps
- PR #3286 Clean up the starter code on README
- PR #3332 Port NVStrings replace to cudf strings column
- PR #3354 Define and implement new `scatter` APIs
- PR #3322 Port NVStrings pad operations to cudf strings column
- PR #3345 Add cache member for number of characters in string_view class
- PR #3299 Define and implement new `is_sorted` APIs
- PR #3328 Partition by stripes in dask_cudf ORC reader
- PR #3243 Use upstream join code in dask_cudf
- PR #3371 Add `select` method to `table_view`
- PR #3309 Add java and JNI bindings for search bounds
- PR #3305 Define and implement new rolling window APIs
- PR #3380 Concatenate columns of strings
- PR #3382 Add fill function for strings column
- PR #3391 Move device_atomics_tests.cu files to legacy
- PR #3303 Define and implement new stream compaction APIs `copy_if`, `drop_nulls`,
           `apply_boolean_mask`, `drop_duplicate` and `unique_count`.
- PR #3387 Strings column gather function
- PR #3440 Strings column scatter function
- PR #3389 Move quantiles.hpp + group_quantiles.hpp files to legacy
- PR #3397 Port unary cast to libcudf++
- PR #3398 Move reshape.hpp files to legacy
- PR #3395 Port NVStrings regex extract to cudf strings column
- PR #3423 Port NVStrings htoi to cudf strings column
- PR #3425 Strings column copy_if_else implementation
- PR #3422 Move utilities to legacy
- PR #3201 Define and implement new datetime_ops APIs
- PR #3421 Port NVStrings find_multiple to cudf strings column
- PR #3448 Port scatter_to_tables to libcudf++
- PR #3458 Update strings sections in the transition guide
- PR #3462 Add `make_empty_column` and update `empty_like`.
- PR #3465 Port `aggregation` traits and utilities.
- PR #3214 Define and implement new unary operations APIs
- PR #3475 Add `bitmask_to_host` column utility
- PR #3487 Add is_boolean trait and random timestamp generator for testing
- PR #3492 Small cleanup (remove std::abs) and comment
- PR #3407 Allow multiple row-groups per task in dask_cudf read_parquet
- PR #3512 Remove unused CUDA conda labels
- PR #3500 cudf::fill()/cudf::repeat() support for strings columns.
- PR #3438 Update scalar and scalar_device_view to better support strings
- PR #3414 Add copy_range function for strings column
- PR #3471 Add scalar/column, column/scalar and scalar/scalar overloads to copy_if_else.
- PR #3451 Add support for implicit typecasting of join columns

## Bug Fixes

- PR #2895 Fixed dask_cudf group_split behavior to handle upstream rearrange_by_divisions
- PR #3048 Support for zero columned tables
- PR #3030 Fix snappy decoding regression in PR #3014
- PR #3041 Fixed exp to experimental namespace name change issue
- PR #3056 Add additional cmake hint for finding local build of RMM files
- PR #3060 Move copying.hpp includes to legacy
- PR #3139 Fixed java RMM auto initalization
- PR #3141 Java fix for relocated IO headers
- PR #3149 Rename column_wrapper.cuh to column_wrapper.hpp
- PR #3168 Fix mutable_column_device_view head const_cast
- PR #3199 Update JNI includes for legacy moves
- PR #3204 ORC writer: Fix ByteRLE encoding of NULLs
- PR #2994 Fix split_out-support but with hash_object_dispatch
- PR #3212 Fix string to date casting when format is not specified
- PR #3218 Fixes `row_lexicographic_comparator` issue with handling two tables
- PR #3228 Default initialize RMM when Java native dependencies are loaded
- PR #3012 replacing instances of `to_gpu_array` with `mem`
- PR #3236 Fix Numba 0.46+/CuPy 6.3 interface compatibility
- PR #3276 Update JNI includes for legacy moves
- PR #3256 Fix orc writer crash with multiple string columns
- PR #3211 Fix breaking change caused by rapidsai/rmm#167
- PR #3265 Fix dangling pointer in `is_sorted`
- PR #3267 ORC writer: fix incorrect ByteRLE encoding of long literal runs
- PR #3277 Fix invalid reference to deleted temporary in `is_sorted`.
- PR #3274 ORC writer: fix integer RLEv2 mode2 unsigned base value encoding
- PR #3279 Fix shutdown hang issues with pinned memory pool init executor
- PR #3280 Invalid children check in mutable_column_device_view
- PR #3289 fix java memory usage API for empty columns
- PR #3293 Fix loading of csv files zipped on MacOS (disabled zip min version check)
- PR #3295 Fix storing storing invalid RMM exec policies.
- PR #3307 Add pd.RangeIndex to from_pandas to fix dask_cudf meta_nonempty bug
- PR #3313 Fix public headers including non-public headers
- PR #3318 Revert arrow to 0.15.0 temporarily to unblock downstream projects CI
- PR #3317 Fix index-argument bug in dask_cudf parquet reader
- PR #3323 Fix `insert` non-assert test case
- PR #3341 Fix `Series` constructor converting NoneType to "None"
- PR #3326 Fix and test for detail::gather map iterator type inference
- PR #3334 Remove zero-size exception check from make_strings_column factories
- PR #3333 Fix compilation issues with `constexpr` functions not marked `__device__`
- PR #3340 Make all benchmarks use cudf base fixture to initialize RMM pool
- PR #3337 Fix Java to pad validity buffers to 64-byte boundary
- PR #3362 Fix `find_and_replace` upcasting series for python scalars and lists
- PR #3357 Disabling `column_view` iterators for non fixed-width types
- PR #3383 Fix : properly compute null counts for rolling_window.
- PR #3386 Removing external includes from `column_view.hpp`
- PR #3369 Add write_partition to dask_cudf to fix to_parquet bug
- PR #3388 Support getitem with bools when DataFrame has a MultiIndex
- PR #3408 Fix String and Column (De-)Serialization
- PR #3372 Fix dask-distributed scatter_by_map bug
- PR #3419 Fix a bug in parse_into_parts (incomplete input causing walking past the end of string).
- PR #3413 Fix dask_cudf read_csv file-list bug
- PR #3416 Fix memory leak in ColumnVector when pulling strings off the GPU
- PR #3424 Fix benchmark build by adding libcudacxx to benchmark's CMakeLists.txt
- PR #3435 Fix diff and shift for empty series
- PR #3439 Fix index-name bug in StringColumn concat
- PR #3445 Fix ORC Writer default stripe size
- PR #3459 Fix printing of invalid entries
- PR #3466 Fix gather null mask allocation for invalid index
- PR #3468 Fix memory leak issue in `drop_duplicates`
- PR #3474 Fix small doc error in capitalize Docs
- PR #3491 Fix more doc errors in NVStrings
- PR #3478 Fix as_index deep copy via Index.rename inplace arg
- PR #3476 Fix ORC reader timezone conversion
- PR #3188 Repr slices up large DataFrames
- PR #3519 Fix strings column concatenate handling zero-sized columns
- PR #3530 Fix copy_if_else test case fail issue
- PR #3523 Fix lgenfe issue with debug build
- PR #3532 Fix potential use-after-free in cudf parquet reader
- PR #3540 Fix unary_op null_mask bug and add missing test cases
- PR #3559 Use HighLevelGraph api in DataFrame constructor (Fix upstream compatibility)
- PR #3572 Fix CI Issue with hypothesis tests that are flaky


# cuDF 0.10.0 (16 Oct 2019)

## New Features

- PR #2423 Added `groupby.quantile()`
- PR #2522 Add Java bindings for NVStrings backed upper and lower case mutators
- PR #2605 Added Sort based groupby in libcudf
- PR #2607 Add Java bindings for parsing JSON
- PR #2629 Add dropna= parameter to groupby
- PR #2585 ORC & Parquet Readers: Remove millisecond timestamp restriction
- PR #2507 Add GPU-accelerated ORC Writer
- PR #2559 Add Series.tolist()
- PR #2653 Add Java bindings for rolling window operations
- PR #2480 Merge `custreamz` codebase into `cudf` repo
- PR #2674 Add __contains__ for Index/Series/Column
- PR #2635 Add support to read from remote and cloud sources like s3, gcs, hdfs
- PR #2722 Add Java bindings for NVTX ranges
- PR #2702 Add make_bool to dataset generation functions
- PR #2394 Move `rapidsai/custrings` into `cudf`
- PR #2734 Final sync of custrings source into cudf
- PR #2724 Add libcudf support for __contains__
- PR #2777 Add python bindings for porter stemmer measure functionality
- PR #2781 Add issorted to is_monotonic
- PR #2685 Add cudf::scatter_to_tables and cython binding
- PR #2743 Add Java bindings for NVStrings timestamp2long as part of String ColumnVector casting
- PR #2785 Add nvstrings Python docs
- PR #2786 Add benchmarks option to root build.sh
- PR #2802 Add `cudf::repeat()` and `cudf.Series.repeat()`
- PR #2773 Add Fisher's unbiased kurtosis and skew for Series/DataFrame
- PR #2748 Parquet Reader: Add option to specify loading of PANDAS index
- PR #2807 Add scatter_by_map to DataFrame python API
- PR #2836 Add nvstrings.code_points method
- PR #2844 Add Series/DataFrame notnull
- PR #2858 Add GTest type list utilities
- PR #2870 Add support for grouping by Series of arbitrary length
- PR #2719 Series covariance and Pearson correlation
- PR #2207 Beginning of libcudf overhaul: introduce new column and table types
- PR #2869 Add `cudf.CategoricalDtype`
- PR #2838 CSV Reader: Support ARROW_RANDOM_FILE input
- PR #2655 CuPy-based Series and Dataframe .values property
- PR #2803 Added `edit_distance_matrix()` function to calculate pairwise edit distance for each string on a given nvstrings object.
- PR #2811 Start of cudf strings column work based on 2207
- PR #2872 Add Java pinned memory pool allocator
- PR #2969 Add findAndReplaceAll to ColumnVector
- PR #2814 Add Datetimeindex.weekday
- PR #2999 Add timestamp conversion support for string categories
- PR #2918 Add cudf::column timestamp wrapper types

## Improvements

- PR #2578 Update legacy_groupby to use libcudf group_by_without_aggregation
- PR #2581 Removed `managed` allocator from hash map classes.
- PR #2571 Remove unnecessary managed memory from gdf_column_concat
- PR #2648 Cython/Python reorg
- PR #2588 Update Series.append documentation
- PR #2632 Replace dask-cudf set_index code with upstream
- PR #2682 Add cudf.set_allocator() function for easier allocator init
- PR #2642 Improve null printing and testing
- PR #2747 Add missing Cython headers / cudftestutil lib to conda package for cuspatial build
- PR #2706 Compute CSV format in device code to speedup performance
- PR #2673 Add support for np.longlong type
- PR #2703 move dask serialization dispatch into cudf
- PR #2728 Add YYMMDD to version tag for nightly conda packages
- PR #2729 Handle file-handle input in to_csv
- PR #2741 CSV Reader: Move kernel functions into its own file
- PR #2766 Improve nvstrings python cmake flexibility
- PR #2756 Add out_time_unit option to csv reader, support timestamp resolutions
- PR #2771 Stopgap alias for to_gpu_matrix()
- PR #2783 Support mapping input columns to function arguments in apply kernels
- PR #2645 libcudf unique_count for Series.nunique
- PR #2817 Dask-cudf: `read_parquet` support for remote filesystems
- PR #2823 improve java data movement debugging
- PR #2806 CSV Reader: Clean-up row offset operations
- PR #2640 Add dask wait/persist exmaple to 10 minute guide
- PR #2828 Optimizations of kernel launch configuration for `DataFrame.apply_rows` and `DataFrame.apply_chunks`
- PR #2831 Add `column` argument to `DataFrame.drop`
- PR #2775 Various optimizations to improve __getitem__ and __setitem__ performance
- PR #2810 cudf::allocate_like can optionally always allocate a mask.
- PR #2833 Parquet reader: align page data allocation sizes to 4-bytes to satisfy cuda-memcheck
- PR #2832 Using the new Python bindings for UCX
- PR #2856 Update group_split_cudf to use scatter_by_map
- PR #2890 Optionally keep serialized table data on the host.
- PR #2778 Doc: Updated and fixed some docstrings that were formatted incorrectly.
- PR #2830 Use YYMMDD tag in custreamz nightly build
- PR #2875 Java: Remove synchronized from register methods in MemoryCleaner
- PR #2887 Minor snappy decompression optimization
- PR #2899 Use new RMM API based on Cython
- PR #2788 Guide to Python UDFs
- PR #2919 Change java API to use operators in groupby namespace
- PR #2909 CSV Reader: Avoid row offsets host vector default init
- PR #2834 DataFrame supports setting columns via attribute syntax `df.x = col`
- PR #3147 DataFrame can be initialized from rows via list of tuples
- PR #3539 Restrict CuPy to 6

## Bug Fixes

- PR #2584 ORC Reader: fix parsing of `DECIMAL` index positions
- PR #2619 Fix groupby serialization/deserialization
- PR #2614 Update Java version to match
- PR #2601 Fixes nlargest(1) issue in Series and Dataframe
- PR #2610 Fix a bug in index serialization (properly pass DeviceNDArray)
- PR #2621 Fixes the floordiv issue of not promoting float type when rhs is 0
- PR #2611 Types Test: fix static casting from negative int to string
- PR #2618 IO Readers: Fix datasource memory map failure for multiple reads
- PR #2628 groupby_without_aggregation non-nullable input table produces non-nullable output
- PR #2615 fix string category partitioning in java API
- PR #2641 fix string category and timeunit concat in the java API
- PR #2649 Fix groupby issue resulting from column_empty bug
- PR #2658 Fix astype() for null categorical columns
- PR #2660 fix column string category and timeunit concat in the java API
- PR #2664 ORC reader: fix `skip_rows` larger than first stripe
- PR #2654 Allow Java gdfOrderBy to work with string categories
- PR #2669 AVRO reader: fix non-deterministic output
- PR #2668 Update Java bindings to specify timestamp units for ORC and Parquet readers
- PR #2679 AVRO reader: fix cuda errors when decoding compressed streams
- PR #2692 Add concatenation for data-frame with different headers (empty and non-empty)
- PR #2651 Remove nvidia driver installation from ci/cpu/build.sh
- PR #2697 Ensure csv reader sets datetime column time units
- PR #2698 Return RangeIndex from contiguous slice of RangeIndex
- PR #2672 Fix null and integer handling in round
- PR #2704 Parquet Reader: Fix crash when loading string column with nulls
- PR #2725 Fix Jitify issue with running on Turing using CUDA version < 10
- PR #2731 Fix building of benchmarks
- PR #2738 Fix java to find new NVStrings locations
- PR #2736 Pin Jitify branch to v0.10 version
- PR #2742 IO Readers: Fix possible silent failures when creating `NvStrings` instance
- PR #2753 Fix java quantile API calls
- PR #2762 Fix validity processing for time in java
- PR #2796 Fix handling string slicing and other nvstrings delegated methods with dask
- PR #2769 Fix link to API docs in README.md
- PR #2772 Handle multiindex pandas Series #2772
- PR #2749 Fix apply_rows/apply_chunks pessimistic null mask to use in_cols null masks only
- PR #2752 CSV Reader: Fix exception when there's no rows to process
- PR #2716 Added Exception for `StringMethods` in string methods
- PR #2787 Fix Broadcasting `None` to `cudf-series`
- PR #2794 Fix async race in NVCategory::get_value and get_value_bounds
- PR #2795 Fix java build/cast error
- PR #2496 Fix improper merge of two dataframes when names differ
- PR #2824 Fix issue with incorrect result when Numeric Series replace is called several times
- PR #2751 Replace value with null
- PR #2765 Fix Java inequality comparisons for string category
- PR #2818 Fix java join API to use new C++ join API
- PR #2841 Fix nvstrings.slice and slice_from for range (0,0)
- PR #2837 Fix join benchmark
- PR #2809 Add hash_df and group_split dispatch functions for dask
- PR #2843 Parquet reader: fix skip_rows when not aligned with page or row_group boundaries
- PR #2851 Deleted existing dask-cudf/record.txt
- PR #2854 Fix column creation from ephemeral objects exposing __cuda_array_interface__
- PR #2860 Fix boolean indexing when the result is a single row
- PR #2859 Fix tail method issue for string columns
- PR #2852 Fixed `cumsum()` and `cumprod()` on boolean series.
- PR #2865 DaskIO: Fix `read_csv` and `read_orc` when input is list of files
- PR #2750 Fixed casting values to cudf::bool8 so non-zero values always cast to true
- PR #2873 Fixed dask_cudf read_partition bug by generating ParquetDatasetPiece
- PR #2850 Fixes dask_cudf.read_parquet on partitioned datasets
- PR #2896 Properly handle `axis` string keywords in `concat`
- PR #2926 Update rounding algorithm to avoid using fmod
- PR #2968 Fix Java dependency loading when using NVTX
- PR #2963 Fix ORC writer uncompressed block indexing
- PR #2928 CSV Reader: Fix using `byte_range` for large datasets
- PR #2983 Fix sm_70+ race condition in gpu_unsnap
- PR #2964 ORC Writer: Segfault when writing mixed numeric and string columns
- PR #3007 Java: Remove unit test that frees RMM invalid pointer
- PR #3009 Fix orc reader RLEv2 patch position regression from PR #2507
- PR #3002 Fix CUDA invalid configuration errors reported after loading an ORC file without data
- PR #3035 Update update-version.sh for new docs locations
- PR #3038 Fix uninitialized stream parameter in device_table deleter
- PR #3064 Fixes groupby performance issue
- PR #3061 Add rmmInitialize to nvstrings gtests
- PR #3058 Fix UDF doc markdown formatting
- PR #3059 Add nvstrings python build instructions to contributing.md


# cuDF 0.9.0 (21 Aug 2019)

## New Features

- PR #1993 Add CUDA-accelerated series aggregations: mean, var, std
- PR #2111 IO Readers: Support memory buffer, file-like object, and URL inputs
- PR #2012 Add `reindex()` to DataFrame and Series
- PR #2097 Add GPU-accelerated AVRO reader
- PR #2098 Support binary ops on DFs and Series with mismatched indices
- PR #2160 Merge `dask-cudf` codebase into `cudf` repo
- PR #2149 CSV Reader: Add `hex` dtype for explicit hexadecimal parsing
- PR #2156 Add `upper_bound()` and `lower_bound()` for libcudf tables and `searchsorted()` for cuDF Series
- PR #2158 CSV Reader: Support single, non-list/dict argument for `dtype`
- PR #2177 CSV Reader: Add `parse_dates` parameter for explicit date inference
- PR #1744 cudf::apply_boolean_mask and cudf::drop_nulls support for cudf::table inputs (multi-column)
- PR #2196 Add `DataFrame.dropna()`
- PR #2197 CSV Writer: add `chunksize` parameter for `to_csv`
- PR #2215 `type_dispatcher` benchmark
- PR #2179 Add Java quantiles
- PR #2157 Add __array_function__ to DataFrame and Series
- PR #2212 Java support for ORC reader
- PR #2224 Add DataFrame isna, isnull, notna functions
- PR #2236 Add Series.drop_duplicates
- PR #2105 Add hash-based join benchmark
- PR #2316 Add unique, nunique, and value_counts for datetime columns
- PR #2337 Add Java support for slicing a ColumnVector
- PR #2049 Add cudf::merge (sorted merge)
- PR #2368 Full cudf+dask Parquet Support
- PR #2380 New cudf::is_sorted checks whether cudf::table is sorted
- PR #2356 Java column vector standard deviation support
- PR #2221 MultiIndex full indexing - Support iloc and wildcards for loc
- PR #2429 Java support for getting length of strings in a ColumnVector
- PR #2415 Add `value_counts` for series of any type
- PR #2446 Add __array_function__ for index
- PR #2437 ORC reader: Add 'use_np_dtypes' option
- PR #2382 Add CategoricalAccessor add, remove, rename, and ordering methods
- PR #2464 Native implement `__cuda_array_interface__` for Series/Index/Column objects
- PR #2425 Rolling window now accepts array-based user-defined functions
- PR #2442 Add __setitem__
- PR #2449 Java support for getting byte count of strings in a ColumnVector
- PR #2492 Add groupby.size() method
- PR #2358 Add cudf::nans_to_nulls: convert floating point column into bitmask
- PR #2489 Add drop argument to set_index
- PR #2491 Add Java bindings for ORC reader 'use_np_dtypes' option
- PR #2213 Support s/ms/us/ns DatetimeColumn time unit resolutions
- PR #2536 Add _constructor properties to Series and DataFrame

## Improvements

- PR #2103 Move old `column` and `bitmask` files into `legacy/` directory
- PR #2109 added name to Python column classes
- PR #1947 Cleanup serialization code
- PR #2125 More aggregate in java API
- PR #2127 Add in java Scalar tests
- PR #2088 Refactor of Python groupby code
- PR #2130 Java serialization and deserialization of tables.
- PR #2131 Chunk rows logic added to csv_writer
- PR #2129 Add functions in the Java API to support nullable column filtering
- PR #2165 made changes to get_dummies api for it to be available in MethodCache
- PR #2171 Add CodeCov integration, fix doc version, make --skip-tests work when invoking with source
- PR #2184 handle remote orc files for dask-cudf
- PR #2186 Add `getitem` and `getattr` style access to Rolling objects
- PR #2168 Use cudf.Column for CategoricalColumn's categories instead of a tuple
- PR #2193 DOC: cudf::type_dispatcher documentation for specializing dispatched functors
- PR #2199 Better java support for appending strings
- PR #2176 Added column dtype support for datetime, int8, int16 to csv_writer
- PR #2209 Matching `get_dummies` & `select_dtypes` behavior to pandas
- PR #2217 Updated Java bindings to use the new groupby API
- PR #2214 DOC: Update doc instructions to build/install `cudf` and `dask-cudf`
- PR #2220 Update Java bindings for reduction rename
- PR #2232 Move CodeCov upload from build script to Jenkins
- PR #2225 refactor to use libcudf for gathering columns in dataframes
- PR #2293 Improve join performance (faster compute_join_output_size)
- PR #2300 Create separate dask codeowners for dask-cudf codebase
- PR #2304 gdf_group_by_without_aggregations returns gdf_column
- PR #2309 Java readers: remove redundant copy of result pointers
- PR #2307 Add `black` and `isort` to style checker script
- PR #2345 Restore removal of old groupby implementation
- PR #2342 Improve `astype()` to operate all ways
- PR #2329 using libcudf cudf::copy for column deep copy
- PR #2344 DOC: docs on code formatting for contributors
- PR #2376 Add inoperative axis= and win_type= arguments to Rolling()
- PR #2378 remove dask for (de-)serialization of cudf objects
- PR #2353 Bump Arrow and Dask versions
- PR #2377 Replace `standard_python_slice` with just `slice.indices()`
- PR #2373 cudf.DataFrame enchancements & Series.values support
- PR #2392 Remove dlpack submodule; make cuDF's Cython API externally accessible
- PR #2430 Updated Java bindings to use the new unary API
- PR #2406 Moved all existing `table` related files to a `legacy/` directory
- PR #2350 Performance related changes to get_dummies
- PR #2420 Remove `cudautils.astype` and replace with `typecast.apply_cast`
- PR #2456 Small improvement to typecast utility
- PR #2458 Fix handling of thirdparty packages in `isort` config
- PR #2459 IO Readers: Consolidate all readers to use `datasource` class
- PR #2475 Exposed type_dispatcher.hpp, nvcategory_util.hpp and wrapper_types.hpp in the include folder
- PR #2484 Enabled building libcudf as a static library
- PR #2453 Streamline CUDA_REL environment variable
- PR #2483 Bundle Boost filesystem dependency in the Java jar
- PR #2486 Java API hash functions
- PR #2481 Adds the ignore_null_keys option to the java api
- PR #2490 Java api: support multiple aggregates for the same column
- PR #2510 Java api: uses table based apply_boolean_mask
- PR #2432 Use pandas formatting for console, html, and latex output
- PR #2573 Bump numba version to 0.45.1
- PR #2606 Fix references to notebooks-contrib

## Bug Fixes

- PR #2086 Fixed quantile api behavior mismatch in series & dataframe
- PR #2128 Add offset param to host buffer readers in java API.
- PR #2145 Work around binops validity checks for java
- PR #2146 Work around unary_math validity checks for java
- PR #2151 Fixes bug in cudf::copy_range where null_count was invalid
- PR #2139 matching to pandas describe behavior & fixing nan values issue
- PR #2161 Implicitly convert unsigned to signed integer types in binops
- PR #2154 CSV Reader: Fix bools misdetected as strings dtype
- PR #2178 Fix bug in rolling bindings where a view of an ephemeral column was being taken
- PR #2180 Fix issue with isort reordering `importorskip` below imports depending on them
- PR #2187 fix to honor dtype when numpy arrays are passed to columnops.as_column
- PR #2190 Fix issue in astype conversion of string column to 'str'
- PR #2208 Fix issue with calling `head()` on one row dataframe
- PR #2229 Propagate exceptions from Cython cdef functions
- PR #2234 Fix issue with local build script not properly building
- PR #2223 Fix CUDA invalid configuration errors reported after loading small compressed ORC files
- PR #2162 Setting is_unique and is_monotonic-related attributes
- PR #2244 Fix ORC RLEv2 delta mode decoding with nonzero residual delta width
- PR #2297 Work around `var/std` unsupported only at debug build
- PR #2302 Fixed java serialization corner case
- PR #2355 Handle float16 in binary operations
- PR #2311 Fix copy behaviour for GenericIndex
- PR #2349 Fix issues with String filter in java API
- PR #2323 Fix groupby on categoricals
- PR #2328 Ensure order is preserved in CategoricalAccessor._set_categories
- PR #2202 Fix issue with unary ops mishandling empty input
- PR #2326 Fix for bug in DLPack when reading multiple columns
- PR #2324 Fix cudf Docker build
- PR #2325 Fix ORC RLEv2 patched base mode decoding with nonzero patch width
- PR #2235 Fix get_dummies to be compatible with dask
- PR #2332 Zero initialize gdf_dtype_extra_info
- PR #2355 Handle float16 in binary operations
- PR #2360 Fix missing dtype handling in cudf.Series & columnops.as_column
- PR #2364 Fix quantile api and other trivial issues around it
- PR #2361 Fixed issue with `codes` of CategoricalIndex
- PR #2357 Fixed inconsistent type of index created with from_pandas vs direct construction
- PR #2389 Fixed Rolling __getattr__ and __getitem__ for offset based windows
- PR #2402 Fixed bug in valid mask computation in cudf::copy_if (apply_boolean_mask)
- PR #2401 Fix to a scalar datetime(of type Days) issue
- PR #2386 Correctly allocate output valids in groupby
- PR #2411 Fixed failures on binary op on single element string column
- PR #2422 Fix Pandas logical binary operation incompatibilites
- PR #2447 Fix CodeCov posting build statuses temporarily
- PR #2450 Fix erroneous null handling in `cudf.DataFrame`'s `apply_rows`
- PR #2470 Fix issues with empty strings and string categories (Java)
- PR #2471 Fix String Column Validity.
- PR #2481 Fix java validity buffer serialization
- PR #2485 Updated bytes calculation to use size_t to avoid overflow in column concat
- PR #2461 Fix groupby multiple aggregations same column
- PR #2514 Fix cudf::drop_nulls threshold handling in Cython
- PR #2516 Fix utilities include paths and meta.yaml header paths
- PR #2517 Fix device memory leak in to_dlpack tensor deleter
- PR #2431 Fix local build generated file ownerships
- PR #2511 Added import of orc, refactored exception handlers to not squash fatal exceptions
- PR #2527 Fix index and column input handling in dask_cudf read_parquet
- PR #2466 Fix `dataframe.query` returning null rows erroneously
- PR #2548 Orc reader: fix non-deterministic data decoding at chunk boundaries
- PR #2557 fix cudautils import in string.py
- PR #2521 Fix casting datetimes from/to the same resolution
- PR #2545 Fix MultiIndexes with datetime levels
- PR #2560 Remove duplicate `dlpack` definition in conda recipe
- PR #2567 Fix ColumnVector.fromScalar issues while dealing with null scalars
- PR #2565 Orc reader: fix incorrect data decoding of int64 data types
- PR #2577 Fix search benchmark compilation error by adding necessary header
- PR #2604 Fix a bug in copying.pyx:_normalize_types that upcasted int32 to int64


# cuDF 0.8.0 (27 June 2019)

## New Features

- PR #1524 Add GPU-accelerated JSON Lines parser with limited feature set
- PR #1569 Add support for Json objects to the JSON Lines reader
- PR #1622 Add Series.loc
- PR #1654 Add cudf::apply_boolean_mask: faster replacement for gdf_apply_stencil
- PR #1487 cython gather/scatter
- PR #1310 Implemented the slice/split functionality.
- PR #1630 Add Python layer to the GPU-accelerated JSON reader
- PR #1745 Add rounding of numeric columns via Numba
- PR #1772 JSON reader: add support for BytesIO and StringIO input
- PR #1527 Support GDF_BOOL8 in readers and writers
- PR #1819 Logical operators (AND, OR, NOT) for libcudf and cuDF
- PR #1813 ORC Reader: Add support for stripe selection
- PR #1828 JSON Reader: add suport for bool8 columns
- PR #1833 Add column iterator with/without nulls
- PR #1665 Add the point-in-polygon GIS function
- PR #1863 Series and Dataframe methods for all and any
- PR #1908 cudf::copy_range and cudf::fill for copying/assigning an index or range to a constant
- PR #1921 Add additional formats for typecasting to/from strings
- PR #1807 Add Series.dropna()
- PR #1987 Allow user defined functions in the form of ptx code to be passed to binops
- PR #1948 Add operator functions like `Series.add()` to DataFrame and Series
- PR #1954 Add skip test argument to GPU build script
- PR #2018 Add bindings for new groupby C++ API
- PR #1984 Add rolling window operations Series.rolling() and DataFrame.rolling()
- PR #1542 Python method and bindings for to_csv
- PR #1995 Add Java API
- PR #1998 Add google benchmark to cudf
- PR #1845 Add cudf::drop_duplicates, DataFrame.drop_duplicates
- PR #1652 Added `Series.where()` feature
- PR #2074 Java Aggregates, logical ops, and better RMM support
- PR #2140 Add a `cudf::transform` function
- PR #2068 Concatenation of different typed columns

## Improvements

- PR #1538 Replacing LesserRTTI with inequality_comparator
- PR #1703 C++: Added non-aggregating `insert` to `concurrent_unordered_map` with specializations to store pairs with a single atomicCAS when possible.
- PR #1422 C++: Added a RAII wrapper for CUDA streams
- PR #1701 Added `unique` method for stringColumns
- PR #1713 Add documentation for Dask-XGBoost
- PR #1666 CSV Reader: Improve performance for files with large number of columns
- PR #1725 Enable the ability to use a single column groupby as its own index
- PR #1759 Add an example showing simultaneous rolling averages to `apply_grouped` documentation
- PR #1746 C++: Remove unused code: `windowed_ops.cu`, `sorting.cu`, `hash_ops.cu`
- PR #1748 C++: Add `bool` nullability flag to `device_table` row operators
- PR #1764 Improve Numerical column: `mean_var` and `mean`
- PR #1767 Speed up Python unit tests
- PR #1770 Added build.sh script, updated CI scripts and documentation
- PR #1739 ORC Reader: Add more pytest coverage
- PR #1696 Added null support in `Series.replace()`.
- PR #1390 Added some basic utility functions for `gdf_column`'s
- PR #1791 Added general column comparison code for testing
- PR #1795 Add printing of git submodule info to `print_env.sh`
- PR #1796 Removing old sort based group by code and gdf_filter
- PR #1811 Added funtions for copying/allocating `cudf::table`s
- PR #1838 Improve columnops.column_empty so that it returns typed columns instead of a generic Column
- PR #1890 Add utils.get_dummies- a pandas-like wrapper around one_hot-encoding
- PR #1823 CSV Reader: default the column type to string for empty dataframes
- PR #1827 Create bindings for scalar-vector binops, and update one_hot_encoding to use them
- PR #1817 Operators now support different sized dataframes as long as they don't share different sized columns
- PR #1855 Transition replace_nulls to new C++ API and update corresponding Cython/Python code
- PR #1858 Add `std::initializer_list` constructor to `column_wrapper`
- PR #1846 C++ type-erased gdf_equal_columns test util; fix gdf_equal_columns logic error
- PR #1390 Added some basic utility functions for `gdf_column`s
- PR #1391 Tidy up bit-resolution-operation and bitmask class code
- PR #1882 Add iloc functionality to MultiIndex dataframes
- PR #1884 Rolling windows: general enhancements and better coverage for unit tests
- PR #1886 support GDF_STRING_CATEGORY columns in apply_boolean_mask, drop_nulls and other libcudf functions
- PR #1896 Improve performance of groupby with levels specified in dask-cudf
- PR #1915 Improve iloc performance for non-contiguous row selection
- PR #1859 Convert read_json into a C++ API
- PR #1919 Rename libcudf namespace gdf to namespace cudf
- PR #1850 Support left_on and right_on for DataFrame merge operator
- PR #1930 Specialize constructor for `cudf::bool8` to cast argument to `bool`
- PR #1938 Add default constructor for `column_wrapper`
- PR #1930 Specialize constructor for `cudf::bool8` to cast argument to `bool`
- PR #1952 consolidate libcudf public API headers in include/cudf
- PR #1949 Improved selection with boolmask using libcudf `apply_boolean_mask`
- PR #1956 Add support for nulls in `query()`
- PR #1973 Update `std::tuple` to `std::pair` in top-most libcudf APIs and C++ transition guide
- PR #1981 Convert read_csv into a C++ API
- PR #1868 ORC Reader: Support row index for speed up on small/medium datasets
- PR #1964 Added support for list-like types in Series.str.cat
- PR #2005 Use HTML5 details tag in bug report issue template
- PR #2003 Removed few redundant unit-tests from test_string.py::test_string_cat
- PR #1944 Groupby design improvements
- PR #2017 Convert `read_orc()` into a C++ API
- PR #2011 Convert `read_parquet()` into a C++ API
- PR #1756 Add documentation "10 Minutes to cuDF and dask_cuDF"
- PR #2034 Adding support for string columns concatenation using "add" binary operator
- PR #2042 Replace old "10 Minutes" guide with new guide for docs build process
- PR #2036 Make library of common test utils to speed up tests compilation
- PR #2022 Facilitating get_dummies to be a high level api too
- PR #2050 Namespace IO readers and add back free-form `read_xxx` functions
- PR #2104 Add a functional ``sort=`` keyword argument to groupby
- PR #2108 Add `find_and_replace` for StringColumn for replacing single values
- PR #1803 cuDF/CuPy interoperability documentation

## Bug Fixes

- PR #1465 Fix for test_orc.py and test_sparse_df.py test failures
- PR #1583 Fix underlying issue in `as_index()` that was causing `Series.quantile()` to fail
- PR #1680 Add errors= keyword to drop() to fix cudf-dask bug
- PR #1651 Fix `query` function on empty dataframe
- PR #1616 Fix CategoricalColumn to access categories by index instead of iteration
- PR #1660 Fix bug in `loc` when indexing with a column name (a string)
- PR #1683 ORC reader: fix timestamp conversion to UTC
- PR #1613 Improve CategoricalColumn.fillna(-1) performance
- PR #1642 Fix failure of CSV_TEST gdf_csv_test.SkiprowsNrows on multiuser systems
- PR #1709 Fix handling of `datetime64[ms]` in `dataframe.select_dtypes`
- PR #1704 CSV Reader: Add support for the plus sign in number fields
- PR #1687 CSV reader: return an empty dataframe for zero size input
- PR #1757 Concatenating columns with null columns
- PR #1755 Add col_level keyword argument to melt
- PR #1758 Fix df.set_index() when setting index from an empty column
- PR #1749 ORC reader: fix long strings of NULL values resulting in incorrect data
- PR #1742 Parquet Reader: Fix index column name to match PANDAS compat
- PR #1782 Update libcudf doc version
- PR #1783 Update conda dependencies
- PR #1786 Maintain the original series name in series.unique output
- PR #1760 CSV Reader: fix segfault when dtype list only includes columns from usecols list
- PR #1831 build.sh: Assuming python is in PATH instead of using PYTHON env var
- PR #1839 Raise an error instead of segfaulting when transposing a DataFrame with StringColumns
- PR #1840 Retain index correctly during merge left_on right_on
- PR #1825 cuDF: Multiaggregation Groupby Failures
- PR #1789 CSV Reader: Fix missing support for specifying `int8` and `int16` dtypes
- PR #1857 Cython Bindings: Handle `bool` columns while calling `column_view_from_NDArrays`
- PR #1849 Allow DataFrame support methods to pass arguments to the methods
- PR #1847 Fixed #1375 by moving the nvstring check into the wrapper function
- PR #1864 Fixing cudf reduction for POWER platform
- PR #1869 Parquet reader: fix Dask timestamps not matching with Pandas (convert to milliseconds)
- PR #1876 add dtype=bool for `any`, `all` to treat integer column correctly
- PR #1875 CSV reader: take NaN values into account in dtype detection
- PR #1873 Add column dtype checking for the all/any methods
- PR #1902 Bug with string iteration in _apply_basic_agg
- PR #1887 Fix for initialization issue in pq_read_arg,orc_read_arg
- PR #1867 JSON reader: add support for null/empty fields, including the 'null' literal
- PR #1891 Fix bug #1750 in string column comparison
- PR #1909 Support of `to_pandas()` of boolean series with null values
- PR #1923 Use prefix removal when two aggs are called on a SeriesGroupBy
- PR #1914 Zero initialize gdf_column local variables
- PR #1959 Add support for comparing boolean Series to scalar
- PR #1966 Ignore index fix in series append
- PR #1967 Compute index __sizeof__ only once for DataFrame __sizeof__
- PR #1977 Support CUDA installation in default system directories
- PR #1982 Fixes incorrect index name after join operation
- PR #1985 Implement `GDF_PYMOD`, a special modulo that follows python's sign rules
- PR #1991 Parquet reader: fix decoding of NULLs
- PR #1990 Fixes a rendering bug in the `apply_grouped` documentation
- PR #1978 Fix for values being filled in an empty dataframe
- PR #2001 Correctly create MultiColumn from Pandas MultiColumn
- PR #2006 Handle empty dataframe groupby construction for dask
- PR #1965 Parquet Reader: Fix duplicate index column when it's already in `use_cols`
- PR #2033 Add pip to conda environment files to fix warning
- PR #2028 CSV Reader: Fix reading of uncompressed files without a recognized file extension
- PR #2073 Fix an issue when gathering columns with NVCategory and nulls
- PR #2053 cudf::apply_boolean_mask return empty column for empty boolean mask
- PR #2066 exclude `IteratorTest.mean_var_output` test from debug build
- PR #2069 Fix JNI code to use read_csv and read_parquet APIs
- PR #2071 Fix bug with unfound transitive dependencies for GTests in Ubuntu 18.04
- PR #2089 Configure Sphinx to render params correctly
- PR #2091 Fix another bug with unfound transitive dependencies for `cudftestutils` in Ubuntu 18.04
- PR #2115 Just apply `--disable-new-dtags` instead of trying to define all the transitive dependencies
- PR #2106 Fix errors in JitCache tests caused by sharing of device memory between processes
- PR #2120 Fix errors in JitCache tests caused by running multiple threads on the same data
- PR #2102 Fix memory leak in groupby
- PR #2113 fixed typo in to_csv code example


# cudf 0.7.2 (16 May 2019)

## New Features

- PR #1735 Added overload for atomicAdd on int64. Streamlined implementation of custom atomic overloads.
- PR #1741 Add MultiIndex concatenation

## Bug Fixes

- PR #1718 Fix issue with SeriesGroupBy MultiIndex in dask-cudf
- PR #1734 Python: fix performance regression for groupby count() aggregations
- PR #1768 Cython: fix handling read only schema buffers in gpuarrow reader


# cudf 0.7.1 (11 May 2019)

## New Features

- PR #1702 Lazy load MultiIndex to return groupby performance to near optimal.

## Bug Fixes

- PR #1708 Fix handling of `datetime64[ms]` in `dataframe.select_dtypes`


# cuDF 0.7.0 (10 May 2019)

## New Features

- PR #982 Implement gdf_group_by_without_aggregations and gdf_unique_indices functions
- PR #1142 Add `GDF_BOOL` column type
- PR #1194 Implement overloads for CUDA atomic operations
- PR #1292 Implemented Bitwise binary ops AND, OR, XOR (&, |, ^)
- PR #1235 Add GPU-accelerated Parquet Reader
- PR #1335 Added local_dict arg in `DataFrame.query()`.
- PR #1282 Add Series and DataFrame.describe()
- PR #1356 Rolling windows
- PR #1381 Add DataFrame._get_numeric_data
- PR #1388 Add CODEOWNERS file to auto-request reviews based on where changes are made
- PR #1396 Add DataFrame.drop method
- PR #1413 Add DataFrame.melt method
- PR #1412 Add DataFrame.pop()
- PR #1419 Initial CSV writer function
- PR #1441 Add Series level cumulative ops (cumsum, cummin, cummax, cumprod)
- PR #1420 Add script to build and test on a local gpuCI image
- PR #1440 Add DatetimeColumn.min(), DatetimeColumn.max()
- PR #1455 Add Series.Shift via Numba kernel
- PR #1441 Add Series level cumulative ops (cumsum, cummin, cummax, cumprod)
- PR #1461 Add Python coverage test to gpu build
- PR #1445 Parquet Reader: Add selective reading of rows and row group
- PR #1532 Parquet Reader: Add support for INT96 timestamps
- PR #1516 Add Series and DataFrame.ndim
- PR #1556 Add libcudf C++ transition guide
- PR #1466 Add GPU-accelerated ORC Reader
- PR #1565 Add build script for nightly doc builds
- PR #1508 Add Series isna, isnull, and notna
- PR #1456 Add Series.diff() via Numba kernel
- PR #1588 Add Index `astype` typecasting
- PR #1301 MultiIndex support
- PR #1599 Level keyword supported in groupby
- PR #929 Add support operations to dataframe
- PR #1609 Groupby accept list of Series
- PR #1658 Support `group_keys=True` keyword in groupby method

## Improvements

- PR #1531 Refactor closures as private functions in gpuarrow
- PR #1404 Parquet reader page data decoding speedup
- PR #1076 Use `type_dispatcher` in join, quantiles, filter, segmented sort, radix sort and hash_groupby
- PR #1202 Simplify README.md
- PR #1149 CSV Reader: Change convertStrToValue() functions to `__device__` only
- PR #1238 Improve performance of the CUDA trie used in the CSV reader
- PR #1245 Use file cache for JIT kernels
- PR #1278 Update CONTRIBUTING for new conda environment yml naming conventions
- PR #1163 Refactored UnaryOps. Reduced API to two functions: `gdf_unary_math` and `gdf_cast`. Added `abs`, `-`, and `~` ops. Changed bindings to Cython
- PR #1284 Update docs version
- PR #1287 add exclude argument to cudf.select_dtype function
- PR #1286 Refactor some of the CSV Reader kernels into generic utility functions
- PR #1291 fillna in `Series.to_gpu_array()` and `Series.to_array()` can accept the scalar too now.
- PR #1005 generic `reduction` and `scan` support
- PR #1349 Replace modernGPU sort join with thrust.
- PR #1363 Add a dataframe.mean(...) that raises NotImplementedError to satisfy `dask.dataframe.utils.is_dataframe_like`
- PR #1319 CSV Reader: Use column wrapper for gdf_column output alloc/dealloc
- PR #1376 Change series quantile default to linear
- PR #1399 Replace CFFI bindings for NVTX functions with Cython bindings
- PR #1389 Refactored `set_null_count()`
- PR #1386 Added macros `GDF_TRY()`, `CUDF_TRY()` and `ASSERT_CUDF_SUCCEEDED()`
- PR #1435 Rework CMake and conda recipes to depend on installed libraries
- PR #1391 Tidy up bit-resolution-operation and bitmask class code
- PR #1439 Add cmake variable to enable compiling CUDA code with -lineinfo
- PR #1462 Add ability to read parquet files from arrow::io::RandomAccessFile
- PR #1453 Convert CSV Reader CFFI to Cython
- PR #1479 Convert Parquet Reader CFFI to Cython
- PR #1397 Add a utility function for producing an overflow-safe kernel launch grid configuration
- PR #1382 Add GPU parsing of nested brackets to cuIO parsing utilities
- PR #1481 Add cudf::table constructor to allocate a set of `gdf_column`s
- PR #1484 Convert GroupBy CFFI to Cython
- PR #1463 Allow and default melt keyword argument var_name to be None
- PR #1486 Parquet Reader: Use device_buffer rather than device_ptr
- PR #1525 Add cudatoolkit conda dependency
- PR #1520 Renamed `src/dataframe` to `src/table` and moved `table.hpp`. Made `types.hpp` to be type declarations only.
- PR #1492 Convert transpose CFFI to Cython
- PR #1495 Convert binary and unary ops CFFI to Cython
- PR #1503 Convert sorting and hashing ops CFFI to Cython
- PR #1522 Use latest release version in update-version CI script
- PR #1533 Remove stale join CFFI, fix memory leaks in join Cython
- PR #1521 Added `row_bitmask` to compute bitmask for rows of a table. Merged `valids_ops.cu` and `bitmask_ops.cu`
- PR #1553 Overload `hash_row` to avoid using intial hash values. Updated `gdf_hash` to select between overloads
- PR #1585 Updated `cudf::table` to maintain own copy of wrapped `gdf_column*`s
- PR #1559 Add `except +` to all Cython function definitions to catch C++ exceptions properly
- PR #1617 `has_nulls` and `column_dtypes` for `cudf::table`
- PR #1590 Remove CFFI from the build / install process entirely
- PR #1536 Convert gpuarrow CFFI to Cython
- PR #1655 Add `Column._pointer` as a way to access underlying `gdf_column*` of a `Column`
- PR #1655 Update readme conda install instructions for cudf version 0.6 and 0.7


## Bug Fixes

- PR #1233 Fix dtypes issue while adding the column to `str` dataframe.
- PR #1254 CSV Reader: fix data type detection for floating-point numbers in scientific notation
- PR #1289 Fix looping over each value instead of each category in concatenation
- PR #1293 Fix Inaccurate error message in join.pyx
- PR #1308 Add atomicCAS overload for `int8_t`, `int16_t`
- PR #1317 Fix catch polymorphic exception by reference in ipc.cu
- PR #1325 Fix dtype of null bitmasks to int8
- PR #1326 Update build documentation to use -DCMAKE_CXX11_ABI=ON
- PR #1334 Add "na_position" argument to CategoricalColumn sort_by_values
- PR #1321 Fix out of bounds warning when checking Bzip2 header
- PR #1359 Add atomicAnd/Or/Xor for integers
- PR #1354 Fix `fillna()` behaviour when replacing values with different dtypes
- PR #1347 Fixed core dump issue while passing dict_dtypes without column names in `cudf.read_csv()`
- PR #1379 Fixed build failure caused due to error: 'col_dtype' may be used uninitialized
- PR #1392 Update cudf Dockerfile and package_versions.sh
- PR #1385 Added INT8 type to `_schema_to_dtype` for use in GpuArrowReader
- PR #1393 Fixed a bug in `gdf_count_nonzero_mask()` for the case of 0 bits to count
- PR #1395 Update CONTRIBUTING to use the environment variable CUDF_HOME
- PR #1416 Fix bug at gdf_quantile_exact and gdf_quantile_appox
- PR #1421 Fix remove creation of series multiple times during `add_column()`
- PR #1405 CSV Reader: Fix memory leaks on read_csv() failure
- PR #1328 Fix CategoricalColumn to_arrow() null mask
- PR #1433 Fix NVStrings/categories includes
- PR #1432 Update NVStrings to 0.7.* to coincide with 0.7 development
- PR #1483 Modify CSV reader to avoid cropping blank quoted characters in non-string fields
- PR #1446 Merge 1275 hotfix from master into branch-0.7
- PR #1447 Fix legacy groupby apply docstring
- PR #1451 Fix hash join estimated result size is not correct
- PR #1454 Fix local build script improperly change directory permissions
- PR #1490 Require Dask 1.1.0+ for `is_dataframe_like` test or skip otherwise.
- PR #1491 Use more specific directories & groups in CODEOWNERS
- PR #1497 Fix Thrust issue on CentOS caused by missing default constructor of host_vector elements
- PR #1498 Add missing include guard to device_atomics.cuh and separated DEVICE_ATOMICS_TEST
- PR #1506 Fix csv-write call to updated NVStrings method
- PR #1510 Added nvstrings `fillna()` function
- PR #1507 Parquet Reader: Default string data to GDF_STRING
- PR #1535 Fix doc issue to ensure correct labelling of cudf.series
- PR #1537 Fix `undefined reference` link error in HashPartitionTest
- PR #1548 Fix ci/local/build.sh README from using an incorrect image example
- PR #1551 CSV Reader: Fix integer column name indexing
- PR #1586 Fix broken `scalar_wrapper::operator==`
- PR #1591 ORC/Parquet Reader: Fix missing import for FileNotFoundError exception
- PR #1573 Parquet Reader: Fix crash due to clash with ORC reader datasource
- PR #1607 Revert change of `column.to_dense_buffer` always return by copy for performance concerns
- PR #1618 ORC reader: fix assert & data output when nrows/skiprows isn't aligned to stripe boundaries
- PR #1631 Fix failure of TYPES_TEST on some gcc-7 based systems.
- PR #1641 CSV Reader: Fix skip_blank_lines behavior with Windows line terminators (\r\n)
- PR #1648 ORC reader: fix non-deterministic output when skiprows is non-zero
- PR #1676 Fix groupby `as_index` behaviour with `MultiIndex`
- PR #1659 Fix bug caused by empty groupbys and multiindex slicing throwing exceptions
- PR #1656 Correct Groupby failure in dask when un-aggregable columns are left in dataframe.
- PR #1689 Fix groupby performance regression
- PR #1694 Add Cython as a runtime dependency since it's required in `setup.py`


# cuDF 0.6.1 (25 Mar 2019)

## Bug Fixes

- PR #1275 Fix CentOS exception in DataFrame.hash_partition from using value "returned" by a void function


# cuDF 0.6.0 (22 Mar 2019)

## New Features

- PR #760 Raise `FileNotFoundError` instead of `GDF_FILE_ERROR` in `read_csv` if the file does not exist
- PR #539 Add Python bindings for replace function
- PR #823 Add Doxygen configuration to enable building HTML documentation for libcudf C/C++ API
- PR #807 CSV Reader: Add byte_range parameter to specify the range in the input file to be read
- PR #857 Add Tail method for Series/DataFrame and update Head method to use iloc
- PR #858 Add series feature hashing support
- PR #871 CSV Reader: Add support for NA values, including user specified strings
- PR #893 Adds PyArrow based parquet readers / writers to Python, fix category dtype handling, fix arrow ingest buffer size issues
- PR #867 CSV Reader: Add support for ignoring blank lines and comment lines
- PR #887 Add Series digitize method
- PR #895 Add Series groupby
- PR #898 Add DataFrame.groupby(level=0) support
- PR #920 Add feather, JSON, HDF5 readers / writers from PyArrow / Pandas
- PR #888 CSV Reader: Add prefix parameter for column names, used when parsing without a header
- PR #913 Add DLPack support: convert between cuDF DataFrame and DLTensor
- PR #939 Add ORC reader from PyArrow
- PR #918 Add Series.groupby(level=0) support
- PR #906 Add binary and comparison ops to DataFrame
- PR #958 Support unary and binary ops on indexes
- PR #964 Add `rename` method to `DataFrame`, `Series`, and `Index`
- PR #985 Add `Series.to_frame` method
- PR #985 Add `drop=` keyword to reset_index method
- PR #994 Remove references to pygdf
- PR #990 Add external series groupby support
- PR #988 Add top-level merge function to cuDF
- PR #992 Add comparison binaryops to DateTime columns
- PR #996 Replace relative path imports with absolute paths in tests
- PR #995 CSV Reader: Add index_col parameter to specify the column name or index to be used as row labels
- PR #1004 Add `from_gpu_matrix` method to DataFrame
- PR #997 Add property index setter
- PR #1007 Replace relative path imports with absolute paths in cudf
- PR #1013 select columns with df.columns
- PR #1016 Rename Series.unique_count() to nunique() to match pandas API
- PR #947 Prefixsum to handle nulls and float types
- PR #1029 Remove rest of relative path imports
- PR #1021 Add filtered selection with assignment for Dataframes
- PR #872 Adding NVCategory support to cudf apis
- PR #1052 Add left/right_index and left/right_on keywords to merge
- PR #1091 Add `indicator=` and `suffixes=` keywords to merge
- PR #1107 Add unsupported keywords to Series.fillna
- PR #1032 Add string support to cuDF python
- PR #1136 Removed `gdf_concat`
- PR #1153 Added function for getting the padded allocation size for valid bitmask
- PR #1148 Add cudf.sqrt for dataframes and Series
- PR #1159 Add Python bindings for libcudf dlpack functions
- PR #1155 Add __array_ufunc__ for DataFrame and Series for sqrt
- PR #1168 to_frame for series accepts a name argument


## Improvements

- PR #1218 Add dask-cudf page to API docs
- PR #892 Add support for heterogeneous types in binary ops with JIT
- PR #730 Improve performance of `gdf_table` constructor
- PR #561 Add Doxygen style comments to Join CUDA functions
- PR #813 unified libcudf API functions by replacing gpu_ with gdf_
- PR #822 Add support for `__cuda_array_interface__` for ingest
- PR #756 Consolidate common helper functions from unordered map and multimap
- PR #753 Improve performance of groupby sum and average, especially for cases with few groups.
- PR #836 Add ingest support for arrow chunked arrays in Column, Series, DataFrame creation
- PR #763 Format doxygen comments for csv_read_arg struct
- PR #532 CSV Reader: Use type dispatcher instead of switch block
- PR #694 Unit test utilities improvements
- PR #878 Add better indexing to Groupby
- PR #554 Add `empty` method and `is_monotonic` attribute to `Index`
- PR #1040 Fixed up Doxygen comment tags
- PR #909 CSV Reader: Avoid host->device->host copy for header row data
- PR #916 Improved unit testing and error checking for `gdf_column_concat`
- PR #941 Replace `numpy` call in `Series.hash_encode` with `numba`
- PR #942 Added increment/decrement operators for wrapper types
- PR #943 Updated `count_nonzero_mask` to return `num_rows` when the mask is null
- PR #952 Added trait to map C++ type to `gdf_dtype`
- PR #966 Updated RMM submodule.
- PR #998 Add IO reader/writer modules to API docs, fix for missing cudf.Series docs
- PR #1017 concatenate along columns for Series and DataFrames
- PR #1002 Support indexing a dataframe with another boolean dataframe
- PR #1018 Better concatenation for Series and Dataframes
- PR #1036 Use Numpydoc style docstrings
- PR #1047 Adding gdf_dtype_extra_info to gdf_column_view_augmented
- PR #1054 Added default ctor to SerialTrieNode to overcome Thrust issue in CentOS7 + CUDA10
- PR #1024 CSV Reader: Add support for hexadecimal integers in integral-type columns
- PR #1033 Update `fillna()` to use libcudf function `gdf_replace_nulls`
- PR #1066 Added inplace assignment for columns and select_dtypes for dataframes
- PR #1026 CSV Reader: Change the meaning and type of the quoting parameter to match Pandas
- PR #1100 Adds `CUDF_EXPECTS` error-checking macro
- PR #1092 Fix select_dtype docstring
- PR #1111 Added cudf::table
- PR #1108 Sorting for datetime columns
- PR #1120 Return a `Series` (not a `Column`) from `Series.cat.set_categories()`
- PR #1128 CSV Reader: The last data row does not need to be line terminated
- PR #1183 Bump Arrow version to 0.12.1
- PR #1208 Default to CXX11_ABI=ON
- PR #1252 Fix NVStrings dependencies for cuda 9.2 and 10.0
- PR #2037 Optimize the existing `gather` and `scatter` routines in `libcudf`

## Bug Fixes

- PR #821 Fix flake8 issues revealed by flake8 update
- PR #808 Resolved renamed `d_columns_valids` variable name
- PR #820 CSV Reader: fix the issue where reader adds additional rows when file uses \r\n as a line terminator
- PR #780 CSV Reader: Fix scientific notation parsing and null values for empty quotes
- PR #815 CSV Reader: Fix data parsing when tabs are present in the input CSV file
- PR #850 Fix bug where left joins where the left df has 0 rows causes a crash
- PR #861 Fix memory leak by preserving the boolean mask index
- PR #875 Handle unnamed indexes in to/from arrow functions
- PR #877 Fix ingest of 1 row arrow tables in from arrow function
- PR #876 Added missing `<type_traits>` include
- PR #889 Deleted test_rmm.py which has now moved to RMM repo
- PR #866 Merge v0.5.1 numpy ABI hotfix into 0.6
- PR #917 value_counts return int type on empty columns
- PR #611 Renamed `gdf_reduce_optimal_output_size()` -> `gdf_reduction_get_intermediate_output_size()`
- PR #923 fix index for negative slicing for cudf dataframe and series
- PR #927 CSV Reader: Fix category GDF_CATEGORY hashes not being computed properly
- PR #921 CSV Reader: Fix parsing errors with delim_whitespace, quotations in the header row, unnamed columns
- PR #933 Fix handling objects of all nulls in series creation
- PR #940 CSV Reader: Fix an issue where the last data row is missing when using byte_range
- PR #945 CSV Reader: Fix incorrect datetime64 when milliseconds or space separator are used
- PR #959 Groupby: Problem with column name lookup
- PR #950 Converting dataframe/recarry with non-contiguous arrays
- PR #963 CSV Reader: Fix another issue with missing data rows when using byte_range
- PR #999 Fix 0 sized kernel launches and empty sort_index exception
- PR #993 Fix dtype in selecting 0 rows from objects
- PR #1009 Fix performance regression in `to_pandas` method on DataFrame
- PR #1008 Remove custom dask communication approach
- PR #1001 CSV Reader: Fix a memory access error when reading a large (>2GB) file with date columns
- PR #1019 Binary Ops: Fix error when one input column has null mask but other doesn't
- PR #1014 CSV Reader: Fix false positives in bool value detection
- PR #1034 CSV Reader: Fix parsing floating point precision and leading zero exponents
- PR #1044 CSV Reader: Fix a segfault when byte range aligns with a page
- PR #1058 Added support for `DataFrame.loc[scalar]`
- PR #1060 Fix column creation with all valid nan values
- PR #1073 CSV Reader: Fix an issue where a column name includes the return character
- PR #1090 Updating Doxygen Comments
- PR #1080 Fix dtypes returned from loc / iloc because of lists
- PR #1102 CSV Reader: Minor fixes and memory usage improvements
- PR #1174: Fix release script typo
- PR #1137 Add prebuild script for CI
- PR #1118 Enhanced the `DataFrame.from_records()` feature
- PR #1129 Fix join performance with index parameter from using numpy array
- PR #1145 Issue with .agg call on multi-column dataframes
- PR #908 Some testing code cleanup
- PR #1167 Fix issue with null_count not being set after inplace fillna()
- PR #1184 Fix iloc performance regression
- PR #1185 Support left_on/right_on and also on=str in merge
- PR #1200 Fix allocating bitmasks with numba instead of rmm in allocate_mask function
- PR #1213 Fix bug with csv reader requesting subset of columns using wrong datatype
- PR #1223 gpuCI: Fix label on rapidsai channel on gpu build scripts
- PR #1242 Add explicit Thrust exec policy to fix NVCATEGORY_TEST segfault on some platforms
- PR #1246 Fix categorical tests that failed due to bad implicit type conversion
- PR #1255 Fix overwriting conda package main label uploads
- PR #1259 Add dlpack includes to pip build


# cuDF 0.5.1 (05 Feb 2019)

## Bug Fixes

- PR #842 Avoid using numpy via cimport to prevent ABI issues in Cython compilation


# cuDF 0.5.0 (28 Jan 2019)

## New Features

- PR #722 Add bzip2 decompression support to `read_csv()`
- PR #693 add ZLIB-based GZIP/ZIP support to `read_csv_strings()`
- PR #411 added null support to gdf_order_by (new API) and cudf_table::sort
- PR #525 Added GitHub Issue templates for bugs, documentation, new features, and questions
- PR #501 CSV Reader: Add support for user-specified decimal point and thousands separator to read_csv_strings()
- PR #455 CSV Reader: Add support for user-specified decimal point and thousands separator to read_csv()
- PR #439 add `DataFrame.drop` method similar to pandas
- PR #356 add `DataFrame.transpose` method and `DataFrame.T` property similar to pandas
- PR #505 CSV Reader: Add support for user-specified boolean values
- PR #350 Implemented Series replace function
- PR #490 Added print_env.sh script to gather relevant environment details when reporting cuDF issues
- PR #474 add ZLIB-based GZIP/ZIP support to `read_csv()`
- PR #547 Added melt similar to `pandas.melt()`
- PR #491 Add CI test script to check for updates to CHANGELOG.md in PRs
- PR #550 Add CI test script to check for style issues in PRs
- PR #558 Add CI scripts for cpu-based conda and gpu-based test builds
- PR #524 Add Boolean Indexing
- PR #564 Update python `sort_values` method to use updated libcudf `gdf_order_by` API
- PR #509 CSV Reader: Input CSV file can now be passed in as a text or a binary buffer
- PR #607 Add `__iter__` and iteritems to DataFrame class
- PR #643 added a new api gdf_replace_nulls that allows a user to replace nulls in a column

## Improvements

- PR #426 Removed sort-based groupby and refactored existing groupby APIs. Also improves C++/CUDA compile time.
- PR #461 Add `CUDF_HOME` variable in README.md to replace relative pathing.
- PR #472 RMM: Created centralized rmm::device_vector alias and rmm::exec_policy
- PR #500 Improved the concurrent hash map class to support partitioned (multi-pass) hash table building.
- PR #454 Improve CSV reader docs and examples
- PR #465 Added templated C++ API for RMM to avoid explicit cast to `void**`
- PR #513 `.gitignore` tweaks
- PR #521 Add `assert_eq` function for testing
- PR #502 Simplify Dockerfile for local dev, eliminate old conda/pip envs
- PR #549 Adds `-rdynamic` compiler flag to nvcc for Debug builds
- PR #472 RMM: Created centralized rmm::device_vector alias and rmm::exec_policy
- PR #577 Added external C++ API for scatter/gather functions
- PR #500 Improved the concurrent hash map class to support partitioned (multi-pass) hash table building
- PR #583 Updated `gdf_size_type` to `int`
- PR #500 Improved the concurrent hash map class to support partitioned (multi-pass) hash table building
- PR #617 Added .dockerignore file. Prevents adding stale cmake cache files to the docker container
- PR #658 Reduced `JOIN_TEST` time by isolating overflow test of hash table size computation
- PR #664 Added Debuging instructions to README
- PR #651 Remove noqa marks in `__init__.py` files
- PR #671 CSV Reader: uncompressed buffer input can be parsed without explicitly specifying compression as None
- PR #684 Make RMM a submodule
- PR #718 Ensure sum, product, min, max methods pandas compatibility on empty datasets
- PR #720 Refactored Index classes to make them more Pandas-like, added CategoricalIndex
- PR #749 Improve to_arrow and from_arrow Pandas compatibility
- PR #766 Remove TravisCI references, remove unused variables from CMake, fix ARROW_VERSION in Cmake
- PR #773 Add build-args back to Dockerfile and handle dependencies based on environment yml file
- PR #781 Move thirdparty submodules to root and symlink in /cpp
- PR #843 Fix broken cudf/python API examples, add new methods to the API index

## Bug Fixes

- PR #569 CSV Reader: Fix days being off-by-one when parsing some dates
- PR #531 CSV Reader: Fix incorrect parsing of quoted numbers
- PR #465 Added templated C++ API for RMM to avoid explicit cast to `void**`
- PR #473 Added missing <random> include
- PR #478 CSV Reader: Add api support for auto column detection, header, mangle_dupe_cols, usecols
- PR #495 Updated README to correct where cffi pytest should be executed
- PR #501 Fix the intermittent segfault caused by the `thousands` and `compression` parameters in the csv reader
- PR #502 Simplify Dockerfile for local dev, eliminate old conda/pip envs
- PR #512 fix bug for `on` parameter in `DataFrame.merge` to allow for None or single column name
- PR #511 Updated python/cudf/bindings/join.pyx to fix cudf merge printing out dtypes
- PR #513 `.gitignore` tweaks
- PR #521 Add `assert_eq` function for testing
- PR #537 Fix CMAKE_CUDA_STANDARD_REQURIED typo in CMakeLists.txt
- PR #447 Fix silent failure in initializing DataFrame from generator
- PR #545 Temporarily disable csv reader thousands test to prevent segfault (test re-enabled in PR #501)
- PR #559 Fix Assertion error while using `applymap` to change the output dtype
- PR #575 Update `print_env.sh` script to better handle missing commands
- PR #612 Prevent an exception from occuring with true division on integer series.
- PR #630 Fix deprecation warning for `pd.core.common.is_categorical_dtype`
- PR #622 Fix Series.append() behaviour when appending values with different numeric dtype
- PR #603 Fix error while creating an empty column using None.
- PR #673 Fix array of strings not being caught in from_pandas
- PR #644 Fix return type and column support of dataframe.quantile()
- PR #634 Fix create `DataFrame.from_pandas()` with numeric column names
- PR #654 Add resolution check for GDF_TIMESTAMP in Join
- PR #648 Enforce one-to-one copy required when using `numba>=0.42.0`
- PR #645 Fix cmake build type handling not setting debug options when CMAKE_BUILD_TYPE=="Debug"
- PR #669 Fix GIL deadlock when launching multiple python threads that make Cython calls
- PR #665 Reworked the hash map to add a way to report the destination partition for a key
- PR #670 CMAKE: Fix env include path taking precedence over libcudf source headers
- PR #674 Check for gdf supported column types
- PR #677 Fix 'gdf_csv_test_Dates' gtest failure due to missing nrows parameter
- PR #604 Fix the parsing errors while reading a csv file using `sep` instead of `delimiter`.
- PR #686 Fix converting nulls to NaT values when converting Series to Pandas/Numpy
- PR #689 CSV Reader: Fix behavior with skiprows+header to match pandas implementation
- PR #691 Fixes Join on empty input DFs
- PR #706 CSV Reader: Fix broken dtype inference when whitespace is in data
- PR #717 CSV reader: fix behavior when parsing a csv file with no data rows
- PR #724 CSV Reader: fix build issue due to parameter type mismatch in a std::max call
- PR #734 Prevents reading undefined memory in gpu_expand_mask_bits numba kernel
- PR #747 CSV Reader: fix an issue where CUDA allocations fail with some large input files
- PR #750 Fix race condition for handling NVStrings in CMake
- PR #719 Fix merge column ordering
- PR #770 Fix issue where RMM submodule pointed to wrong branch and pin other to correct branches
- PR #778 Fix hard coded ABI off setting
- PR #784 Update RMM submodule commit-ish and pip paths
- PR #794 Update `rmm::exec_policy` usage to fix segmentation faults when used as temprory allocator.
- PR #800 Point git submodules to branches of forks instead of exact commits


# cuDF 0.4.0 (05 Dec 2018)

## New Features

- PR #398 add pandas-compatible `DataFrame.shape()` and `Series.shape()`
- PR #394 New documentation feature "10 Minutes to cuDF"
- PR #361 CSV Reader: Add support for strings with delimiters

## Improvements

 - PR #436 Improvements for type_dispatcher and wrapper structs
 - PR #429 Add CHANGELOG.md (this file)
 - PR #266 use faster CUDA-accelerated DataFrame column/Series concatenation.
 - PR #379 new C++ `type_dispatcher` reduces code complexity in supporting many data types.
 - PR #349 Improve performance for creating columns from memoryview objects
 - PR #445 Update reductions to use type_dispatcher. Adds integer types support to sum_of_squares.
 - PR #448 Improve installation instructions in README.md
 - PR #456 Change default CMake build to Release, and added option for disabling compilation of tests

## Bug Fixes

 - PR #444 Fix csv_test CUDA too many resources requested fail.
 - PR #396 added missing output buffer in validity tests for groupbys.
 - PR #408 Dockerfile updates for source reorganization
 - PR #437 Add cffi to Dockerfile conda env, fixes "cannot import name 'librmm'"
 - PR #417 Fix `map_test` failure with CUDA 10
 - PR #414 Fix CMake installation include file paths
 - PR #418 Properly cast string dtypes to programmatic dtypes when instantiating columns
 - PR #427 Fix and tests for Concatenation illegal memory access with nulls


# cuDF 0.3.0 (23 Nov 2018)

## New Features

 - PR #336 CSV Reader string support

## Improvements

 - PR #354 source code refactored for better organization. CMake build system overhaul. Beginning of transition to Cython bindings.
 - PR #290 Add support for typecasting to/from datetime dtype
 - PR #323 Add handling pyarrow boolean arrays in input/out, add tests
 - PR #325 GDF_VALIDITY_UNSUPPORTED now returned for algorithms that don't support non-empty valid bitmasks
 - PR #381 Faster InputTooLarge Join test completes in ms rather than minutes.
 - PR #373 .gitignore improvements
 - PR #367 Doc cleanup & examples for DataFrame methods
 - PR #333 Add Rapids Memory Manager documentation
 - PR #321 Rapids Memory Manager adds file/line location logging and convenience macros
 - PR #334 Implement DataFrame `__copy__` and `__deepcopy__`
 - PR #271 Add NVTX ranges to pygdf
 - PR #311 Document system requirements for conda install

## Bug Fixes

 - PR #337 Retain index on `scale()` function
 - PR #344 Fix test failure due to PyArrow 0.11 Boolean handling
 - PR #364 Remove noexcept from managed_allocator;  CMakeLists fix for NVstrings
 - PR #357 Fix bug that made all series be considered booleans for indexing
 - PR #351 replace conda env configuration for developers
 - PRs #346 #360 Fix CSV reading of negative numbers
 - PR #342 Fix CMake to use conda-installed nvstrings
 - PR #341 Preserve categorical dtype after groupby aggregations
 - PR #315 ReadTheDocs build update to fix missing libcuda.so
 - PR #320 FIX out-of-bounds access error in reductions.cu
 - PR #319 Fix out-of-bounds memory access in libcudf count_valid_bits
 - PR #303 Fix printing empty dataframe


# cuDF 0.2.0 and cuDF 0.1.0

These were initial releases of cuDF based on previously separate pyGDF and libGDF libraries.<|MERGE_RESOLUTION|>--- conflicted
+++ resolved
@@ -3,9 +3,6 @@
 ## New Features
 
 ## Improvements
-<<<<<<< HEAD
-- PR #3786 Adding string support to rolling_windows
-=======
 - PR #3698 Add count_(un)set_bits functions taking multiple ranges and updated slice to compute null counts at once.
 - PR #3909 Move java backend to libcudf++
 - PR #3971 Adding `as_table` to convert Column to Table in python
@@ -16,7 +13,7 @@
 - PR #4002 Adding to_frame and fix for categorical column issue
 - PR #4009 build script update to enable cudf build without installing
 - PR #3897 Port cuIO JSON reader to cudf::column types
->>>>>>> 6351671f
+- PR #3786 Adding string support to rolling_windows
 
 ## Bug Fixes
 
