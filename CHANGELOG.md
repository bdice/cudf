--- conflicted
+++ resolved
@@ -16,9 +16,7 @@
 - PR #3590 Specialize hash functions for floating point
 - PR #3569 Use `np.asarray` in `StringColumn.deserialize`
 - PR #3553 Support Python NoneType in numeric binops
-<<<<<<< HEAD
 - PR #3511 Support DataFrame / Series mixed arithmetic
-=======
 - PR #3567 Include `strides` in `__cuda_array_interface__`
 - PR #3608 Update OPS codeowner group name
 - PR #3431 Port NVStrings translate to cudf strings column
@@ -26,7 +24,6 @@
 - PR #3402 Define and implement new quantiles APIs
 - PR #3612 Add ability to customize the JIT kernel cache path
 - PR #3641 Remove duplicate definitions of CUDA_DEVICE_CALLABLE
->>>>>>> cb089966
 
 ## Bug Fixes
 
