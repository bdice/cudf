# cuDF 0.13.0 (Date TBD)

## New Features

- PR #3577 Add initial dictionary support to column classes
- PR #3777 Add support for dictionary column in gather
- PR #3693 add string support, skipna to scan operation
- PR #3662 Define and implement `shift`.
- PR #3861 Added Series.sum feature for String
- PR #4069 Added cast of numeric columns from/to String
- PR #3681 Add cudf::experimental::boolean_mask_scatter
- PR #4040 Add support for n-way merge of sorted tables
- PR #4053 Multi-column quantiles.
- PR #4107 Add groupby nunique aggregation

## Improvements

- PR #3525 build.sh option to disable nvtx
- PR #3748 Optimize hash_partition using shared memory
- PR #3808 Optimize hash_partition using shared memory and cub block scan
- PR #3698 Add count_(un)set_bits functions taking multiple ranges and updated slice to compute null counts at once.
- PR #3909 Move java backend to libcudf++
- PR #3971 Adding `as_table` to convert Column to Table in python
- PR #3910 Adding sinh, cosh, tanh, asinh, acosh, atanh cube root and rint unary support.
- PR #3972 Add Java bindings for left_semi_join and left_anti_join
- PR #3975 Simplify and generalize data handling in `Buffer`
- PR #3985 Update RMM include files and remove extraneously included header files.
- PR #3601 Port UDF functionality for rolling windows to libcudf++
- PR #3911 Adding null boolean handling for copy_if_else
- PR #4003 Drop old `to_device` utility wrapper function
- PR #4002 Adding to_frame and fix for categorical column issue
- PR #4009 build script update to enable cudf build without installing
- PR #3897 Port cuIO JSON reader to cudf::column types
- PR #4008 Eliminate extra copy in column constructor
- PR #4013 Add cython definition for io readers cudf/io/io_types.hpp
- PR #4014 ORC/Parquet: add count parameter to stripe/rowgroup-based reader API
- PR #3880 Add aggregation infrastructure support for cudf::reduce
- PR #4059 Add aggregation infrastructure support for cudf::scan 
- PR #4021 Change quantiles signature for clarity.
- PR #4045 Reorganize `libxx` directory
- PR #4029 Port stream_compaction.pyx to use libcudf++ APIs
- PR #4031 Docs build scripts and instructions update
- PR #4062 Improve how java classifiers are produced
- PR #4038 JNI and Java support for is_nan and is_not_nan
<<<<<<< HEAD
- PR #3786 Adding string support to rolling_windows
=======
- PR #4067 Removed unused `CATEGORY` type ID.
- PR #3891 Port NVStrings (r)split_record to contiguous_(r)split_record
- PR #4072 Allow round_robin_partition to single partition
- PR #4064 Add cudaGetDeviceCount to JNI layer
- PR #4083 Use two partitions in test_groupby_multiindex_reset_index
- PR #4071 Add Java bindings for round robin partition
- PR #4079 Simply use `mask.size` to create the array view
- PR #4092 Keep mask on GPU for bit unpacking
- PR #4081 Copy from `Buffer`'s pointer directly to host
- PR #4105 Change threshold of using optimized hash partition code
- PR #4101 Redux serialize `Buffer` directly with `__cuda_array_interface__`
- PR #4098 Remove legacy calls from libcudf strings column code
- PR #4111 Use `Buffer`'s to serialize `StringColumn`
>>>>>>> dc49d16a

## Bug Fixes

- PR #3888 Drop `ptr=None` from `DeviceBuffer` call
- PR #3976 Fix string serialization and memory_usage method to be consistent
- PR #3902 Fix conversion of large size GPU array to dataframe
- PR #3953 Fix overflow in column_buffer when computing the device buffer size
- PR #3959 Add missing hash-dispatch function for cudf.Series
- PR #3970 Fix for Series Pickle
- PR #3964 Restore legacy NVStrings and NVCategory dependencies in Java jar
- PR #3982 Fix java unary op enum and add missing ops
- PR #3999 Fix issue serializing empty string columns (java)
- PR #3979 Add `name` to Series serialize and deserialize
- PR #4005 Fix null mask allocation bug in gather_bitmask
- PR #4000 Fix dask_cudf sort_values performance for single partitions
- PR #4007 Fix for copy_bitmask issue with uninitialized device_buffer
- PR #4037 Fix JNI quantile compile issue
- PR #4054 Fixed JNI to deal with reduction API changes
- PR #4052 Fix for round-robin when num_partitions divides nrows.
- PR #4061 Add NDEBUG guard on `constexpr_assert`.
- PR #4049 Fix `cudf::split` issue returning one less than expected column vectors
- PR #4065 Parquet writer: fix for out-of-range dictionary indices
- PR #4066 Fixed mismatch with dtype enums
- PR #4078 Fix joins for when column_in_common input parameter is empty
- PR #4080 Fix multi-index dask test with sort issue
- PR #4084 Update Java for removal of CATEGORY type
- PR #4086 ORC reader: fix potentially incorrect timestamp decoding in the last rowgroup
- PR #4089 Fix dask groupby mutliindex test case issues in join
- PR #4097 Fix strings concatenate logic with column offsets
- PR #4076 All null string entries should have null data buffer
- PR #4109 Use rmm::device_vector instead of thrust::device_vector
- PR #4116 Fix a bug in contiguous_split() where tables with mixed column types could corrupt string output


# cuDF 0.12.0 (04 Feb 2020)

## New Features

- PR #3759 Updated 10 Minutes with clarification on how `dask_cudf` uses `cudf` API
- PR #3224 Define and implement new join APIs.
- PR #3284 Add gpu-accelerated parquet writer
- PR #3254 Python redesign for libcudf++
- PR #3336 Add `from_dlpack` and `to_dlpack`
- PR #3555 Add column names support to libcudf++ io readers and writers
- PR #3527 Add string functionality for merge API
- PR #3610 Add memory_usage to DataFrame and Series APIs
- PR #3557 Add contiguous_split() function. 
- PR #3619 Support CuPy 7
- PR #3604 Add nvtext ngrams-tokenize function
- PR #3403 Define and implement new stack + tile APIs
- PR #3627 Adding cudf::sort and cudf::sort_by_key
- PR #3597 Implement new sort based groupby
- PR #3776 Add column equivalence comparator (using epsilon for float equality)
- PR #3667 Define and implement round-robin partition API.
- PR #3690 Add bools_to_mask
- PR #3761 Introduce a Frame class and make Index, DataFrame and Series subclasses
- PR #3538 Define and implement left semi join and left anti join
- PR #3683 Added support for multiple delimiters in `nvtext.token_count()`
- PR #3792 Adding is_nan and is_notnan
- PR #3594 Adding clamp support to libcudf++

## Improvements

- PR #3124 Add support for grand-children in cudf column classes
- PR #3292 Port NVStrings regex contains function
- PR #3409 Port NVStrings regex replace function
- PR #3417 Port NVStrings regex findall function
- PR #3351 Add warning when filepath resolves to multiple files in cudf readers
- PR #3370 Port NVStrings strip functions
- PR #3453 Port NVStrings IPv4 convert functions to cudf strings column
- PR #3441 Port NVStrings url encode/decode to cudf strings column
- PR #3364 Port NVStrings split functions
- PR #3463 Port NVStrings partition/rpartition to cudf strings column
- PR #3502 ORC reader: add option to read DECIMALs as INT64
- PR #3461 Add a new overload to allocate_like() that takes explicit type and size params.
- PR #3590 Specialize hash functions for floating point
- PR #3569 Use `np.asarray` in `StringColumn.deserialize`
- PR #3553 Support Python NoneType in numeric binops
- PR #3511 Support DataFrame / Series mixed arithmetic
- PR #3567 Include `strides` in `__cuda_array_interface__`
- PR #3608 Update OPS codeowner group name
- PR #3431 Port NVStrings translate to cudf strings column
- PR #3507 Define and implement new binary operation APIs
- PR #3620 Add stream parameter to unary ops detail API
- PR #3593 Adding begin/end for mutable_column_device_view
- PR #3587 Merge CHECK_STREAM & CUDA_CHECK_LAST to CHECK_CUDA
- PR #3733 Rework `hash_partition` API
- PR #3655 Use move with make_pair to avoid copy construction
- PR #3402 Define and implement new quantiles APIs
- PR #3612 Add ability to customize the JIT kernel cache path
- PR #3647 Remove PatchedNumbaDeviceArray with CuPy 6.6.0
- PR #3641 Remove duplicate definitions of CUDA_DEVICE_CALLABLE
- PR #3640 Enable memory_usage in dask_cudf (also adds pd.Index from_pandas)
- PR #3654 Update Jitify submodule ref to include gcc-8 fix
- PR #3639 Define and implement `nans_to_nulls`
- PR #3561 Rework contains implementation in search
- PR #3616 Add aggregation infrastructure for argmax/argmin.
- PR #3673 Parquet reader: improve rounding of timestamp conversion to seconds
- PR #3699 Stringify libcudacxx headers for binary op JIT
- PR #3697 Improve column insert performance for wide frames
- PR #3653 Make `gather_bitmask_kernel` more reusable.
- PR #3710 Remove multiple CMake configuration steps from root build script
- PR #3657 Define and implement compiled binops for string column comparisons
- PR #3520 Change read_parquet defaults and add warnings
- PR #3780 Java APIs for selecting a GPU
- PR #3796 Improve on round-robin with the case when number partitions greater than number of rows.
- PR #3805 Avoid CuPy 7.1.0 for now
- PR #3758 detail::scatter variant with map iterator support
- PR #3882 Fail loudly when creating a StringColumn from nvstrings with > MAX_VAL(int32) bytes
- PR #3823 Add header file for detail search functions
- PR #2438 Build GBench Benchmarks in CI
- PR #3713 Adding aggregation support to rolling_window
- PR #3875 Add abstract sink for IO writers, used by ORC and Parquet writers for now
- PR #3916 Refactor gather bindings

## Bug Fixes

- PR #3618 Update 10 minutes to cudf and cupy to hide warning that were being shown in the docs
- PR #3550 Update Java package to 0.12
- PR #3549 Fix index name issue with iloc with RangeIndex
- PR #3562 Fix 4GB limit for gzipped-compressed csv files
- PR #2981 enable build.sh to build all targets without installation
- PR #3563 Use `__cuda_array_interface__` for serialization
- PR #3564 Fix cuda memory access error in gather_bitmask_kernel
- PR #3548 Replaced CUDA_RT_CALL with CUDA_TRY
- PR #3486 Pandas > 0.25 compatability
- PR #3622 Fix new warnings and errors when building with gcc-8
- PR #3588 Remove avro reader column order reversal
- PR #3629 Fix hash map test failure
- PR #3637 Fix sorted set_index operations in dask_cudf
- PR #3663 Fix libcudf++ ORC reader microseconds and milliseconds conversion
- PR #3668 Fixing CHECK_CUDA debug build issue
- PR #3684 Fix ends_with logic for matching string case
- PR #3691 Fix create_offsets to handle offset correctly
- PR #3687 Fixed bug while passing input GPU memory pointer in `nvtext.scatter_count()`
- PR #3701 Fix hash_partition hashing all columns instead of columns_to_hash
- PR #3694 Allow for null columns parameter in `csv_writer`
- PR #3706 Removed extra type-dispatcher call from merge
- PR #3704 Changed the default delimiter to `whitespace` for nvtext methods.
- PR #3741 Construct DataFrame from dict-of-Series with alignment
- PR #3724 Update rmm version to match release
- PR #3743 Fix for `None` data in `__array_interface__`
- PR #3731 Fix performance of zero sized dataframe slice
- PR #3709 Fix inner_join incorrect result issue
- PR #3734 Update numba to 0.46 in conda files
- PR #3738 Update libxx cython types.hpp path
- PR #3672 Fix to_host issue with column_view having offset
- PR #3730 CSV reader: Set invalid float values to NaN/null
- PR #3670 Floor when casting between timestamps of different precisions
- PR #3728 Fix apply_boolean_mask issue with non-null string column
- PR #3769 Don't look for a `name` attribute in column
- PR #3783 Bind cuDF operators to Dask Dataframe
- PR #3775 Fix segfault when reading compressed CSV files larger than 4GB
- PR #3799 Align indices of Series inputs when adding as columns to DataFrame
- PR #3803 Keep name when unpickling Index objects
- PR #3804 Fix cuda crash in AVRO reader
- PR #3766 Remove references to cudf::type_id::CATEGORY from IO code
- PR #3817 Don't always deepcopy an index
- PR #3821 Fix OOB read in gpuinflate prefetcher
- PR #3829 Parquet writer: fix empty dataframe causing cuda launch errors
- PR #3835 Fix memory leak in Cython when dealing with nulls in string columns
- PR #3866 Remove unnecessary if check in NVStrings.create_offsets
- PR #3858 Fixes the broken debug build after #3728
- PR #3850 Fix merge typecast scope issue and resulting memory leak
- PR #3855 Fix MultiColumn recreation with reset_index
- PR #3869 Fixed size calculation in NVStrings::byte_count()
- PR #3868 Fix apply_grouped moving average example
- PR #3900 Properly link `NVStrings` and `NVCategory` into tests
- PR #3868 Fix apply_grouped moving average example
- PR #3871 Fix `split_out` error
- PR #3886 Fix string column materialization from column view
- PR #3893 Parquet reader: fix segfault reading empty parquet file
- PR #3931 Dask-cudf groupby `.agg` multicolumn handling fix
- PR #4017 Fix memory leaks in `GDF_STRING` cython handling and `nans_to_nulls` cython


# cuDF 0.11.0 (11 Dec 2019)

## New Features

- PR #2905 Added `Series.median()` and null support for `Series.quantile()`
- PR #2930 JSON Reader: Support ARROW_RANDOM_FILE input
- PR #2956 Add `cudf::stack` and `cudf::tile`
- PR #2980 Added nvtext is_vowel/is_consonant functions
- PR #2987 Add `inplace` arg to `DataFrame.reset_index` and `Series`
- PR #3011 Added libcudf++ transition guide
- PR #3129 Add strings column factory from `std::vector`s
- PR #3054 Add parquet reader support for decimal data types
- PR #3022 adds DataFrame.astype for cuDF dataframes
- PR #2962 Add isnull(), notnull() and related functions
- PR #3025 Move search files to legacy
- PR #3068 Add `scalar` class
- PR #3094 Adding `any` and `all` support from libcudf
- PR #3130 Define and implement new `column_wrapper`
- PR #3143 Define and implement new copying APIs `slice` and `split`
- PR #3161 Move merge files to legacy
- PR #3079 Added support to write ORC files given a local path
- PR #3192 Add dtype param to cast `DataFrame` on init
- PR #3213 Port cuIO to libcudf++
- PR #3222 Add nvtext character tokenizer
- PR #3223 Java expose underlying buffers
- PR #3300 Add `DataFrame.insert`
- PR #3263 Define and implement new `valid_if`
- PR #3278 Add `to_host` utility to copy `column_view` to host
- PR #3087 Add new cudf::experimental bool8 wrapper
- PR #3219 Construct column from column_view
- PR #3250 Define and implement new merge APIs
- PR #3144 Define and implement new hashing APIs `hash` and `hash_partition`
- PR #3229 Define and implement new search APIs
- PR #3308 java add API for memory usage callbacks
- PR #2691 Row-wise reduction and scan operations via CuPy
- PR #3291 Add normalize_nans_and_zeros
- PR #3187 Define and implement new replace APIs
- PR #3356 Add vertical concatenation for table/columns
- PR #3344 java split API
- PR #2791 Add `groupby.std()`
- PR #3368 Enable dropna argument in dask_cudf groupby
- PR #3298 add null replacement iterator for column_device_view
- PR #3297 Define and implement new groupby API.
- PR #3396 Update device_atomics with new bool8 and timestamp specializations
- PR #3411 Java host memory management API
- PR #3393 Implement df.cov and enable covariance/correlation in dask_cudf
- PR #3401 Add dask_cudf ORC writer (to_orc)
- PR #3331 Add copy_if_else
- PR #3427 Define and Implement new multi-search API
- PR #3442 Add Bool-index + Multi column + DataFrame support for set-item
- PR #3172 Define and implement new fill/repeat/copy_range APIs
- PR #3490 Add pair iterators for columns
- PR #3497 Add DataFrame.drop(..., inplace=False) argument
- PR #3469 Add string functionality for replace API
- PR #3273 Define and implement new reduction APIs

## Improvements

- PR #2904 Move gpu decompressors to cudf::io namespace
- PR #2977 Moved old C++ test utilities to legacy directory.
- PR #2965 Fix slow orc reader perf with large uncompressed blocks
- PR #2995 Move JIT type utilities to legacy directory
- PR #2927 Add ``Table`` and ``TableView`` extension classes that wrap legacy cudf::table
- PR #3005 Renames `cudf::exp` namespace to `cudf::experimental`
- PR #3008 Make safe versions of `is_null` and `is_valid` in `column_device_view`
- PR #3026 Move fill and repeat files to legacy
- PR #3027 Move copying.hpp and related source to legacy folder
- PR #3014 Snappy decompression optimizations
- PR #3032 Use `asarray` to coerce indices to a NumPy array
- PR #2996 IO Readers: Replace `cuio::device_buffer` with `rmm::device_buffer`
- PR #3051 Specialized hash function for strings column
- PR #3065 Select and Concat for cudf::experimental::table
- PR #3080 Move `valid_if.cuh` to `legacy/`
- PR #3052 Moved replace.hpp functionality to legacy
- PR #3091 Move join files to legacy
- PR #3092 Implicitly init RMM if Java allocates before init
- PR #3029 Update gdf_ numeric types with stdint and move to cudf namespace
- PR #3052 Moved replace.hpp functionality to legacy
- PR #2955 Add cmake option to only build for present GPU architecture
- PR #3070 Move functions.h and related source to legacy
- PR #2951 Allow set_index to handle a list of column names
- PR #3093 Move groupby files to legacy
- PR #2988 Removing GIS functionality (now part of cuSpatial library)
- PR #3067 Java method to return size of device memory buffer
- PR #3083 Improved some binary operation tests to include null testing.
- PR #3084 Update to arrow-cpp and pyarrow 0.15.0
- PR #3071 Move cuIO to legacy
- PR #3126 Round 2 of snappy decompression optimizations
- PR #3046 Define and implement new copying APIs `empty_like` and `allocate_like`
- PR #3128 Support MultiIndex in DataFrame.join
- PR #2971 Added initial gather and scatter methods for strings_column_view
- PR #3133 Port NVStrings to cudf column: count_characters and count_bytes
- PR #2991 Added strings column functions concatenate and join_strings
- PR #3028 Define and implement new `gather` APIs.
- PR #3135 Add nvtx utilities to cudf::nvtx namespace
- PR #3021 Java host side concat of serialized buffers
- PR #3138 Move unary files to legacy
- PR #3170 Port NVStrings substring functions to cudf strings column
- PR #3159 Port NVStrings is-chars-types function to cudf strings column
- PR #3154 Make `table_view_base.column()` const and add `mutable_table_view.column()`
- PR #3175 Set cmake cuda version variables
- PR #3171 Move deprecated error macros to legacy
- PR #3191 Port NVStrings integer convert ops to cudf column
- PR #3189 Port NVStrings find ops to cudf column
- PR #3352 Port NVStrings convert float functions to cudf strings column
- PR #3193 Add cuPy as a formal dependency
- PR #3195 Support for zero columned `table_view`
- PR #3165 Java device memory size for string category
- PR #3205 Move transform files to legacy
- PR #3202 Rename and move error.hpp to public headers
- PR #2878 Use upstream merge code in dask_cudf
- PR #3217 Port NVStrings upper and lower case conversion functions
- PR #3350 Port NVStrings booleans convert functions
- PR #3231 Add `column::release()` to give up ownership of contents.
- PR #3157 Use enum class rather than enum for mask_allocation_policy
- PR #3232 Port NVStrings datetime conversion to cudf strings column
- PR #3136 Define and implement new transpose API
- PR #3237 Define and implement new transform APIs
- PR #3245 Move binaryop files to legacy
- PR #3241 Move stream_compaction files to legacy
- PR #3166 Move reductions to legacy
- PR #3261 Small cleanup: remove `== true`
- PR #3271 Update rmm API based on `rmm.reinitialize(...)` change
- PR #3266 Remove optional checks for CuPy
- PR #3268 Adding null ordering per column feature when sorting
- PR #3239 Adding floating point specialization to comparators for NaNs
- PR #3270 Move predicates files to legacy
- PR #3281 Add to_host specialization for strings in column test utilities
- PR #3282 Add `num_bitmask_words`
- PR #3252 Add new factory methods to include passing an existing null mask
- PR #3288 Make `bit.cuh` utilities usable from host code.
- PR #3287 Move rolling windows files to legacy
- PR #3182 Define and implement new unary APIs `is_null` and `is_not_null`
- PR #3314 Drop `cython` from run requirements
- PR #3301 Add tests for empty column wrapper.
- PR #3294 Update to arrow-cpp and pyarrow 0.15.1
- PR #3310 Add `row_hasher` and `element_hasher` utilities
- PR #3272 Support non-default streams when creating/destroying hash maps
- PR #3286 Clean up the starter code on README
- PR #3332 Port NVStrings replace to cudf strings column
- PR #3354 Define and implement new `scatter` APIs
- PR #3322 Port NVStrings pad operations to cudf strings column
- PR #3345 Add cache member for number of characters in string_view class
- PR #3299 Define and implement new `is_sorted` APIs
- PR #3328 Partition by stripes in dask_cudf ORC reader
- PR #3243 Use upstream join code in dask_cudf
- PR #3371 Add `select` method to `table_view`
- PR #3309 Add java and JNI bindings for search bounds
- PR #3305 Define and implement new rolling window APIs
- PR #3380 Concatenate columns of strings
- PR #3382 Add fill function for strings column
- PR #3391 Move device_atomics_tests.cu files to legacy
- PR #3303 Define and implement new stream compaction APIs `copy_if`, `drop_nulls`,
           `apply_boolean_mask`, `drop_duplicate` and `unique_count`.
- PR #3387 Strings column gather function
- PR #3440 Strings column scatter function
- PR #3389 Move quantiles.hpp + group_quantiles.hpp files to legacy
- PR #3397 Port unary cast to libcudf++
- PR #3398 Move reshape.hpp files to legacy
- PR #3395 Port NVStrings regex extract to cudf strings column
- PR #3423 Port NVStrings htoi to cudf strings column
- PR #3425 Strings column copy_if_else implementation
- PR #3422 Move utilities to legacy
- PR #3201 Define and implement new datetime_ops APIs
- PR #3421 Port NVStrings find_multiple to cudf strings column
- PR #3448 Port scatter_to_tables to libcudf++
- PR #3458 Update strings sections in the transition guide
- PR #3462 Add `make_empty_column` and update `empty_like`.
- PR #3465 Port `aggregation` traits and utilities.
- PR #3214 Define and implement new unary operations APIs
- PR #3475 Add `bitmask_to_host` column utility
- PR #3487 Add is_boolean trait and random timestamp generator for testing
- PR #3492 Small cleanup (remove std::abs) and comment
- PR #3407 Allow multiple row-groups per task in dask_cudf read_parquet
- PR #3512 Remove unused CUDA conda labels
- PR #3500 cudf::fill()/cudf::repeat() support for strings columns.
- PR #3438 Update scalar and scalar_device_view to better support strings
- PR #3414 Add copy_range function for strings column
- PR #3685 Add string support to contiguous_split.
- PR #3471 Add scalar/column, column/scalar and scalar/scalar overloads to copy_if_else.
- PR #3451 Add support for implicit typecasting of join columns

## Bug Fixes

- PR #2895 Fixed dask_cudf group_split behavior to handle upstream rearrange_by_divisions
- PR #3048 Support for zero columned tables
- PR #3030 Fix snappy decoding regression in PR #3014
- PR #3041 Fixed exp to experimental namespace name change issue
- PR #3056 Add additional cmake hint for finding local build of RMM files
- PR #3060 Move copying.hpp includes to legacy
- PR #3139 Fixed java RMM auto initalization
- PR #3141 Java fix for relocated IO headers
- PR #3149 Rename column_wrapper.cuh to column_wrapper.hpp
- PR #3168 Fix mutable_column_device_view head const_cast
- PR #3199 Update JNI includes for legacy moves
- PR #3204 ORC writer: Fix ByteRLE encoding of NULLs
- PR #2994 Fix split_out-support but with hash_object_dispatch
- PR #3212 Fix string to date casting when format is not specified
- PR #3218 Fixes `row_lexicographic_comparator` issue with handling two tables
- PR #3228 Default initialize RMM when Java native dependencies are loaded
- PR #3012 replacing instances of `to_gpu_array` with `mem`
- PR #3236 Fix Numba 0.46+/CuPy 6.3 interface compatibility
- PR #3276 Update JNI includes for legacy moves
- PR #3256 Fix orc writer crash with multiple string columns
- PR #3211 Fix breaking change caused by rapidsai/rmm#167
- PR #3265 Fix dangling pointer in `is_sorted`
- PR #3267 ORC writer: fix incorrect ByteRLE encoding of long literal runs
- PR #3277 Fix invalid reference to deleted temporary in `is_sorted`.
- PR #3274 ORC writer: fix integer RLEv2 mode2 unsigned base value encoding
- PR #3279 Fix shutdown hang issues with pinned memory pool init executor
- PR #3280 Invalid children check in mutable_column_device_view
- PR #3289 fix java memory usage API for empty columns
- PR #3293 Fix loading of csv files zipped on MacOS (disabled zip min version check)
- PR #3295 Fix storing storing invalid RMM exec policies.
- PR #3307 Add pd.RangeIndex to from_pandas to fix dask_cudf meta_nonempty bug
- PR #3313 Fix public headers including non-public headers
- PR #3318 Revert arrow to 0.15.0 temporarily to unblock downstream projects CI
- PR #3317 Fix index-argument bug in dask_cudf parquet reader
- PR #3323 Fix `insert` non-assert test case
- PR #3341 Fix `Series` constructor converting NoneType to "None"
- PR #3326 Fix and test for detail::gather map iterator type inference
- PR #3334 Remove zero-size exception check from make_strings_column factories
- PR #3333 Fix compilation issues with `constexpr` functions not marked `__device__`
- PR #3340 Make all benchmarks use cudf base fixture to initialize RMM pool
- PR #3337 Fix Java to pad validity buffers to 64-byte boundary
- PR #3362 Fix `find_and_replace` upcasting series for python scalars and lists
- PR #3357 Disabling `column_view` iterators for non fixed-width types
- PR #3383 Fix : properly compute null counts for rolling_window.
- PR #3386 Removing external includes from `column_view.hpp`
- PR #3369 Add write_partition to dask_cudf to fix to_parquet bug
- PR #3388 Support getitem with bools when DataFrame has a MultiIndex
- PR #3408 Fix String and Column (De-)Serialization
- PR #3372 Fix dask-distributed scatter_by_map bug
- PR #3419 Fix a bug in parse_into_parts (incomplete input causing walking past the end of string).
- PR #3413 Fix dask_cudf read_csv file-list bug
- PR #3416 Fix memory leak in ColumnVector when pulling strings off the GPU
- PR #3424 Fix benchmark build by adding libcudacxx to benchmark's CMakeLists.txt
- PR #3435 Fix diff and shift for empty series
- PR #3439 Fix index-name bug in StringColumn concat
- PR #3445 Fix ORC Writer default stripe size
- PR #3459 Fix printing of invalid entries
- PR #3466 Fix gather null mask allocation for invalid index
- PR #3468 Fix memory leak issue in `drop_duplicates`
- PR #3474 Fix small doc error in capitalize Docs
- PR #3491 Fix more doc errors in NVStrings
- PR #3478 Fix as_index deep copy via Index.rename inplace arg
- PR #3476 Fix ORC reader timezone conversion
- PR #3188 Repr slices up large DataFrames
- PR #3519 Fix strings column concatenate handling zero-sized columns
- PR #3530 Fix copy_if_else test case fail issue
- PR #3523 Fix lgenfe issue with debug build
- PR #3532 Fix potential use-after-free in cudf parquet reader
- PR #3540 Fix unary_op null_mask bug and add missing test cases
- PR #3559 Use HighLevelGraph api in DataFrame constructor (Fix upstream compatibility)
- PR #3572 Fix CI Issue with hypothesis tests that are flaky


# cuDF 0.10.0 (16 Oct 2019)

## New Features

- PR #2423 Added `groupby.quantile()`
- PR #2522 Add Java bindings for NVStrings backed upper and lower case mutators
- PR #2605 Added Sort based groupby in libcudf
- PR #2607 Add Java bindings for parsing JSON
- PR #2629 Add dropna= parameter to groupby
- PR #2585 ORC & Parquet Readers: Remove millisecond timestamp restriction
- PR #2507 Add GPU-accelerated ORC Writer
- PR #2559 Add Series.tolist()
- PR #2653 Add Java bindings for rolling window operations
- PR #2480 Merge `custreamz` codebase into `cudf` repo
- PR #2674 Add __contains__ for Index/Series/Column
- PR #2635 Add support to read from remote and cloud sources like s3, gcs, hdfs
- PR #2722 Add Java bindings for NVTX ranges
- PR #2702 Add make_bool to dataset generation functions
- PR #2394 Move `rapidsai/custrings` into `cudf`
- PR #2734 Final sync of custrings source into cudf
- PR #2724 Add libcudf support for __contains__
- PR #2777 Add python bindings for porter stemmer measure functionality
- PR #2781 Add issorted to is_monotonic
- PR #2685 Add cudf::scatter_to_tables and cython binding
- PR #2743 Add Java bindings for NVStrings timestamp2long as part of String ColumnVector casting
- PR #2785 Add nvstrings Python docs
- PR #2786 Add benchmarks option to root build.sh
- PR #2802 Add `cudf::repeat()` and `cudf.Series.repeat()`
- PR #2773 Add Fisher's unbiased kurtosis and skew for Series/DataFrame
- PR #2748 Parquet Reader: Add option to specify loading of PANDAS index
- PR #2807 Add scatter_by_map to DataFrame python API
- PR #2836 Add nvstrings.code_points method
- PR #2844 Add Series/DataFrame notnull
- PR #2858 Add GTest type list utilities
- PR #2870 Add support for grouping by Series of arbitrary length
- PR #2719 Series covariance and Pearson correlation
- PR #2207 Beginning of libcudf overhaul: introduce new column and table types
- PR #2869 Add `cudf.CategoricalDtype`
- PR #2838 CSV Reader: Support ARROW_RANDOM_FILE input
- PR #2655 CuPy-based Series and Dataframe .values property
- PR #2803 Added `edit_distance_matrix()` function to calculate pairwise edit distance for each string on a given nvstrings object.
- PR #2811 Start of cudf strings column work based on 2207
- PR #2872 Add Java pinned memory pool allocator
- PR #2969 Add findAndReplaceAll to ColumnVector
- PR #2814 Add Datetimeindex.weekday
- PR #2999 Add timestamp conversion support for string categories
- PR #2918 Add cudf::column timestamp wrapper types

## Improvements

- PR #2578 Update legacy_groupby to use libcudf group_by_without_aggregation
- PR #2581 Removed `managed` allocator from hash map classes.
- PR #2571 Remove unnecessary managed memory from gdf_column_concat
- PR #2648 Cython/Python reorg
- PR #2588 Update Series.append documentation
- PR #2632 Replace dask-cudf set_index code with upstream
- PR #2682 Add cudf.set_allocator() function for easier allocator init
- PR #2642 Improve null printing and testing
- PR #2747 Add missing Cython headers / cudftestutil lib to conda package for cuspatial build
- PR #2706 Compute CSV format in device code to speedup performance
- PR #2673 Add support for np.longlong type
- PR #2703 move dask serialization dispatch into cudf
- PR #2728 Add YYMMDD to version tag for nightly conda packages
- PR #2729 Handle file-handle input in to_csv
- PR #2741 CSV Reader: Move kernel functions into its own file
- PR #2766 Improve nvstrings python cmake flexibility
- PR #2756 Add out_time_unit option to csv reader, support timestamp resolutions
- PR #2771 Stopgap alias for to_gpu_matrix()
- PR #2783 Support mapping input columns to function arguments in apply kernels
- PR #2645 libcudf unique_count for Series.nunique
- PR #2817 Dask-cudf: `read_parquet` support for remote filesystems
- PR #2823 improve java data movement debugging
- PR #2806 CSV Reader: Clean-up row offset operations
- PR #2640 Add dask wait/persist exmaple to 10 minute guide
- PR #2828 Optimizations of kernel launch configuration for `DataFrame.apply_rows` and `DataFrame.apply_chunks`
- PR #2831 Add `column` argument to `DataFrame.drop`
- PR #2775 Various optimizations to improve __getitem__ and __setitem__ performance
- PR #2810 cudf::allocate_like can optionally always allocate a mask.
- PR #2833 Parquet reader: align page data allocation sizes to 4-bytes to satisfy cuda-memcheck
- PR #2832 Using the new Python bindings for UCX
- PR #2856 Update group_split_cudf to use scatter_by_map
- PR #2890 Optionally keep serialized table data on the host.
- PR #2778 Doc: Updated and fixed some docstrings that were formatted incorrectly.
- PR #2830 Use YYMMDD tag in custreamz nightly build
- PR #2875 Java: Remove synchronized from register methods in MemoryCleaner
- PR #2887 Minor snappy decompression optimization
- PR #2899 Use new RMM API based on Cython
- PR #2788 Guide to Python UDFs
- PR #2919 Change java API to use operators in groupby namespace
- PR #2909 CSV Reader: Avoid row offsets host vector default init
- PR #2834 DataFrame supports setting columns via attribute syntax `df.x = col`
- PR #3147 DataFrame can be initialized from rows via list of tuples
- PR #3539 Restrict CuPy to 6

## Bug Fixes

- PR #2584 ORC Reader: fix parsing of `DECIMAL` index positions
- PR #2619 Fix groupby serialization/deserialization
- PR #2614 Update Java version to match
- PR #2601 Fixes nlargest(1) issue in Series and Dataframe
- PR #2610 Fix a bug in index serialization (properly pass DeviceNDArray)
- PR #2621 Fixes the floordiv issue of not promoting float type when rhs is 0
- PR #2611 Types Test: fix static casting from negative int to string
- PR #2618 IO Readers: Fix datasource memory map failure for multiple reads
- PR #2628 groupby_without_aggregation non-nullable input table produces non-nullable output
- PR #2615 fix string category partitioning in java API
- PR #2641 fix string category and timeunit concat in the java API
- PR #2649 Fix groupby issue resulting from column_empty bug
- PR #2658 Fix astype() for null categorical columns
- PR #2660 fix column string category and timeunit concat in the java API
- PR #2664 ORC reader: fix `skip_rows` larger than first stripe
- PR #2654 Allow Java gdfOrderBy to work with string categories
- PR #2669 AVRO reader: fix non-deterministic output
- PR #2668 Update Java bindings to specify timestamp units for ORC and Parquet readers
- PR #2679 AVRO reader: fix cuda errors when decoding compressed streams
- PR #2692 Add concatenation for data-frame with different headers (empty and non-empty)
- PR #2651 Remove nvidia driver installation from ci/cpu/build.sh
- PR #2697 Ensure csv reader sets datetime column time units
- PR #2698 Return RangeIndex from contiguous slice of RangeIndex
- PR #2672 Fix null and integer handling in round
- PR #2704 Parquet Reader: Fix crash when loading string column with nulls
- PR #2725 Fix Jitify issue with running on Turing using CUDA version < 10
- PR #2731 Fix building of benchmarks
- PR #2738 Fix java to find new NVStrings locations
- PR #2736 Pin Jitify branch to v0.10 version
- PR #2742 IO Readers: Fix possible silent failures when creating `NvStrings` instance
- PR #2753 Fix java quantile API calls
- PR #2762 Fix validity processing for time in java
- PR #2796 Fix handling string slicing and other nvstrings delegated methods with dask
- PR #2769 Fix link to API docs in README.md
- PR #2772 Handle multiindex pandas Series #2772
- PR #2749 Fix apply_rows/apply_chunks pessimistic null mask to use in_cols null masks only
- PR #2752 CSV Reader: Fix exception when there's no rows to process
- PR #2716 Added Exception for `StringMethods` in string methods
- PR #2787 Fix Broadcasting `None` to `cudf-series`
- PR #2794 Fix async race in NVCategory::get_value and get_value_bounds
- PR #2795 Fix java build/cast error
- PR #2496 Fix improper merge of two dataframes when names differ
- PR #2824 Fix issue with incorrect result when Numeric Series replace is called several times
- PR #2751 Replace value with null
- PR #2765 Fix Java inequality comparisons for string category
- PR #2818 Fix java join API to use new C++ join API
- PR #2841 Fix nvstrings.slice and slice_from for range (0,0)
- PR #2837 Fix join benchmark
- PR #2809 Add hash_df and group_split dispatch functions for dask
- PR #2843 Parquet reader: fix skip_rows when not aligned with page or row_group boundaries
- PR #2851 Deleted existing dask-cudf/record.txt
- PR #2854 Fix column creation from ephemeral objects exposing __cuda_array_interface__
- PR #2860 Fix boolean indexing when the result is a single row
- PR #2859 Fix tail method issue for string columns
- PR #2852 Fixed `cumsum()` and `cumprod()` on boolean series.
- PR #2865 DaskIO: Fix `read_csv` and `read_orc` when input is list of files
- PR #2750 Fixed casting values to cudf::bool8 so non-zero values always cast to true
- PR #2873 Fixed dask_cudf read_partition bug by generating ParquetDatasetPiece
- PR #2850 Fixes dask_cudf.read_parquet on partitioned datasets
- PR #2896 Properly handle `axis` string keywords in `concat`
- PR #2926 Update rounding algorithm to avoid using fmod
- PR #2968 Fix Java dependency loading when using NVTX
- PR #2963 Fix ORC writer uncompressed block indexing
- PR #2928 CSV Reader: Fix using `byte_range` for large datasets
- PR #2983 Fix sm_70+ race condition in gpu_unsnap
- PR #2964 ORC Writer: Segfault when writing mixed numeric and string columns
- PR #3007 Java: Remove unit test that frees RMM invalid pointer
- PR #3009 Fix orc reader RLEv2 patch position regression from PR #2507
- PR #3002 Fix CUDA invalid configuration errors reported after loading an ORC file without data
- PR #3035 Update update-version.sh for new docs locations
- PR #3038 Fix uninitialized stream parameter in device_table deleter
- PR #3064 Fixes groupby performance issue
- PR #3061 Add rmmInitialize to nvstrings gtests
- PR #3058 Fix UDF doc markdown formatting
- PR #3059 Add nvstrings python build instructions to contributing.md


# cuDF 0.9.0 (21 Aug 2019)

## New Features

- PR #1993 Add CUDA-accelerated series aggregations: mean, var, std
- PR #2111 IO Readers: Support memory buffer, file-like object, and URL inputs
- PR #2012 Add `reindex()` to DataFrame and Series
- PR #2097 Add GPU-accelerated AVRO reader
- PR #2098 Support binary ops on DFs and Series with mismatched indices
- PR #2160 Merge `dask-cudf` codebase into `cudf` repo
- PR #2149 CSV Reader: Add `hex` dtype for explicit hexadecimal parsing
- PR #2156 Add `upper_bound()` and `lower_bound()` for libcudf tables and `searchsorted()` for cuDF Series
- PR #2158 CSV Reader: Support single, non-list/dict argument for `dtype`
- PR #2177 CSV Reader: Add `parse_dates` parameter for explicit date inference
- PR #1744 cudf::apply_boolean_mask and cudf::drop_nulls support for cudf::table inputs (multi-column)
- PR #2196 Add `DataFrame.dropna()`
- PR #2197 CSV Writer: add `chunksize` parameter for `to_csv`
- PR #2215 `type_dispatcher` benchmark
- PR #2179 Add Java quantiles
- PR #2157 Add __array_function__ to DataFrame and Series
- PR #2212 Java support for ORC reader
- PR #2224 Add DataFrame isna, isnull, notna functions
- PR #2236 Add Series.drop_duplicates
- PR #2105 Add hash-based join benchmark
- PR #2316 Add unique, nunique, and value_counts for datetime columns
- PR #2337 Add Java support for slicing a ColumnVector
- PR #2049 Add cudf::merge (sorted merge)
- PR #2368 Full cudf+dask Parquet Support
- PR #2380 New cudf::is_sorted checks whether cudf::table is sorted
- PR #2356 Java column vector standard deviation support
- PR #2221 MultiIndex full indexing - Support iloc and wildcards for loc
- PR #2429 Java support for getting length of strings in a ColumnVector
- PR #2415 Add `value_counts` for series of any type
- PR #2446 Add __array_function__ for index
- PR #2437 ORC reader: Add 'use_np_dtypes' option
- PR #2382 Add CategoricalAccessor add, remove, rename, and ordering methods
- PR #2464 Native implement `__cuda_array_interface__` for Series/Index/Column objects
- PR #2425 Rolling window now accepts array-based user-defined functions
- PR #2442 Add __setitem__
- PR #2449 Java support for getting byte count of strings in a ColumnVector
- PR #2492 Add groupby.size() method
- PR #2358 Add cudf::nans_to_nulls: convert floating point column into bitmask
- PR #2489 Add drop argument to set_index
- PR #2491 Add Java bindings for ORC reader 'use_np_dtypes' option
- PR #2213 Support s/ms/us/ns DatetimeColumn time unit resolutions
- PR #2536 Add _constructor properties to Series and DataFrame

## Improvements

- PR #2103 Move old `column` and `bitmask` files into `legacy/` directory
- PR #2109 added name to Python column classes
- PR #1947 Cleanup serialization code
- PR #2125 More aggregate in java API
- PR #2127 Add in java Scalar tests
- PR #2088 Refactor of Python groupby code
- PR #2130 Java serialization and deserialization of tables.
- PR #2131 Chunk rows logic added to csv_writer
- PR #2129 Add functions in the Java API to support nullable column filtering
- PR #2165 made changes to get_dummies api for it to be available in MethodCache
- PR #2171 Add CodeCov integration, fix doc version, make --skip-tests work when invoking with source
- PR #2184 handle remote orc files for dask-cudf
- PR #2186 Add `getitem` and `getattr` style access to Rolling objects
- PR #2168 Use cudf.Column for CategoricalColumn's categories instead of a tuple
- PR #2193 DOC: cudf::type_dispatcher documentation for specializing dispatched functors
- PR #2199 Better java support for appending strings
- PR #2176 Added column dtype support for datetime, int8, int16 to csv_writer
- PR #2209 Matching `get_dummies` & `select_dtypes` behavior to pandas
- PR #2217 Updated Java bindings to use the new groupby API
- PR #2214 DOC: Update doc instructions to build/install `cudf` and `dask-cudf`
- PR #2220 Update Java bindings for reduction rename
- PR #2232 Move CodeCov upload from build script to Jenkins
- PR #2225 refactor to use libcudf for gathering columns in dataframes
- PR #2293 Improve join performance (faster compute_join_output_size)
- PR #2300 Create separate dask codeowners for dask-cudf codebase
- PR #2304 gdf_group_by_without_aggregations returns gdf_column
- PR #2309 Java readers: remove redundant copy of result pointers
- PR #2307 Add `black` and `isort` to style checker script
- PR #2345 Restore removal of old groupby implementation
- PR #2342 Improve `astype()` to operate all ways
- PR #2329 using libcudf cudf::copy for column deep copy
- PR #2344 DOC: docs on code formatting for contributors
- PR #2376 Add inoperative axis= and win_type= arguments to Rolling()
- PR #2378 remove dask for (de-)serialization of cudf objects
- PR #2353 Bump Arrow and Dask versions
- PR #2377 Replace `standard_python_slice` with just `slice.indices()`
- PR #2373 cudf.DataFrame enchancements & Series.values support
- PR #2392 Remove dlpack submodule; make cuDF's Cython API externally accessible
- PR #2430 Updated Java bindings to use the new unary API
- PR #2406 Moved all existing `table` related files to a `legacy/` directory
- PR #2350 Performance related changes to get_dummies
- PR #2420 Remove `cudautils.astype` and replace with `typecast.apply_cast`
- PR #2456 Small improvement to typecast utility
- PR #2458 Fix handling of thirdparty packages in `isort` config
- PR #2459 IO Readers: Consolidate all readers to use `datasource` class
- PR #2475 Exposed type_dispatcher.hpp, nvcategory_util.hpp and wrapper_types.hpp in the include folder
- PR #2484 Enabled building libcudf as a static library
- PR #2453 Streamline CUDA_REL environment variable
- PR #2483 Bundle Boost filesystem dependency in the Java jar
- PR #2486 Java API hash functions
- PR #2481 Adds the ignore_null_keys option to the java api
- PR #2490 Java api: support multiple aggregates for the same column
- PR #2510 Java api: uses table based apply_boolean_mask
- PR #2432 Use pandas formatting for console, html, and latex output
- PR #2573 Bump numba version to 0.45.1
- PR #2606 Fix references to notebooks-contrib

## Bug Fixes

- PR #2086 Fixed quantile api behavior mismatch in series & dataframe
- PR #2128 Add offset param to host buffer readers in java API.
- PR #2145 Work around binops validity checks for java
- PR #2146 Work around unary_math validity checks for java
- PR #2151 Fixes bug in cudf::copy_range where null_count was invalid
- PR #2139 matching to pandas describe behavior & fixing nan values issue
- PR #2161 Implicitly convert unsigned to signed integer types in binops
- PR #2154 CSV Reader: Fix bools misdetected as strings dtype
- PR #2178 Fix bug in rolling bindings where a view of an ephemeral column was being taken
- PR #2180 Fix issue with isort reordering `importorskip` below imports depending on them
- PR #2187 fix to honor dtype when numpy arrays are passed to columnops.as_column
- PR #2190 Fix issue in astype conversion of string column to 'str'
- PR #2208 Fix issue with calling `head()` on one row dataframe
- PR #2229 Propagate exceptions from Cython cdef functions
- PR #2234 Fix issue with local build script not properly building
- PR #2223 Fix CUDA invalid configuration errors reported after loading small compressed ORC files
- PR #2162 Setting is_unique and is_monotonic-related attributes
- PR #2244 Fix ORC RLEv2 delta mode decoding with nonzero residual delta width
- PR #2297 Work around `var/std` unsupported only at debug build
- PR #2302 Fixed java serialization corner case
- PR #2355 Handle float16 in binary operations
- PR #2311 Fix copy behaviour for GenericIndex
- PR #2349 Fix issues with String filter in java API
- PR #2323 Fix groupby on categoricals
- PR #2328 Ensure order is preserved in CategoricalAccessor._set_categories
- PR #2202 Fix issue with unary ops mishandling empty input
- PR #2326 Fix for bug in DLPack when reading multiple columns
- PR #2324 Fix cudf Docker build
- PR #2325 Fix ORC RLEv2 patched base mode decoding with nonzero patch width
- PR #2235 Fix get_dummies to be compatible with dask
- PR #2332 Zero initialize gdf_dtype_extra_info
- PR #2355 Handle float16 in binary operations
- PR #2360 Fix missing dtype handling in cudf.Series & columnops.as_column
- PR #2364 Fix quantile api and other trivial issues around it
- PR #2361 Fixed issue with `codes` of CategoricalIndex
- PR #2357 Fixed inconsistent type of index created with from_pandas vs direct construction
- PR #2389 Fixed Rolling __getattr__ and __getitem__ for offset based windows
- PR #2402 Fixed bug in valid mask computation in cudf::copy_if (apply_boolean_mask)
- PR #2401 Fix to a scalar datetime(of type Days) issue
- PR #2386 Correctly allocate output valids in groupby
- PR #2411 Fixed failures on binary op on single element string column
- PR #2422 Fix Pandas logical binary operation incompatibilites
- PR #2447 Fix CodeCov posting build statuses temporarily
- PR #2450 Fix erroneous null handling in `cudf.DataFrame`'s `apply_rows`
- PR #2470 Fix issues with empty strings and string categories (Java)
- PR #2471 Fix String Column Validity.
- PR #2481 Fix java validity buffer serialization
- PR #2485 Updated bytes calculation to use size_t to avoid overflow in column concat
- PR #2461 Fix groupby multiple aggregations same column
- PR #2514 Fix cudf::drop_nulls threshold handling in Cython
- PR #2516 Fix utilities include paths and meta.yaml header paths
- PR #2517 Fix device memory leak in to_dlpack tensor deleter
- PR #2431 Fix local build generated file ownerships
- PR #2511 Added import of orc, refactored exception handlers to not squash fatal exceptions
- PR #2527 Fix index and column input handling in dask_cudf read_parquet
- PR #2466 Fix `dataframe.query` returning null rows erroneously
- PR #2548 Orc reader: fix non-deterministic data decoding at chunk boundaries
- PR #2557 fix cudautils import in string.py
- PR #2521 Fix casting datetimes from/to the same resolution
- PR #2545 Fix MultiIndexes with datetime levels
- PR #2560 Remove duplicate `dlpack` definition in conda recipe
- PR #2567 Fix ColumnVector.fromScalar issues while dealing with null scalars
- PR #2565 Orc reader: fix incorrect data decoding of int64 data types
- PR #2577 Fix search benchmark compilation error by adding necessary header
- PR #2604 Fix a bug in copying.pyx:_normalize_types that upcasted int32 to int64


# cuDF 0.8.0 (27 June 2019)

## New Features

- PR #1524 Add GPU-accelerated JSON Lines parser with limited feature set
- PR #1569 Add support for Json objects to the JSON Lines reader
- PR #1622 Add Series.loc
- PR #1654 Add cudf::apply_boolean_mask: faster replacement for gdf_apply_stencil
- PR #1487 cython gather/scatter
- PR #1310 Implemented the slice/split functionality.
- PR #1630 Add Python layer to the GPU-accelerated JSON reader
- PR #1745 Add rounding of numeric columns via Numba
- PR #1772 JSON reader: add support for BytesIO and StringIO input
- PR #1527 Support GDF_BOOL8 in readers and writers
- PR #1819 Logical operators (AND, OR, NOT) for libcudf and cuDF
- PR #1813 ORC Reader: Add support for stripe selection
- PR #1828 JSON Reader: add suport for bool8 columns
- PR #1833 Add column iterator with/without nulls
- PR #1665 Add the point-in-polygon GIS function
- PR #1863 Series and Dataframe methods for all and any
- PR #1908 cudf::copy_range and cudf::fill for copying/assigning an index or range to a constant
- PR #1921 Add additional formats for typecasting to/from strings
- PR #1807 Add Series.dropna()
- PR #1987 Allow user defined functions in the form of ptx code to be passed to binops
- PR #1948 Add operator functions like `Series.add()` to DataFrame and Series
- PR #1954 Add skip test argument to GPU build script
- PR #2018 Add bindings for new groupby C++ API
- PR #1984 Add rolling window operations Series.rolling() and DataFrame.rolling()
- PR #1542 Python method and bindings for to_csv
- PR #1995 Add Java API
- PR #1998 Add google benchmark to cudf
- PR #1845 Add cudf::drop_duplicates, DataFrame.drop_duplicates
- PR #1652 Added `Series.where()` feature
- PR #2074 Java Aggregates, logical ops, and better RMM support
- PR #2140 Add a `cudf::transform` function
- PR #2068 Concatenation of different typed columns

## Improvements

- PR #1538 Replacing LesserRTTI with inequality_comparator
- PR #1703 C++: Added non-aggregating `insert` to `concurrent_unordered_map` with specializations to store pairs with a single atomicCAS when possible.
- PR #1422 C++: Added a RAII wrapper for CUDA streams
- PR #1701 Added `unique` method for stringColumns
- PR #1713 Add documentation for Dask-XGBoost
- PR #1666 CSV Reader: Improve performance for files with large number of columns
- PR #1725 Enable the ability to use a single column groupby as its own index
- PR #1759 Add an example showing simultaneous rolling averages to `apply_grouped` documentation
- PR #1746 C++: Remove unused code: `windowed_ops.cu`, `sorting.cu`, `hash_ops.cu`
- PR #1748 C++: Add `bool` nullability flag to `device_table` row operators
- PR #1764 Improve Numerical column: `mean_var` and `mean`
- PR #1767 Speed up Python unit tests
- PR #1770 Added build.sh script, updated CI scripts and documentation
- PR #1739 ORC Reader: Add more pytest coverage
- PR #1696 Added null support in `Series.replace()`.
- PR #1390 Added some basic utility functions for `gdf_column`'s
- PR #1791 Added general column comparison code for testing
- PR #1795 Add printing of git submodule info to `print_env.sh`
- PR #1796 Removing old sort based group by code and gdf_filter
- PR #1811 Added funtions for copying/allocating `cudf::table`s
- PR #1838 Improve columnops.column_empty so that it returns typed columns instead of a generic Column
- PR #1890 Add utils.get_dummies- a pandas-like wrapper around one_hot-encoding
- PR #1823 CSV Reader: default the column type to string for empty dataframes
- PR #1827 Create bindings for scalar-vector binops, and update one_hot_encoding to use them
- PR #1817 Operators now support different sized dataframes as long as they don't share different sized columns
- PR #1855 Transition replace_nulls to new C++ API and update corresponding Cython/Python code
- PR #1858 Add `std::initializer_list` constructor to `column_wrapper`
- PR #1846 C++ type-erased gdf_equal_columns test util; fix gdf_equal_columns logic error
- PR #1390 Added some basic utility functions for `gdf_column`s
- PR #1391 Tidy up bit-resolution-operation and bitmask class code
- PR #1882 Add iloc functionality to MultiIndex dataframes
- PR #1884 Rolling windows: general enhancements and better coverage for unit tests
- PR #1886 support GDF_STRING_CATEGORY columns in apply_boolean_mask, drop_nulls and other libcudf functions
- PR #1896 Improve performance of groupby with levels specified in dask-cudf
- PR #1915 Improve iloc performance for non-contiguous row selection
- PR #1859 Convert read_json into a C++ API
- PR #1919 Rename libcudf namespace gdf to namespace cudf
- PR #1850 Support left_on and right_on for DataFrame merge operator
- PR #1930 Specialize constructor for `cudf::bool8` to cast argument to `bool`
- PR #1938 Add default constructor for `column_wrapper`
- PR #1930 Specialize constructor for `cudf::bool8` to cast argument to `bool`
- PR #1952 consolidate libcudf public API headers in include/cudf
- PR #1949 Improved selection with boolmask using libcudf `apply_boolean_mask`
- PR #1956 Add support for nulls in `query()`
- PR #1973 Update `std::tuple` to `std::pair` in top-most libcudf APIs and C++ transition guide
- PR #1981 Convert read_csv into a C++ API
- PR #1868 ORC Reader: Support row index for speed up on small/medium datasets
- PR #1964 Added support for list-like types in Series.str.cat
- PR #2005 Use HTML5 details tag in bug report issue template
- PR #2003 Removed few redundant unit-tests from test_string.py::test_string_cat
- PR #1944 Groupby design improvements
- PR #2017 Convert `read_orc()` into a C++ API
- PR #2011 Convert `read_parquet()` into a C++ API
- PR #1756 Add documentation "10 Minutes to cuDF and dask_cuDF"
- PR #2034 Adding support for string columns concatenation using "add" binary operator
- PR #2042 Replace old "10 Minutes" guide with new guide for docs build process
- PR #2036 Make library of common test utils to speed up tests compilation
- PR #2022 Facilitating get_dummies to be a high level api too
- PR #2050 Namespace IO readers and add back free-form `read_xxx` functions
- PR #2104 Add a functional ``sort=`` keyword argument to groupby
- PR #2108 Add `find_and_replace` for StringColumn for replacing single values
- PR #1803 cuDF/CuPy interoperability documentation

## Bug Fixes

- PR #1465 Fix for test_orc.py and test_sparse_df.py test failures
- PR #1583 Fix underlying issue in `as_index()` that was causing `Series.quantile()` to fail
- PR #1680 Add errors= keyword to drop() to fix cudf-dask bug
- PR #1651 Fix `query` function on empty dataframe
- PR #1616 Fix CategoricalColumn to access categories by index instead of iteration
- PR #1660 Fix bug in `loc` when indexing with a column name (a string)
- PR #1683 ORC reader: fix timestamp conversion to UTC
- PR #1613 Improve CategoricalColumn.fillna(-1) performance
- PR #1642 Fix failure of CSV_TEST gdf_csv_test.SkiprowsNrows on multiuser systems
- PR #1709 Fix handling of `datetime64[ms]` in `dataframe.select_dtypes`
- PR #1704 CSV Reader: Add support for the plus sign in number fields
- PR #1687 CSV reader: return an empty dataframe for zero size input
- PR #1757 Concatenating columns with null columns
- PR #1755 Add col_level keyword argument to melt
- PR #1758 Fix df.set_index() when setting index from an empty column
- PR #1749 ORC reader: fix long strings of NULL values resulting in incorrect data
- PR #1742 Parquet Reader: Fix index column name to match PANDAS compat
- PR #1782 Update libcudf doc version
- PR #1783 Update conda dependencies
- PR #1786 Maintain the original series name in series.unique output
- PR #1760 CSV Reader: fix segfault when dtype list only includes columns from usecols list
- PR #1831 build.sh: Assuming python is in PATH instead of using PYTHON env var
- PR #1839 Raise an error instead of segfaulting when transposing a DataFrame with StringColumns
- PR #1840 Retain index correctly during merge left_on right_on
- PR #1825 cuDF: Multiaggregation Groupby Failures
- PR #1789 CSV Reader: Fix missing support for specifying `int8` and `int16` dtypes
- PR #1857 Cython Bindings: Handle `bool` columns while calling `column_view_from_NDArrays`
- PR #1849 Allow DataFrame support methods to pass arguments to the methods
- PR #1847 Fixed #1375 by moving the nvstring check into the wrapper function
- PR #1864 Fixing cudf reduction for POWER platform
- PR #1869 Parquet reader: fix Dask timestamps not matching with Pandas (convert to milliseconds)
- PR #1876 add dtype=bool for `any`, `all` to treat integer column correctly
- PR #1875 CSV reader: take NaN values into account in dtype detection
- PR #1873 Add column dtype checking for the all/any methods
- PR #1902 Bug with string iteration in _apply_basic_agg
- PR #1887 Fix for initialization issue in pq_read_arg,orc_read_arg
- PR #1867 JSON reader: add support for null/empty fields, including the 'null' literal
- PR #1891 Fix bug #1750 in string column comparison
- PR #1909 Support of `to_pandas()` of boolean series with null values
- PR #1923 Use prefix removal when two aggs are called on a SeriesGroupBy
- PR #1914 Zero initialize gdf_column local variables
- PR #1959 Add support for comparing boolean Series to scalar
- PR #1966 Ignore index fix in series append
- PR #1967 Compute index __sizeof__ only once for DataFrame __sizeof__
- PR #1977 Support CUDA installation in default system directories
- PR #1982 Fixes incorrect index name after join operation
- PR #1985 Implement `GDF_PYMOD`, a special modulo that follows python's sign rules
- PR #1991 Parquet reader: fix decoding of NULLs
- PR #1990 Fixes a rendering bug in the `apply_grouped` documentation
- PR #1978 Fix for values being filled in an empty dataframe
- PR #2001 Correctly create MultiColumn from Pandas MultiColumn
- PR #2006 Handle empty dataframe groupby construction for dask
- PR #1965 Parquet Reader: Fix duplicate index column when it's already in `use_cols`
- PR #2033 Add pip to conda environment files to fix warning
- PR #2028 CSV Reader: Fix reading of uncompressed files without a recognized file extension
- PR #2073 Fix an issue when gathering columns with NVCategory and nulls
- PR #2053 cudf::apply_boolean_mask return empty column for empty boolean mask
- PR #2066 exclude `IteratorTest.mean_var_output` test from debug build
- PR #2069 Fix JNI code to use read_csv and read_parquet APIs
- PR #2071 Fix bug with unfound transitive dependencies for GTests in Ubuntu 18.04
- PR #2089 Configure Sphinx to render params correctly
- PR #2091 Fix another bug with unfound transitive dependencies for `cudftestutils` in Ubuntu 18.04
- PR #2115 Just apply `--disable-new-dtags` instead of trying to define all the transitive dependencies
- PR #2106 Fix errors in JitCache tests caused by sharing of device memory between processes
- PR #2120 Fix errors in JitCache tests caused by running multiple threads on the same data
- PR #2102 Fix memory leak in groupby
- PR #2113 fixed typo in to_csv code example


# cudf 0.7.2 (16 May 2019)

## New Features

- PR #1735 Added overload for atomicAdd on int64. Streamlined implementation of custom atomic overloads.
- PR #1741 Add MultiIndex concatenation

## Bug Fixes

- PR #1718 Fix issue with SeriesGroupBy MultiIndex in dask-cudf
- PR #1734 Python: fix performance regression for groupby count() aggregations
- PR #1768 Cython: fix handling read only schema buffers in gpuarrow reader


# cudf 0.7.1 (11 May 2019)

## New Features

- PR #1702 Lazy load MultiIndex to return groupby performance to near optimal.

## Bug Fixes

- PR #1708 Fix handling of `datetime64[ms]` in `dataframe.select_dtypes`


# cuDF 0.7.0 (10 May 2019)

## New Features

- PR #982 Implement gdf_group_by_without_aggregations and gdf_unique_indices functions
- PR #1142 Add `GDF_BOOL` column type
- PR #1194 Implement overloads for CUDA atomic operations
- PR #1292 Implemented Bitwise binary ops AND, OR, XOR (&, |, ^)
- PR #1235 Add GPU-accelerated Parquet Reader
- PR #1335 Added local_dict arg in `DataFrame.query()`.
- PR #1282 Add Series and DataFrame.describe()
- PR #1356 Rolling windows
- PR #1381 Add DataFrame._get_numeric_data
- PR #1388 Add CODEOWNERS file to auto-request reviews based on where changes are made
- PR #1396 Add DataFrame.drop method
- PR #1413 Add DataFrame.melt method
- PR #1412 Add DataFrame.pop()
- PR #1419 Initial CSV writer function
- PR #1441 Add Series level cumulative ops (cumsum, cummin, cummax, cumprod)
- PR #1420 Add script to build and test on a local gpuCI image
- PR #1440 Add DatetimeColumn.min(), DatetimeColumn.max()
- PR #1455 Add Series.Shift via Numba kernel
- PR #1441 Add Series level cumulative ops (cumsum, cummin, cummax, cumprod)
- PR #1461 Add Python coverage test to gpu build
- PR #1445 Parquet Reader: Add selective reading of rows and row group
- PR #1532 Parquet Reader: Add support for INT96 timestamps
- PR #1516 Add Series and DataFrame.ndim
- PR #1556 Add libcudf C++ transition guide
- PR #1466 Add GPU-accelerated ORC Reader
- PR #1565 Add build script for nightly doc builds
- PR #1508 Add Series isna, isnull, and notna
- PR #1456 Add Series.diff() via Numba kernel
- PR #1588 Add Index `astype` typecasting
- PR #1301 MultiIndex support
- PR #1599 Level keyword supported in groupby
- PR #929 Add support operations to dataframe
- PR #1609 Groupby accept list of Series
- PR #1658 Support `group_keys=True` keyword in groupby method

## Improvements

- PR #1531 Refactor closures as private functions in gpuarrow
- PR #1404 Parquet reader page data decoding speedup
- PR #1076 Use `type_dispatcher` in join, quantiles, filter, segmented sort, radix sort and hash_groupby
- PR #1202 Simplify README.md
- PR #1149 CSV Reader: Change convertStrToValue() functions to `__device__` only
- PR #1238 Improve performance of the CUDA trie used in the CSV reader
- PR #1245 Use file cache for JIT kernels
- PR #1278 Update CONTRIBUTING for new conda environment yml naming conventions
- PR #1163 Refactored UnaryOps. Reduced API to two functions: `gdf_unary_math` and `gdf_cast`. Added `abs`, `-`, and `~` ops. Changed bindings to Cython
- PR #1284 Update docs version
- PR #1287 add exclude argument to cudf.select_dtype function
- PR #1286 Refactor some of the CSV Reader kernels into generic utility functions
- PR #1291 fillna in `Series.to_gpu_array()` and `Series.to_array()` can accept the scalar too now.
- PR #1005 generic `reduction` and `scan` support
- PR #1349 Replace modernGPU sort join with thrust.
- PR #1363 Add a dataframe.mean(...) that raises NotImplementedError to satisfy `dask.dataframe.utils.is_dataframe_like`
- PR #1319 CSV Reader: Use column wrapper for gdf_column output alloc/dealloc
- PR #1376 Change series quantile default to linear
- PR #1399 Replace CFFI bindings for NVTX functions with Cython bindings
- PR #1389 Refactored `set_null_count()`
- PR #1386 Added macros `GDF_TRY()`, `CUDF_TRY()` and `ASSERT_CUDF_SUCCEEDED()`
- PR #1435 Rework CMake and conda recipes to depend on installed libraries
- PR #1391 Tidy up bit-resolution-operation and bitmask class code
- PR #1439 Add cmake variable to enable compiling CUDA code with -lineinfo
- PR #1462 Add ability to read parquet files from arrow::io::RandomAccessFile
- PR #1453 Convert CSV Reader CFFI to Cython
- PR #1479 Convert Parquet Reader CFFI to Cython
- PR #1397 Add a utility function for producing an overflow-safe kernel launch grid configuration
- PR #1382 Add GPU parsing of nested brackets to cuIO parsing utilities
- PR #1481 Add cudf::table constructor to allocate a set of `gdf_column`s
- PR #1484 Convert GroupBy CFFI to Cython
- PR #1463 Allow and default melt keyword argument var_name to be None
- PR #1486 Parquet Reader: Use device_buffer rather than device_ptr
- PR #1525 Add cudatoolkit conda dependency
- PR #1520 Renamed `src/dataframe` to `src/table` and moved `table.hpp`. Made `types.hpp` to be type declarations only.
- PR #1492 Convert transpose CFFI to Cython
- PR #1495 Convert binary and unary ops CFFI to Cython
- PR #1503 Convert sorting and hashing ops CFFI to Cython
- PR #1522 Use latest release version in update-version CI script
- PR #1533 Remove stale join CFFI, fix memory leaks in join Cython
- PR #1521 Added `row_bitmask` to compute bitmask for rows of a table. Merged `valids_ops.cu` and `bitmask_ops.cu`
- PR #1553 Overload `hash_row` to avoid using intial hash values. Updated `gdf_hash` to select between overloads
- PR #1585 Updated `cudf::table` to maintain own copy of wrapped `gdf_column*`s
- PR #1559 Add `except +` to all Cython function definitions to catch C++ exceptions properly
- PR #1617 `has_nulls` and `column_dtypes` for `cudf::table`
- PR #1590 Remove CFFI from the build / install process entirely
- PR #1536 Convert gpuarrow CFFI to Cython
- PR #1655 Add `Column._pointer` as a way to access underlying `gdf_column*` of a `Column`
- PR #1655 Update readme conda install instructions for cudf version 0.6 and 0.7


## Bug Fixes

- PR #1233 Fix dtypes issue while adding the column to `str` dataframe.
- PR #1254 CSV Reader: fix data type detection for floating-point numbers in scientific notation
- PR #1289 Fix looping over each value instead of each category in concatenation
- PR #1293 Fix Inaccurate error message in join.pyx
- PR #1308 Add atomicCAS overload for `int8_t`, `int16_t`
- PR #1317 Fix catch polymorphic exception by reference in ipc.cu
- PR #1325 Fix dtype of null bitmasks to int8
- PR #1326 Update build documentation to use -DCMAKE_CXX11_ABI=ON
- PR #1334 Add "na_position" argument to CategoricalColumn sort_by_values
- PR #1321 Fix out of bounds warning when checking Bzip2 header
- PR #1359 Add atomicAnd/Or/Xor for integers
- PR #1354 Fix `fillna()` behaviour when replacing values with different dtypes
- PR #1347 Fixed core dump issue while passing dict_dtypes without column names in `cudf.read_csv()`
- PR #1379 Fixed build failure caused due to error: 'col_dtype' may be used uninitialized
- PR #1392 Update cudf Dockerfile and package_versions.sh
- PR #1385 Added INT8 type to `_schema_to_dtype` for use in GpuArrowReader
- PR #1393 Fixed a bug in `gdf_count_nonzero_mask()` for the case of 0 bits to count
- PR #1395 Update CONTRIBUTING to use the environment variable CUDF_HOME
- PR #1416 Fix bug at gdf_quantile_exact and gdf_quantile_appox
- PR #1421 Fix remove creation of series multiple times during `add_column()`
- PR #1405 CSV Reader: Fix memory leaks on read_csv() failure
- PR #1328 Fix CategoricalColumn to_arrow() null mask
- PR #1433 Fix NVStrings/categories includes
- PR #1432 Update NVStrings to 0.7.* to coincide with 0.7 development
- PR #1483 Modify CSV reader to avoid cropping blank quoted characters in non-string fields
- PR #1446 Merge 1275 hotfix from master into branch-0.7
- PR #1447 Fix legacy groupby apply docstring
- PR #1451 Fix hash join estimated result size is not correct
- PR #1454 Fix local build script improperly change directory permissions
- PR #1490 Require Dask 1.1.0+ for `is_dataframe_like` test or skip otherwise.
- PR #1491 Use more specific directories & groups in CODEOWNERS
- PR #1497 Fix Thrust issue on CentOS caused by missing default constructor of host_vector elements
- PR #1498 Add missing include guard to device_atomics.cuh and separated DEVICE_ATOMICS_TEST
- PR #1506 Fix csv-write call to updated NVStrings method
- PR #1510 Added nvstrings `fillna()` function
- PR #1507 Parquet Reader: Default string data to GDF_STRING
- PR #1535 Fix doc issue to ensure correct labelling of cudf.series
- PR #1537 Fix `undefined reference` link error in HashPartitionTest
- PR #1548 Fix ci/local/build.sh README from using an incorrect image example
- PR #1551 CSV Reader: Fix integer column name indexing
- PR #1586 Fix broken `scalar_wrapper::operator==`
- PR #1591 ORC/Parquet Reader: Fix missing import for FileNotFoundError exception
- PR #1573 Parquet Reader: Fix crash due to clash with ORC reader datasource
- PR #1607 Revert change of `column.to_dense_buffer` always return by copy for performance concerns
- PR #1618 ORC reader: fix assert & data output when nrows/skiprows isn't aligned to stripe boundaries
- PR #1631 Fix failure of TYPES_TEST on some gcc-7 based systems.
- PR #1641 CSV Reader: Fix skip_blank_lines behavior with Windows line terminators (\r\n)
- PR #1648 ORC reader: fix non-deterministic output when skiprows is non-zero
- PR #1676 Fix groupby `as_index` behaviour with `MultiIndex`
- PR #1659 Fix bug caused by empty groupbys and multiindex slicing throwing exceptions
- PR #1656 Correct Groupby failure in dask when un-aggregable columns are left in dataframe.
- PR #1689 Fix groupby performance regression
- PR #1694 Add Cython as a runtime dependency since it's required in `setup.py`


# cuDF 0.6.1 (25 Mar 2019)

## Bug Fixes

- PR #1275 Fix CentOS exception in DataFrame.hash_partition from using value "returned" by a void function


# cuDF 0.6.0 (22 Mar 2019)

## New Features

- PR #760 Raise `FileNotFoundError` instead of `GDF_FILE_ERROR` in `read_csv` if the file does not exist
- PR #539 Add Python bindings for replace function
- PR #823 Add Doxygen configuration to enable building HTML documentation for libcudf C/C++ API
- PR #807 CSV Reader: Add byte_range parameter to specify the range in the input file to be read
- PR #857 Add Tail method for Series/DataFrame and update Head method to use iloc
- PR #858 Add series feature hashing support
- PR #871 CSV Reader: Add support for NA values, including user specified strings
- PR #893 Adds PyArrow based parquet readers / writers to Python, fix category dtype handling, fix arrow ingest buffer size issues
- PR #867 CSV Reader: Add support for ignoring blank lines and comment lines
- PR #887 Add Series digitize method
- PR #895 Add Series groupby
- PR #898 Add DataFrame.groupby(level=0) support
- PR #920 Add feather, JSON, HDF5 readers / writers from PyArrow / Pandas
- PR #888 CSV Reader: Add prefix parameter for column names, used when parsing without a header
- PR #913 Add DLPack support: convert between cuDF DataFrame and DLTensor
- PR #939 Add ORC reader from PyArrow
- PR #918 Add Series.groupby(level=0) support
- PR #906 Add binary and comparison ops to DataFrame
- PR #958 Support unary and binary ops on indexes
- PR #964 Add `rename` method to `DataFrame`, `Series`, and `Index`
- PR #985 Add `Series.to_frame` method
- PR #985 Add `drop=` keyword to reset_index method
- PR #994 Remove references to pygdf
- PR #990 Add external series groupby support
- PR #988 Add top-level merge function to cuDF
- PR #992 Add comparison binaryops to DateTime columns
- PR #996 Replace relative path imports with absolute paths in tests
- PR #995 CSV Reader: Add index_col parameter to specify the column name or index to be used as row labels
- PR #1004 Add `from_gpu_matrix` method to DataFrame
- PR #997 Add property index setter
- PR #1007 Replace relative path imports with absolute paths in cudf
- PR #1013 select columns with df.columns
- PR #1016 Rename Series.unique_count() to nunique() to match pandas API
- PR #947 Prefixsum to handle nulls and float types
- PR #1029 Remove rest of relative path imports
- PR #1021 Add filtered selection with assignment for Dataframes
- PR #872 Adding NVCategory support to cudf apis
- PR #1052 Add left/right_index and left/right_on keywords to merge
- PR #1091 Add `indicator=` and `suffixes=` keywords to merge
- PR #1107 Add unsupported keywords to Series.fillna
- PR #1032 Add string support to cuDF python
- PR #1136 Removed `gdf_concat`
- PR #1153 Added function for getting the padded allocation size for valid bitmask
- PR #1148 Add cudf.sqrt for dataframes and Series
- PR #1159 Add Python bindings for libcudf dlpack functions
- PR #1155 Add __array_ufunc__ for DataFrame and Series for sqrt
- PR #1168 to_frame for series accepts a name argument


## Improvements

- PR #1218 Add dask-cudf page to API docs
- PR #892 Add support for heterogeneous types in binary ops with JIT
- PR #730 Improve performance of `gdf_table` constructor
- PR #561 Add Doxygen style comments to Join CUDA functions
- PR #813 unified libcudf API functions by replacing gpu_ with gdf_
- PR #822 Add support for `__cuda_array_interface__` for ingest
- PR #756 Consolidate common helper functions from unordered map and multimap
- PR #753 Improve performance of groupby sum and average, especially for cases with few groups.
- PR #836 Add ingest support for arrow chunked arrays in Column, Series, DataFrame creation
- PR #763 Format doxygen comments for csv_read_arg struct
- PR #532 CSV Reader: Use type dispatcher instead of switch block
- PR #694 Unit test utilities improvements
- PR #878 Add better indexing to Groupby
- PR #554 Add `empty` method and `is_monotonic` attribute to `Index`
- PR #1040 Fixed up Doxygen comment tags
- PR #909 CSV Reader: Avoid host->device->host copy for header row data
- PR #916 Improved unit testing and error checking for `gdf_column_concat`
- PR #941 Replace `numpy` call in `Series.hash_encode` with `numba`
- PR #942 Added increment/decrement operators for wrapper types
- PR #943 Updated `count_nonzero_mask` to return `num_rows` when the mask is null
- PR #952 Added trait to map C++ type to `gdf_dtype`
- PR #966 Updated RMM submodule.
- PR #998 Add IO reader/writer modules to API docs, fix for missing cudf.Series docs
- PR #1017 concatenate along columns for Series and DataFrames
- PR #1002 Support indexing a dataframe with another boolean dataframe
- PR #1018 Better concatenation for Series and Dataframes
- PR #1036 Use Numpydoc style docstrings
- PR #1047 Adding gdf_dtype_extra_info to gdf_column_view_augmented
- PR #1054 Added default ctor to SerialTrieNode to overcome Thrust issue in CentOS7 + CUDA10
- PR #1024 CSV Reader: Add support for hexadecimal integers in integral-type columns
- PR #1033 Update `fillna()` to use libcudf function `gdf_replace_nulls`
- PR #1066 Added inplace assignment for columns and select_dtypes for dataframes
- PR #1026 CSV Reader: Change the meaning and type of the quoting parameter to match Pandas
- PR #1100 Adds `CUDF_EXPECTS` error-checking macro
- PR #1092 Fix select_dtype docstring
- PR #1111 Added cudf::table
- PR #1108 Sorting for datetime columns
- PR #1120 Return a `Series` (not a `Column`) from `Series.cat.set_categories()`
- PR #1128 CSV Reader: The last data row does not need to be line terminated
- PR #1183 Bump Arrow version to 0.12.1
- PR #1208 Default to CXX11_ABI=ON
- PR #1252 Fix NVStrings dependencies for cuda 9.2 and 10.0
- PR #2037 Optimize the existing `gather` and `scatter` routines in `libcudf`

## Bug Fixes

- PR #821 Fix flake8 issues revealed by flake8 update
- PR #808 Resolved renamed `d_columns_valids` variable name
- PR #820 CSV Reader: fix the issue where reader adds additional rows when file uses \r\n as a line terminator
- PR #780 CSV Reader: Fix scientific notation parsing and null values for empty quotes
- PR #815 CSV Reader: Fix data parsing when tabs are present in the input CSV file
- PR #850 Fix bug where left joins where the left df has 0 rows causes a crash
- PR #861 Fix memory leak by preserving the boolean mask index
- PR #875 Handle unnamed indexes in to/from arrow functions
- PR #877 Fix ingest of 1 row arrow tables in from arrow function
- PR #876 Added missing `<type_traits>` include
- PR #889 Deleted test_rmm.py which has now moved to RMM repo
- PR #866 Merge v0.5.1 numpy ABI hotfix into 0.6
- PR #917 value_counts return int type on empty columns
- PR #611 Renamed `gdf_reduce_optimal_output_size()` -> `gdf_reduction_get_intermediate_output_size()`
- PR #923 fix index for negative slicing for cudf dataframe and series
- PR #927 CSV Reader: Fix category GDF_CATEGORY hashes not being computed properly
- PR #921 CSV Reader: Fix parsing errors with delim_whitespace, quotations in the header row, unnamed columns
- PR #933 Fix handling objects of all nulls in series creation
- PR #940 CSV Reader: Fix an issue where the last data row is missing when using byte_range
- PR #945 CSV Reader: Fix incorrect datetime64 when milliseconds or space separator are used
- PR #959 Groupby: Problem with column name lookup
- PR #950 Converting dataframe/recarry with non-contiguous arrays
- PR #963 CSV Reader: Fix another issue with missing data rows when using byte_range
- PR #999 Fix 0 sized kernel launches and empty sort_index exception
- PR #993 Fix dtype in selecting 0 rows from objects
- PR #1009 Fix performance regression in `to_pandas` method on DataFrame
- PR #1008 Remove custom dask communication approach
- PR #1001 CSV Reader: Fix a memory access error when reading a large (>2GB) file with date columns
- PR #1019 Binary Ops: Fix error when one input column has null mask but other doesn't
- PR #1014 CSV Reader: Fix false positives in bool value detection
- PR #1034 CSV Reader: Fix parsing floating point precision and leading zero exponents
- PR #1044 CSV Reader: Fix a segfault when byte range aligns with a page
- PR #1058 Added support for `DataFrame.loc[scalar]`
- PR #1060 Fix column creation with all valid nan values
- PR #1073 CSV Reader: Fix an issue where a column name includes the return character
- PR #1090 Updating Doxygen Comments
- PR #1080 Fix dtypes returned from loc / iloc because of lists
- PR #1102 CSV Reader: Minor fixes and memory usage improvements
- PR #1174: Fix release script typo
- PR #1137 Add prebuild script for CI
- PR #1118 Enhanced the `DataFrame.from_records()` feature
- PR #1129 Fix join performance with index parameter from using numpy array
- PR #1145 Issue with .agg call on multi-column dataframes
- PR #908 Some testing code cleanup
- PR #1167 Fix issue with null_count not being set after inplace fillna()
- PR #1184 Fix iloc performance regression
- PR #1185 Support left_on/right_on and also on=str in merge
- PR #1200 Fix allocating bitmasks with numba instead of rmm in allocate_mask function
- PR #1213 Fix bug with csv reader requesting subset of columns using wrong datatype
- PR #1223 gpuCI: Fix label on rapidsai channel on gpu build scripts
- PR #1242 Add explicit Thrust exec policy to fix NVCATEGORY_TEST segfault on some platforms
- PR #1246 Fix categorical tests that failed due to bad implicit type conversion
- PR #1255 Fix overwriting conda package main label uploads
- PR #1259 Add dlpack includes to pip build


# cuDF 0.5.1 (05 Feb 2019)

## Bug Fixes

- PR #842 Avoid using numpy via cimport to prevent ABI issues in Cython compilation


# cuDF 0.5.0 (28 Jan 2019)

## New Features

- PR #722 Add bzip2 decompression support to `read_csv()`
- PR #693 add ZLIB-based GZIP/ZIP support to `read_csv_strings()`
- PR #411 added null support to gdf_order_by (new API) and cudf_table::sort
- PR #525 Added GitHub Issue templates for bugs, documentation, new features, and questions
- PR #501 CSV Reader: Add support for user-specified decimal point and thousands separator to read_csv_strings()
- PR #455 CSV Reader: Add support for user-specified decimal point and thousands separator to read_csv()
- PR #439 add `DataFrame.drop` method similar to pandas
- PR #356 add `DataFrame.transpose` method and `DataFrame.T` property similar to pandas
- PR #505 CSV Reader: Add support for user-specified boolean values
- PR #350 Implemented Series replace function
- PR #490 Added print_env.sh script to gather relevant environment details when reporting cuDF issues
- PR #474 add ZLIB-based GZIP/ZIP support to `read_csv()`
- PR #547 Added melt similar to `pandas.melt()`
- PR #491 Add CI test script to check for updates to CHANGELOG.md in PRs
- PR #550 Add CI test script to check for style issues in PRs
- PR #558 Add CI scripts for cpu-based conda and gpu-based test builds
- PR #524 Add Boolean Indexing
- PR #564 Update python `sort_values` method to use updated libcudf `gdf_order_by` API
- PR #509 CSV Reader: Input CSV file can now be passed in as a text or a binary buffer
- PR #607 Add `__iter__` and iteritems to DataFrame class
- PR #643 added a new api gdf_replace_nulls that allows a user to replace nulls in a column

## Improvements

- PR #426 Removed sort-based groupby and refactored existing groupby APIs. Also improves C++/CUDA compile time.
- PR #461 Add `CUDF_HOME` variable in README.md to replace relative pathing.
- PR #472 RMM: Created centralized rmm::device_vector alias and rmm::exec_policy
- PR #500 Improved the concurrent hash map class to support partitioned (multi-pass) hash table building.
- PR #454 Improve CSV reader docs and examples
- PR #465 Added templated C++ API for RMM to avoid explicit cast to `void**`
- PR #513 `.gitignore` tweaks
- PR #521 Add `assert_eq` function for testing
- PR #502 Simplify Dockerfile for local dev, eliminate old conda/pip envs
- PR #549 Adds `-rdynamic` compiler flag to nvcc for Debug builds
- PR #472 RMM: Created centralized rmm::device_vector alias and rmm::exec_policy
- PR #577 Added external C++ API for scatter/gather functions
- PR #500 Improved the concurrent hash map class to support partitioned (multi-pass) hash table building
- PR #583 Updated `gdf_size_type` to `int`
- PR #500 Improved the concurrent hash map class to support partitioned (multi-pass) hash table building
- PR #617 Added .dockerignore file. Prevents adding stale cmake cache files to the docker container
- PR #658 Reduced `JOIN_TEST` time by isolating overflow test of hash table size computation
- PR #664 Added Debuging instructions to README
- PR #651 Remove noqa marks in `__init__.py` files
- PR #671 CSV Reader: uncompressed buffer input can be parsed without explicitly specifying compression as None
- PR #684 Make RMM a submodule
- PR #718 Ensure sum, product, min, max methods pandas compatibility on empty datasets
- PR #720 Refactored Index classes to make them more Pandas-like, added CategoricalIndex
- PR #749 Improve to_arrow and from_arrow Pandas compatibility
- PR #766 Remove TravisCI references, remove unused variables from CMake, fix ARROW_VERSION in Cmake
- PR #773 Add build-args back to Dockerfile and handle dependencies based on environment yml file
- PR #781 Move thirdparty submodules to root and symlink in /cpp
- PR #843 Fix broken cudf/python API examples, add new methods to the API index

## Bug Fixes

- PR #569 CSV Reader: Fix days being off-by-one when parsing some dates
- PR #531 CSV Reader: Fix incorrect parsing of quoted numbers
- PR #465 Added templated C++ API for RMM to avoid explicit cast to `void**`
- PR #473 Added missing <random> include
- PR #478 CSV Reader: Add api support for auto column detection, header, mangle_dupe_cols, usecols
- PR #495 Updated README to correct where cffi pytest should be executed
- PR #501 Fix the intermittent segfault caused by the `thousands` and `compression` parameters in the csv reader
- PR #502 Simplify Dockerfile for local dev, eliminate old conda/pip envs
- PR #512 fix bug for `on` parameter in `DataFrame.merge` to allow for None or single column name
- PR #511 Updated python/cudf/bindings/join.pyx to fix cudf merge printing out dtypes
- PR #513 `.gitignore` tweaks
- PR #521 Add `assert_eq` function for testing
- PR #537 Fix CMAKE_CUDA_STANDARD_REQURIED typo in CMakeLists.txt
- PR #447 Fix silent failure in initializing DataFrame from generator
- PR #545 Temporarily disable csv reader thousands test to prevent segfault (test re-enabled in PR #501)
- PR #559 Fix Assertion error while using `applymap` to change the output dtype
- PR #575 Update `print_env.sh` script to better handle missing commands
- PR #612 Prevent an exception from occuring with true division on integer series.
- PR #630 Fix deprecation warning for `pd.core.common.is_categorical_dtype`
- PR #622 Fix Series.append() behaviour when appending values with different numeric dtype
- PR #603 Fix error while creating an empty column using None.
- PR #673 Fix array of strings not being caught in from_pandas
- PR #644 Fix return type and column support of dataframe.quantile()
- PR #634 Fix create `DataFrame.from_pandas()` with numeric column names
- PR #654 Add resolution check for GDF_TIMESTAMP in Join
- PR #648 Enforce one-to-one copy required when using `numba>=0.42.0`
- PR #645 Fix cmake build type handling not setting debug options when CMAKE_BUILD_TYPE=="Debug"
- PR #669 Fix GIL deadlock when launching multiple python threads that make Cython calls
- PR #665 Reworked the hash map to add a way to report the destination partition for a key
- PR #670 CMAKE: Fix env include path taking precedence over libcudf source headers
- PR #674 Check for gdf supported column types
- PR #677 Fix 'gdf_csv_test_Dates' gtest failure due to missing nrows parameter
- PR #604 Fix the parsing errors while reading a csv file using `sep` instead of `delimiter`.
- PR #686 Fix converting nulls to NaT values when converting Series to Pandas/Numpy
- PR #689 CSV Reader: Fix behavior with skiprows+header to match pandas implementation
- PR #691 Fixes Join on empty input DFs
- PR #706 CSV Reader: Fix broken dtype inference when whitespace is in data
- PR #717 CSV reader: fix behavior when parsing a csv file with no data rows
- PR #724 CSV Reader: fix build issue due to parameter type mismatch in a std::max call
- PR #734 Prevents reading undefined memory in gpu_expand_mask_bits numba kernel
- PR #747 CSV Reader: fix an issue where CUDA allocations fail with some large input files
- PR #750 Fix race condition for handling NVStrings in CMake
- PR #719 Fix merge column ordering
- PR #770 Fix issue where RMM submodule pointed to wrong branch and pin other to correct branches
- PR #778 Fix hard coded ABI off setting
- PR #784 Update RMM submodule commit-ish and pip paths
- PR #794 Update `rmm::exec_policy` usage to fix segmentation faults when used as temprory allocator.
- PR #800 Point git submodules to branches of forks instead of exact commits


# cuDF 0.4.0 (05 Dec 2018)

## New Features

- PR #398 add pandas-compatible `DataFrame.shape()` and `Series.shape()`
- PR #394 New documentation feature "10 Minutes to cuDF"
- PR #361 CSV Reader: Add support for strings with delimiters

## Improvements

 - PR #436 Improvements for type_dispatcher and wrapper structs
 - PR #429 Add CHANGELOG.md (this file)
 - PR #266 use faster CUDA-accelerated DataFrame column/Series concatenation.
 - PR #379 new C++ `type_dispatcher` reduces code complexity in supporting many data types.
 - PR #349 Improve performance for creating columns from memoryview objects
 - PR #445 Update reductions to use type_dispatcher. Adds integer types support to sum_of_squares.
 - PR #448 Improve installation instructions in README.md
 - PR #456 Change default CMake build to Release, and added option for disabling compilation of tests

## Bug Fixes

 - PR #444 Fix csv_test CUDA too many resources requested fail.
 - PR #396 added missing output buffer in validity tests for groupbys.
 - PR #408 Dockerfile updates for source reorganization
 - PR #437 Add cffi to Dockerfile conda env, fixes "cannot import name 'librmm'"
 - PR #417 Fix `map_test` failure with CUDA 10
 - PR #414 Fix CMake installation include file paths
 - PR #418 Properly cast string dtypes to programmatic dtypes when instantiating columns
 - PR #427 Fix and tests for Concatenation illegal memory access with nulls


# cuDF 0.3.0 (23 Nov 2018)

## New Features

 - PR #336 CSV Reader string support

## Improvements

 - PR #354 source code refactored for better organization. CMake build system overhaul. Beginning of transition to Cython bindings.
 - PR #290 Add support for typecasting to/from datetime dtype
 - PR #323 Add handling pyarrow boolean arrays in input/out, add tests
 - PR #325 GDF_VALIDITY_UNSUPPORTED now returned for algorithms that don't support non-empty valid bitmasks
 - PR #381 Faster InputTooLarge Join test completes in ms rather than minutes.
 - PR #373 .gitignore improvements
 - PR #367 Doc cleanup & examples for DataFrame methods
 - PR #333 Add Rapids Memory Manager documentation
 - PR #321 Rapids Memory Manager adds file/line location logging and convenience macros
 - PR #334 Implement DataFrame `__copy__` and `__deepcopy__`
 - PR #271 Add NVTX ranges to pygdf
 - PR #311 Document system requirements for conda install

## Bug Fixes

 - PR #337 Retain index on `scale()` function
 - PR #344 Fix test failure due to PyArrow 0.11 Boolean handling
 - PR #364 Remove noexcept from managed_allocator;  CMakeLists fix for NVstrings
 - PR #357 Fix bug that made all series be considered booleans for indexing
 - PR #351 replace conda env configuration for developers
 - PRs #346 #360 Fix CSV reading of negative numbers
 - PR #342 Fix CMake to use conda-installed nvstrings
 - PR #341 Preserve categorical dtype after groupby aggregations
 - PR #315 ReadTheDocs build update to fix missing libcuda.so
 - PR #320 FIX out-of-bounds access error in reductions.cu
 - PR #319 Fix out-of-bounds memory access in libcudf count_valid_bits
 - PR #303 Fix printing empty dataframe


# cuDF 0.2.0 and cuDF 0.1.0

These were initial releases of cuDF based on previously separate pyGDF and libGDF libraries.<|MERGE_RESOLUTION|>--- conflicted
+++ resolved
@@ -42,9 +42,7 @@
 - PR #4031 Docs build scripts and instructions update
 - PR #4062 Improve how java classifiers are produced
 - PR #4038 JNI and Java support for is_nan and is_not_nan
-<<<<<<< HEAD
 - PR #3786 Adding string support to rolling_windows
-=======
 - PR #4067 Removed unused `CATEGORY` type ID.
 - PR #3891 Port NVStrings (r)split_record to contiguous_(r)split_record
 - PR #4072 Allow round_robin_partition to single partition
@@ -58,7 +56,6 @@
 - PR #4101 Redux serialize `Buffer` directly with `__cuda_array_interface__`
 - PR #4098 Remove legacy calls from libcudf strings column code
 - PR #4111 Use `Buffer`'s to serialize `StringColumn`
->>>>>>> dc49d16a
 
 ## Bug Fixes
 
