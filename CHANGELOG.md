# cuDF 0.11.0 (Date TBD)

## New Features

- PR #2930 JSON Reader: Support ARROW_RANDOM_FILE input
- PR #2987 Add `inplace` arg to `DataFrame.reset_index` and `Series`
- PR #3054 Add parquet reader support for decimal data types
- PR #3094 Adding `any` and `all` support from libcudf

## Improvements

- PR #2904 Move gpu decompressors to cudf::io namespace
- PR #2977 Moved old C++ test utilities to legacy directory.
- PR #2965 Fix slow orc reader perf with large uncompressed blocks
- PR #2995 Move JIT type utilities to legacy directory
- PR #2927 Add ``Table`` and ``TableView`` extension classes that wrap legacy cudf::table
- PR #3005 Renames `cudf::exp` namespace to `cudf::experimental`
- PR #3008 Make safe versions of `is_null` and `is_valid` in `column_device_view`
- PR #3027 Move copying.hpp and related source to legacy folder
- PR #3014 Snappy decompression optimizations
- PR #3032 Use `asarray` to coerce indices to a NumPy array
- PR #2996 IO Readers: Replace `cuio::device_buffer` with `rmm::device_buffer`
- PR #3092 Implicitly init RMM if Java allocates before init
- PR #3029 Update gdf_ numeric types with stdint and move to cudf namespace
- PR #3070 Move functions.h and related source to legacy
- PR #2951 Allow set_index to handle a list of column names
- PR #3067 Java method to return size of device memory buffer

## Bug Fixes

- PR #3048 Support for zero columned tables
- PR #3030 Fix snappy decoding regression in PR #3014
- PR #3041 Fixed exp to experimental namespace name change issue
- PR #3060 Move copying.hpp includes to legacy


# cuDF 0.10.0 (Date TBD)

## New Features

- PR #2423 Added `groupby.quantile()`
- PR #2522 Add Java bindings for NVStrings backed upper and lower case mutators
- PR #2605 Added Sort based groupby in libcudf
- PR #2607 Add Java bindings for parsing JSON
- PR #2629 Add dropna= parameter to groupby
- PR #2585 ORC & Parquet Readers: Remove millisecond timestamp restriction
- PR #2507 Add GPU-accelerated ORC Writer
- PR #2559 Add Series.tolist()
- PR #2653 Add Java bindings for rolling window operations
- PR #2480 Merge `custreamz` codebase into `cudf` repo
- PR #2674 Add __contains__ for Index/Series/Column
- PR #2635 Add support to read from remote and cloud sources like s3, gcs, hdfs
- PR #2722 Add Java bindings for NVTX ranges
- PR #2702 Add make_bool to dataset generation functions
- PR #2394 Move `rapidsai/custrings` into `cudf`
- PR #2734 Final sync of custrings source into cudf
- PR #2724 Add libcudf support for __contains__
- PR #2777 Add python bindings for porter stemmer measure functionality
- PR #2781 Add issorted to is_monotonic
- PR #2685 Add cudf::scatter_to_tables and cython binding
- PR #2743 Add Java bindings for NVStrings timestamp2long as part of String ColumnVector casting
- PR #2785 Add nvstrings Python docs
- PR #2786 Add benchmarks option to root build.sh
- PR #2802 Add `cudf::repeat()` and `cudf.Series.repeat()`
- PR #2773 Add Fisher's unbiased kurtosis and skew for Series/DataFrame
- PR #2748 Parquet Reader: Add option to specify loading of PANDAS index
- PR #2807 Add scatter_by_map to DataFrame python API
- PR #2836 Add nvstrings.code_points method
- PR #2844 Add Series/DataFrame notnull
- PR #2858 Add GTest type list utilities
- PR #2870 Add support for grouping by Series of arbitrary length
- PR #2719 Series covariance and Pearson correlation
- PR #2207 Beginning of libcudf overhaul: introduce new column and table types
- PR #2869 Add `cudf.CategoricalDtype`
- PR #2838 CSV Reader: Support ARROW_RANDOM_FILE input
- PR #2655 CuPy-based Series and Dataframe .values property
- PR #2803 Added `edit_distance_matrix()` function to calculate pairwise edit distance for each string on a given nvstrings object.
- PR #2811 Start of cudf strings column work based on 2207
- PR #2872 Add Java pinned memory pool allocator
- PR #2969 Add findAndReplaceAll to ColumnVector
- PR #2814 Add Datetimeindex.weekday
- PR #2999 Add timestamp conversion support for string categories
- PR #2918 Add cudf::column timestamp wrapper types

## Improvements

- PR #2578 Update legacy_groupby to use libcudf group_by_without_aggregation
- PR #2581 Removed `managed` allocator from hash map classes.
- PR #2571 Remove unnecessary managed memory from gdf_column_concat
- PR #2648 Cython/Python reorg
- PR #2588 Update Series.append documentation
- PR #2632 Replace dask-cudf set_index code with upstream
- PR #2682 Add cudf.set_allocator() function for easier allocator init
- PR #2642 Improve null printing and testing
- PR #2747 Add missing Cython headers / cudftestutil lib to conda package for cuspatial build
- PR #2706 Compute CSV format in device code to speedup performance
- PR #2673 Add support for np.longlong type
- PR #2703 move dask serialization dispatch into cudf
- PR #2728 Add YYMMDD to version tag for nightly conda packages
- PR #2729 Handle file-handle input in to_csv
- PR #2741 CSV Reader: Move kernel functions into its own file
- PR #2766 Improve nvstrings python cmake flexibility
- PR #2756 Add out_time_unit option to csv reader, support timestamp resolutions
- PR #2771 Stopgap alias for to_gpu_matrix()
- PR #2783 Support mapping input columns to function arguments in apply kernels
- PR #2645 libcudf unique_count for Series.nunique
- PR #2817 Dask-cudf: `read_parquet` support for remote filesystems
- PR #2823 improve java data movement debugging
- PR #2806 CSV Reader: Clean-up row offset operations
- PR #2640 Add dask wait/persist exmaple to 10 minute guide
- PR #2828 Optimizations of kernel launch configuration for `DataFrame.apply_rows` and `DataFrame.apply_chunks`
- PR #2831 Add `column` argument to `DataFrame.drop`
<<<<<<< HEAD
- PR #2834 DataFrame supports setting columns via attribute syntax `df.x = col`
=======
- PR #2775 Various optimizations to improve __getitem__ and __setitem__ performance
>>>>>>> e63bd58e
- PR #2810 cudf::allocate_like can optionally always allocate a mask.
- PR #2833 Parquet reader: align page data allocation sizes to 4-bytes to satisfy cuda-memcheck
- PR #2832 Using the new Python bindings for UCX
- PR #2856 Update group_split_cudf to use scatter_by_map
- PR #2890 Optionally keep serialized table data on the host.
- PR #2778 Doc: Updated and fixed some docstrings that were formatted incorrectly.
- PR #2830 Use YYMMDD tag in custreamz nightly build
- PR #2875 Java: Remove synchronized from register methods in MemoryCleaner
- PR #2887 Minor snappy decompression optimization
- PR #2899 Use new RMM API based on Cython
- PR #2788 Guide to Python UDFs
- PR #2919 Change java API to use operators in groupby namespace
- PR #2909 CSV Reader: Avoid row offsets host vector default init

## Bug Fixes

- PR #2584 ORC Reader: fix parsing of `DECIMAL` index positions
- PR #2619 Fix groupby serialization/deserialization
- PR #2614 Update Java version to match
- PR #2601 Fixes nlargest(1) issue in Series and Dataframe
- PR #2610 Fix a bug in index serialization (properly pass DeviceNDArray)
- PR #2621 Fixes the floordiv issue of not promoting float type when rhs is 0
- PR #2611 Types Test: fix static casting from negative int to string
- PR #2618 IO Readers: Fix datasource memory map failure for multiple reads
- PR #2628 groupby_without_aggregation non-nullable input table produces non-nullable output
- PR #2615 fix string category partitioning in java API
- PR #2641 fix string category and timeunit concat in the java API
- PR #2649 Fix groupby issue resulting from column_empty bug
- PR #2658 Fix astype() for null categorical columns
- PR #2660 fix column string category and timeunit concat in the java API
- PR #2664 ORC reader: fix `skip_rows` larger than first stripe
- PR #2654 Allow Java gdfOrderBy to work with string categories
- PR #2669 AVRO reader: fix non-deterministic output
- PR #2668 Update Java bindings to specify timestamp units for ORC and Parquet readers
- PR #2679 AVRO reader: fix cuda errors when decoding compressed streams
- PR #2692 Add concatenation for data-frame with different headers (empty and non-empty)
- PR #2651 Remove nvidia driver installation from ci/cpu/build.sh
- PR #2697 Ensure csv reader sets datetime column time units
- PR #2698 Return RangeIndex from contiguous slice of RangeIndex
- PR #2672 Fix null and integer handling in round
- PR #2704 Parquet Reader: Fix crash when loading string column with nulls
- PR #2725 Fix Jitify issue with running on Turing using CUDA version < 10
- PR #2731 Fix building of benchmarks
- PR #2738 Fix java to find new NVStrings locations
- PR #2736 Pin Jitify branch to v0.10 version
- PR #2742 IO Readers: Fix possible silent failures when creating `NvStrings` instance
- PR #2753 Fix java quantile API calls
- PR #2762 Fix validity processing for time in java
- PR #2796 Fix handling string slicing and other nvstrings delegated methods with dask
- PR #2769 Fix link to API docs in README.md
- PR #2772 Handle multiindex pandas Series #2772
- PR #2749 Fix apply_rows/apply_chunks pessimistic null mask to use in_cols null masks only
- PR #2752 CSV Reader: Fix exception when there's no rows to process
- PR #2716 Added Exception for `StringMethods` in string methods
- PR #2787 Fix Broadcasting `None` to `cudf-series`
- PR #2794 Fix async race in NVCategory::get_value and get_value_bounds
- PR #2795 Fix java build/cast error
- PR #2496 Fix improper merge of two dataframes when names differ
- PR #2824 Fix issue with incorrect result when Numeric Series replace is called several times
- PR #2751 Replace value with null
- PR #2765 Fix Java inequality comparisons for string category
- PR #2818 Fix java join API to use new C++ join API
- PR #2841 Fix nvstrings.slice and slice_from for range (0,0)
- PR #2837 Fix join benchmark
- PR #2809 Add hash_df and group_split dispatch functions for dask
- PR #2843 Parquet reader: fix skip_rows when not aligned with page or row_group boundaries
- PR #2851 Deleted existing dask-cudf/record.txt
- PR #2854 Fix column creation from ephemeral objects exposing __cuda_array_interface__
- PR #2860 Fix boolean indexing when the result is a single row
- PR #2859 Fix tail method issue for string columns
- PR #2852 Fixed `cumsum()` and `cumprod()` on boolean series.
- PR #2865 DaskIO: Fix `read_csv` and `read_orc` when input is list of files
- PR #2750 Fixed casting values to cudf::bool8 so non-zero values always cast to true
- PR #2873 Fixed dask_cudf read_partition bug by generating ParquetDatasetPiece
- PR #2850 Fixes dask_cudf.read_parquet on partitioned datasets
- PR #2896 Properly handle `axis` string keywords in `concat`
- PR #2926 Update rounding algorithm to avoid using fmod
- PR #2968 Fix Java dependency loading when using NVTX
- PR #2963 Fix ORC writer uncompressed block indexing
- PR #2928 CSV Reader: Fix using `byte_range` for large datasets
- PR #2983 Fix sm_70+ race condition in gpu_unsnap
- PR #2964 ORC Writer: Segfault when writing mixed numeric and string columns
- PR #3007 Java: Remove unit test that frees RMM invalid pointer
- PR #3009 Fix orc reader RLEv2 patch position regression from PR #2507
- PR #3002 Fix CUDA invalid configuration errors reported after loading an ORC file without data
- PR #3035 Update update-version.sh for new docs locations
- PR #3038 Fix uninitialized stream parameter in device_table deleter
- PR #3064 Fixes groupby performance issue
- PR #3061 Add rmmInitialize to nvstrings gtests
- PR #3058 Fix UDF doc markdown formatting
- PR #3059 Add nvstrings python build instructions to contributing.md


# cuDF 0.9.0 (21 Aug 2019)

## New Features

- PR #1993 Add CUDA-accelerated series aggregations: mean, var, std
- PR #2111 IO Readers: Support memory buffer, file-like object, and URL inputs
- PR #2012 Add `reindex()` to DataFrame and Series
- PR #2097 Add GPU-accelerated AVRO reader
- PR #2098 Support binary ops on DFs and Series with mismatched indices
- PR #2160 Merge `dask-cudf` codebase into `cudf` repo
- PR #2149 CSV Reader: Add `hex` dtype for explicit hexadecimal parsing
- PR #2156 Add `upper_bound()` and `lower_bound()` for libcudf tables and `searchsorted()` for cuDF Series
- PR #2158 CSV Reader: Support single, non-list/dict argument for `dtype`
- PR #2177 CSV Reader: Add `parse_dates` parameter for explicit date inference
- PR #1744 cudf::apply_boolean_mask and cudf::drop_nulls support for cudf::table inputs (multi-column)
- PR #2196 Add `DataFrame.dropna()`
- PR #2197 CSV Writer: add `chunksize` parameter for `to_csv`
- PR #2215 `type_dispatcher` benchmark
- PR #2179 Add Java quantiles
- PR #2157 Add __array_function__ to DataFrame and Series
- PR #2212 Java support for ORC reader
- PR #2224 Add DataFrame isna, isnull, notna functions
- PR #2236 Add Series.drop_duplicates
- PR #2105 Add hash-based join benchmark
- PR #2316 Add unique, nunique, and value_counts for datetime columns
- PR #2337 Add Java support for slicing a ColumnVector
- PR #2049 Add cudf::merge (sorted merge)
- PR #2368 Full cudf+dask Parquet Support
- PR #2380 New cudf::is_sorted checks whether cudf::table is sorted
- PR #2356 Java column vector standard deviation support
- PR #2221 MultiIndex full indexing - Support iloc and wildcards for loc
- PR #2429 Java support for getting length of strings in a ColumnVector
- PR #2415 Add `value_counts` for series of any type
- PR #2446 Add __array_function__ for index
- PR #2437 ORC reader: Add 'use_np_dtypes' option
- PR #2382 Add CategoricalAccessor add, remove, rename, and ordering methods
- PR #2464 Native implement `__cuda_array_interface__` for Series/Index/Column objects
- PR #2425 Rolling window now accepts array-based user-defined functions
- PR #2442 Add __setitem__
- PR #2449 Java support for getting byte count of strings in a ColumnVector
- PR #2492 Add groupby.size() method
- PR #2358 Add cudf::nans_to_nulls: convert floating point column into bitmask
- PR #2489 Add drop argument to set_index
- PR #2491 Add Java bindings for ORC reader 'use_np_dtypes' option
- PR #2213 Support s/ms/us/ns DatetimeColumn time unit resolutions
- PR #2536 Add _constructor properties to Series and DataFrame

## Improvements

- PR #2103 Move old `column` and `bitmask` files into `legacy/` directory
- PR #2109 added name to Python column classes
- PR #1947 Cleanup serialization code
- PR #2125 More aggregate in java API
- PR #2127 Add in java Scalar tests
- PR #2088 Refactor of Python groupby code
- PR #2130 Java serialization and deserialization of tables.
- PR #2131 Chunk rows logic added to csv_writer
- PR #2129 Add functions in the Java API to support nullable column filtering
- PR #2165 made changes to get_dummies api for it to be available in MethodCache
- PR #2171 Add CodeCov integration, fix doc version, make --skip-tests work when invoking with source
- PR #2184 handle remote orc files for dask-cudf
- PR #2186 Add `getitem` and `getattr` style access to Rolling objects
- PR #2168 Use cudf.Column for CategoricalColumn's categories instead of a tuple
- PR #2193 DOC: cudf::type_dispatcher documentation for specializing dispatched functors
- PR #2199 Better java support for appending strings
- PR #2176 Added column dtype support for datetime, int8, int16 to csv_writer
- PR #2209 Matching `get_dummies` & `select_dtypes` behavior to pandas
- PR #2217 Updated Java bindings to use the new groupby API
- PR #2214 DOC: Update doc instructions to build/install `cudf` and `dask-cudf`
- PR #2220 Update Java bindings for reduction rename
- PR #2232 Move CodeCov upload from build script to Jenkins
- PR #2225 refactor to use libcudf for gathering columns in dataframes
- PR #2293 Improve join performance (faster compute_join_output_size)
- PR #2300 Create separate dask codeowners for dask-cudf codebase
- PR #2304 gdf_group_by_without_aggregations returns gdf_column
- PR #2309 Java readers: remove redundant copy of result pointers
- PR #2307 Add `black` and `isort` to style checker script
- PR #2345 Restore removal of old groupby implementation
- PR #2342 Improve `astype()` to operate all ways
- PR #2329 using libcudf cudf::copy for column deep copy
- PR #2344 DOC: docs on code formatting for contributors
- PR #2376 Add inoperative axis= and win_type= arguments to Rolling()
- PR #2378 remove dask for (de-)serialization of cudf objects
- PR #2353 Bump Arrow and Dask versions
- PR #2377 Replace `standard_python_slice` with just `slice.indices()`
- PR #2373 cudf.DataFrame enchancements & Series.values support
- PR #2392 Remove dlpack submodule; make cuDF's Cython API externally accessible
- PR #2430 Updated Java bindings to use the new unary API
- PR #2406 Moved all existing `table` related files to a `legacy/` directory
- PR #2350 Performance related changes to get_dummies
- PR #2420 Remove `cudautils.astype` and replace with `typecast.apply_cast`
- PR #2456 Small improvement to typecast utility
- PR #2458 Fix handling of thirdparty packages in `isort` config
- PR #2459 IO Readers: Consolidate all readers to use `datasource` class
- PR #2475 Exposed type_dispatcher.hpp, nvcategory_util.hpp and wrapper_types.hpp in the include folder
- PR #2484 Enabled building libcudf as a static library
- PR #2453 Streamline CUDA_REL environment variable
- PR #2483 Bundle Boost filesystem dependency in the Java jar
- PR #2486 Java API hash functions
- PR #2481 Adds the ignore_null_keys option to the java api
- PR #2490 Java api: support multiple aggregates for the same column
- PR #2510 Java api: uses table based apply_boolean_mask
- PR #2432 Use pandas formatting for console, html, and latex output
- PR #2573 Bump numba version to 0.45.1
- PR #2606 Fix references to notebooks-contrib

## Bug Fixes

- PR #2086 Fixed quantile api behavior mismatch in series & dataframe
- PR #2128 Add offset param to host buffer readers in java API.
- PR #2145 Work around binops validity checks for java
- PR #2146 Work around unary_math validity checks for java
- PR #2151 Fixes bug in cudf::copy_range where null_count was invalid
- PR #2139 matching to pandas describe behavior & fixing nan values issue
- PR #2161 Implicitly convert unsigned to signed integer types in binops
- PR #2154 CSV Reader: Fix bools misdetected as strings dtype
- PR #2178 Fix bug in rolling bindings where a view of an ephemeral column was being taken
- PR #2180 Fix issue with isort reordering `importorskip` below imports depending on them
- PR #2187 fix to honor dtype when numpy arrays are passed to columnops.as_column
- PR #2190 Fix issue in astype conversion of string column to 'str'
- PR #2208 Fix issue with calling `head()` on one row dataframe
- PR #2229 Propagate exceptions from Cython cdef functions
- PR #2234 Fix issue with local build script not properly building
- PR #2223 Fix CUDA invalid configuration errors reported after loading small compressed ORC files
- PR #2162 Setting is_unique and is_monotonic-related attributes
- PR #2244 Fix ORC RLEv2 delta mode decoding with nonzero residual delta width
- PR #2297 Work around `var/std` unsupported only at debug build
- PR #2302 Fixed java serialization corner case
- PR #2355 Handle float16 in binary operations
- PR #2311 Fix copy behaviour for GenericIndex
- PR #2349 Fix issues with String filter in java API
- PR #2323 Fix groupby on categoricals
- PR #2328 Ensure order is preserved in CategoricalAccessor._set_categories
- PR #2202 Fix issue with unary ops mishandling empty input
- PR #2326 Fix for bug in DLPack when reading multiple columns
- PR #2324 Fix cudf Docker build
- PR #2325 Fix ORC RLEv2 patched base mode decoding with nonzero patch width
- PR #2235 Fix get_dummies to be compatible with dask
- PR #2332 Zero initialize gdf_dtype_extra_info
- PR #2355 Handle float16 in binary operations
- PR #2360 Fix missing dtype handling in cudf.Series & columnops.as_column
- PR #2364 Fix quantile api and other trivial issues around it
- PR #2361 Fixed issue with `codes` of CategoricalIndex
- PR #2357 Fixed inconsistent type of index created with from_pandas vs direct construction
- PR #2389 Fixed Rolling __getattr__ and __getitem__ for offset based windows
- PR #2402 Fixed bug in valid mask computation in cudf::copy_if (apply_boolean_mask)
- PR #2401 Fix to a scalar datetime(of type Days) issue
- PR #2386 Correctly allocate output valids in groupby
- PR #2411 Fixed failures on binary op on single element string column
- PR #2422 Fix Pandas logical binary operation incompatibilites
- PR #2447 Fix CodeCov posting build statuses temporarily
- PR #2450 Fix erroneous null handling in `cudf.DataFrame`'s `apply_rows`
- PR #2470 Fix issues with empty strings and string categories (Java)
- PR #2471 Fix String Column Validity.
- PR #2481 Fix java validity buffer serialization
- PR #2485 Updated bytes calculation to use size_t to avoid overflow in column concat
- PR #2461 Fix groupby multiple aggregations same column
- PR #2514 Fix cudf::drop_nulls threshold handling in Cython
- PR #2516 Fix utilities include paths and meta.yaml header paths
- PR #2517 Fix device memory leak in to_dlpack tensor deleter
- PR #2431 Fix local build generated file ownerships
- PR #2511 Added import of orc, refactored exception handlers to not squash fatal exceptions
- PR #2527 Fix index and column input handling in dask_cudf read_parquet
- PR #2466 Fix `dataframe.query` returning null rows erroneously
- PR #2548 Orc reader: fix non-deterministic data decoding at chunk boundaries
- PR #2557 fix cudautils import in string.py
- PR #2521 Fix casting datetimes from/to the same resolution
- PR #2545 Fix MultiIndexes with datetime levels
- PR #2560 Remove duplicate `dlpack` definition in conda recipe
- PR #2567 Fix ColumnVector.fromScalar issues while dealing with null scalars
- PR #2565 Orc reader: fix incorrect data decoding of int64 data types
- PR #2577 Fix search benchmark compilation error by adding necessary header
- PR #2604 Fix a bug in copying.pyx:_normalize_types that upcasted int32 to int64


# cuDF 0.8.0 (27 June 2019)

## New Features

- PR #1524 Add GPU-accelerated JSON Lines parser with limited feature set
- PR #1569 Add support for Json objects to the JSON Lines reader
- PR #1622 Add Series.loc
- PR #1654 Add cudf::apply_boolean_mask: faster replacement for gdf_apply_stencil
- PR #1487 cython gather/scatter
- PR #1310 Implemented the slice/split functionality.
- PR #1630 Add Python layer to the GPU-accelerated JSON reader
- PR #1745 Add rounding of numeric columns via Numba
- PR #1772 JSON reader: add support for BytesIO and StringIO input
- PR #1527 Support GDF_BOOL8 in readers and writers
- PR #1819 Logical operators (AND, OR, NOT) for libcudf and cuDF
- PR #1813 ORC Reader: Add support for stripe selection
- PR #1828 JSON Reader: add suport for bool8 columns
- PR #1833 Add column iterator with/without nulls
- PR #1665 Add the point-in-polygon GIS function
- PR #1863 Series and Dataframe methods for all and any
- PR #1908 cudf::copy_range and cudf::fill for copying/assigning an index or range to a constant
- PR #1921 Add additional formats for typecasting to/from strings
- PR #1807 Add Series.dropna()
- PR #1987 Allow user defined functions in the form of ptx code to be passed to binops
- PR #1948 Add operator functions like `Series.add()` to DataFrame and Series
- PR #1954 Add skip test argument to GPU build script
- PR #2018 Add bindings for new groupby C++ API
- PR #1984 Add rolling window operations Series.rolling() and DataFrame.rolling()
- PR #1542 Python method and bindings for to_csv
- PR #1995 Add Java API
- PR #1998 Add google benchmark to cudf
- PR #1845 Add cudf::drop_duplicates, DataFrame.drop_duplicates
- PR #1652 Added `Series.where()` feature
- PR #2074 Java Aggregates, logical ops, and better RMM support
- PR #2140 Add a `cudf::transform` function
- PR #2068 Concatenation of different typed columns

## Improvements

- PR #1538 Replacing LesserRTTI with inequality_comparator
- PR #1703 C++: Added non-aggregating `insert` to `concurrent_unordered_map` with specializations to store pairs with a single atomicCAS when possible.
- PR #1422 C++: Added a RAII wrapper for CUDA streams
- PR #1701 Added `unique` method for stringColumns
- PR #1713 Add documentation for Dask-XGBoost
- PR #1666 CSV Reader: Improve performance for files with large number of columns
- PR #1725 Enable the ability to use a single column groupby as its own index
- PR #1759 Add an example showing simultaneous rolling averages to `apply_grouped` documentation
- PR #1746 C++: Remove unused code: `windowed_ops.cu`, `sorting.cu`, `hash_ops.cu`
- PR #1748 C++: Add `bool` nullability flag to `device_table` row operators
- PR #1764 Improve Numerical column: `mean_var` and `mean`
- PR #1767 Speed up Python unit tests
- PR #1770 Added build.sh script, updated CI scripts and documentation
- PR #1739 ORC Reader: Add more pytest coverage
- PR #1696 Added null support in `Series.replace()`.
- PR #1390 Added some basic utility functions for `gdf_column`'s
- PR #1791 Added general column comparison code for testing
- PR #1795 Add printing of git submodule info to `print_env.sh`
- PR #1796 Removing old sort based group by code and gdf_filter
- PR #1811 Added funtions for copying/allocating `cudf::table`s
- PR #1838 Improve columnops.column_empty so that it returns typed columns instead of a generic Column
- PR #1890 Add utils.get_dummies- a pandas-like wrapper around one_hot-encoding
- PR #1823 CSV Reader: default the column type to string for empty dataframes
- PR #1827 Create bindings for scalar-vector binops, and update one_hot_encoding to use them
- PR #1817 Operators now support different sized dataframes as long as they don't share different sized columns
- PR #1855 Transition replace_nulls to new C++ API and update corresponding Cython/Python code
- PR #1858 Add `std::initializer_list` constructor to `column_wrapper`
- PR #1846 C++ type-erased gdf_equal_columns test util; fix gdf_equal_columns logic error
- PR #1390 Added some basic utility functions for `gdf_column`s
- PR #1391 Tidy up bit-resolution-operation and bitmask class code
- PR #1882 Add iloc functionality to MultiIndex dataframes
- PR #1884 Rolling windows: general enhancements and better coverage for unit tests
- PR #1886 support GDF_STRING_CATEGORY columns in apply_boolean_mask, drop_nulls and other libcudf functions
- PR #1896 Improve performance of groupby with levels specified in dask-cudf
- PR #1915 Improve iloc performance for non-contiguous row selection
- PR #1859 Convert read_json into a C++ API
- PR #1919 Rename libcudf namespace gdf to namespace cudf
- PR #1850 Support left_on and right_on for DataFrame merge operator
- PR #1930 Specialize constructor for `cudf::bool8` to cast argument to `bool`
- PR #1938 Add default constructor for `column_wrapper`
- PR #1930 Specialize constructor for `cudf::bool8` to cast argument to `bool`
- PR #1952 consolidate libcudf public API headers in include/cudf
- PR #1949 Improved selection with boolmask using libcudf `apply_boolean_mask`
- PR #1956 Add support for nulls in `query()`
- PR #1973 Update `std::tuple` to `std::pair` in top-most libcudf APIs and C++ transition guide
- PR #1981 Convert read_csv into a C++ API
- PR #1868 ORC Reader: Support row index for speed up on small/medium datasets
- PR #1964 Added support for list-like types in Series.str.cat
- PR #2005 Use HTML5 details tag in bug report issue template
- PR #2003 Removed few redundant unit-tests from test_string.py::test_string_cat
- PR #1944 Groupby design improvements
- PR #2017 Convert `read_orc()` into a C++ API
- PR #2011 Convert `read_parquet()` into a C++ API
- PR #1756 Add documentation "10 Minutes to cuDF and dask_cuDF"
- PR #2034 Adding support for string columns concatenation using "add" binary operator
- PR #2042 Replace old "10 Minutes" guide with new guide for docs build process
- PR #2036 Make library of common test utils to speed up tests compilation
- PR #2022 Facilitating get_dummies to be a high level api too
- PR #2050 Namespace IO readers and add back free-form `read_xxx` functions
- PR #2104 Add a functional ``sort=`` keyword argument to groupby
- PR #2108 Add `find_and_replace` for StringColumn for replacing single values
- PR #1803 cuDF/CuPy interoperability documentation

## Bug Fixes

- PR #1465 Fix for test_orc.py and test_sparse_df.py test failures
- PR #1583 Fix underlying issue in `as_index()` that was causing `Series.quantile()` to fail
- PR #1680 Add errors= keyword to drop() to fix cudf-dask bug
- PR #1651 Fix `query` function on empty dataframe
- PR #1616 Fix CategoricalColumn to access categories by index instead of iteration
- PR #1660 Fix bug in `loc` when indexing with a column name (a string)
- PR #1683 ORC reader: fix timestamp conversion to UTC
- PR #1613 Improve CategoricalColumn.fillna(-1) performance
- PR #1642 Fix failure of CSV_TEST gdf_csv_test.SkiprowsNrows on multiuser systems
- PR #1709 Fix handling of `datetime64[ms]` in `dataframe.select_dtypes`
- PR #1704 CSV Reader: Add support for the plus sign in number fields
- PR #1687 CSV reader: return an empty dataframe for zero size input
- PR #1757 Concatenating columns with null columns
- PR #1755 Add col_level keyword argument to melt
- PR #1758 Fix df.set_index() when setting index from an empty column
- PR #1749 ORC reader: fix long strings of NULL values resulting in incorrect data
- PR #1742 Parquet Reader: Fix index column name to match PANDAS compat
- PR #1782 Update libcudf doc version
- PR #1783 Update conda dependencies
- PR #1786 Maintain the original series name in series.unique output
- PR #1760 CSV Reader: fix segfault when dtype list only includes columns from usecols list
- PR #1831 build.sh: Assuming python is in PATH instead of using PYTHON env var
- PR #1839 Raise an error instead of segfaulting when transposing a DataFrame with StringColumns
- PR #1840 Retain index correctly during merge left_on right_on
- PR #1825 cuDF: Multiaggregation Groupby Failures
- PR #1789 CSV Reader: Fix missing support for specifying `int8` and `int16` dtypes
- PR #1857 Cython Bindings: Handle `bool` columns while calling `column_view_from_NDArrays`
- PR #1849 Allow DataFrame support methods to pass arguments to the methods
- PR #1847 Fixed #1375 by moving the nvstring check into the wrapper function
- PR #1864 Fixing cudf reduction for POWER platform
- PR #1869 Parquet reader: fix Dask timestamps not matching with Pandas (convert to milliseconds)
- PR #1876 add dtype=bool for `any`, `all` to treat integer column correctly
- PR #1875 CSV reader: take NaN values into account in dtype detection
- PR #1873 Add column dtype checking for the all/any methods
- PR #1902 Bug with string iteration in _apply_basic_agg
- PR #1887 Fix for initialization issue in pq_read_arg,orc_read_arg
- PR #1867 JSON reader: add support for null/empty fields, including the 'null' literal
- PR #1891 Fix bug #1750 in string column comparison
- PR #1909 Support of `to_pandas()` of boolean series with null values
- PR #1923 Use prefix removal when two aggs are called on a SeriesGroupBy
- PR #1914 Zero initialize gdf_column local variables
- PR #1959 Add support for comparing boolean Series to scalar
- PR #1966 Ignore index fix in series append
- PR #1967 Compute index __sizeof__ only once for DataFrame __sizeof__
- PR #1977 Support CUDA installation in default system directories
- PR #1982 Fixes incorrect index name after join operation
- PR #1985 Implement `GDF_PYMOD`, a special modulo that follows python's sign rules
- PR #1991 Parquet reader: fix decoding of NULLs
- PR #1990 Fixes a rendering bug in the `apply_grouped` documentation
- PR #1978 Fix for values being filled in an empty dataframe
- PR #2001 Correctly create MultiColumn from Pandas MultiColumn
- PR #2006 Handle empty dataframe groupby construction for dask
- PR #1965 Parquet Reader: Fix duplicate index column when it's already in `use_cols`
- PR #2033 Add pip to conda environment files to fix warning
- PR #2028 CSV Reader: Fix reading of uncompressed files without a recognized file extension
- PR #2073 Fix an issue when gathering columns with NVCategory and nulls
- PR #2053 cudf::apply_boolean_mask return empty column for empty boolean mask
- PR #2066 exclude `IteratorTest.mean_var_output` test from debug build
- PR #2069 Fix JNI code to use read_csv and read_parquet APIs
- PR #2071 Fix bug with unfound transitive dependencies for GTests in Ubuntu 18.04
- PR #2089 Configure Sphinx to render params correctly
- PR #2091 Fix another bug with unfound transitive dependencies for `cudftestutils` in Ubuntu 18.04
- PR #2115 Just apply `--disable-new-dtags` instead of trying to define all the transitive dependencies
- PR #2106 Fix errors in JitCache tests caused by sharing of device memory between processes
- PR #2120 Fix errors in JitCache tests caused by running multiple threads on the same data
- PR #2102 Fix memory leak in groupby
- PR #2113 fixed typo in to_csv code example


# cudf 0.7.2 (16 May 2019)

## New Features

- PR #1735 Added overload for atomicAdd on int64. Streamlined implementation of custom atomic overloads.
- PR #1741 Add MultiIndex concatenation

## Bug Fixes

- PR #1718 Fix issue with SeriesGroupBy MultiIndex in dask-cudf
- PR #1734 Python: fix performance regression for groupby count() aggregations
- PR #1768 Cython: fix handling read only schema buffers in gpuarrow reader


# cudf 0.7.1 (11 May 2019)

## New Features

- PR #1702 Lazy load MultiIndex to return groupby performance to near optimal.

## Bug Fixes

- PR #1708 Fix handling of `datetime64[ms]` in `dataframe.select_dtypes`


# cuDF 0.7.0 (10 May 2019)

## New Features

- PR #982 Implement gdf_group_by_without_aggregations and gdf_unique_indices functions
- PR #1142 Add `GDF_BOOL` column type
- PR #1194 Implement overloads for CUDA atomic operations
- PR #1292 Implemented Bitwise binary ops AND, OR, XOR (&, |, ^)
- PR #1235 Add GPU-accelerated Parquet Reader
- PR #1335 Added local_dict arg in `DataFrame.query()`.
- PR #1282 Add Series and DataFrame.describe()
- PR #1356 Rolling windows
- PR #1381 Add DataFrame._get_numeric_data
- PR #1388 Add CODEOWNERS file to auto-request reviews based on where changes are made
- PR #1396 Add DataFrame.drop method
- PR #1413 Add DataFrame.melt method
- PR #1412 Add DataFrame.pop()
- PR #1419 Initial CSV writer function
- PR #1441 Add Series level cumulative ops (cumsum, cummin, cummax, cumprod)
- PR #1420 Add script to build and test on a local gpuCI image
- PR #1440 Add DatetimeColumn.min(), DatetimeColumn.max()
- PR #1455 Add Series.Shift via Numba kernel
- PR #1441 Add Series level cumulative ops (cumsum, cummin, cummax, cumprod)
- PR #1461 Add Python coverage test to gpu build
- PR #1445 Parquet Reader: Add selective reading of rows and row group
- PR #1532 Parquet Reader: Add support for INT96 timestamps
- PR #1516 Add Series and DataFrame.ndim
- PR #1556 Add libcudf C++ transition guide
- PR #1466 Add GPU-accelerated ORC Reader
- PR #1565 Add build script for nightly doc builds
- PR #1508 Add Series isna, isnull, and notna
- PR #1456 Add Series.diff() via Numba kernel
- PR #1588 Add Index `astype` typecasting
- PR #1301 MultiIndex support
- PR #1599 Level keyword supported in groupby
- PR #929 Add support operations to dataframe
- PR #1609 Groupby accept list of Series
- PR #1658 Support `group_keys=True` keyword in groupby method

## Improvements

- PR #1531 Refactor closures as private functions in gpuarrow
- PR #1404 Parquet reader page data decoding speedup
- PR #1076 Use `type_dispatcher` in join, quantiles, filter, segmented sort, radix sort and hash_groupby
- PR #1202 Simplify README.md
- PR #1149 CSV Reader: Change convertStrToValue() functions to `__device__` only
- PR #1238 Improve performance of the CUDA trie used in the CSV reader
- PR #1245 Use file cache for JIT kernels
- PR #1278 Update CONTRIBUTING for new conda environment yml naming conventions
- PR #1163 Refactored UnaryOps. Reduced API to two functions: `gdf_unary_math` and `gdf_cast`. Added `abs`, `-`, and `~` ops. Changed bindings to Cython
- PR #1284 Update docs version
- PR #1287 add exclude argument to cudf.select_dtype function
- PR #1286 Refactor some of the CSV Reader kernels into generic utility functions
- PR #1291 fillna in `Series.to_gpu_array()` and `Series.to_array()` can accept the scalar too now.
- PR #1005 generic `reduction` and `scan` support
- PR #1349 Replace modernGPU sort join with thrust.
- PR #1363 Add a dataframe.mean(...) that raises NotImplementedError to satisfy `dask.dataframe.utils.is_dataframe_like`
- PR #1319 CSV Reader: Use column wrapper for gdf_column output alloc/dealloc
- PR #1376 Change series quantile default to linear
- PR #1399 Replace CFFI bindings for NVTX functions with Cython bindings
- PR #1389 Refactored `set_null_count()`
- PR #1386 Added macros `GDF_TRY()`, `CUDF_TRY()` and `ASSERT_CUDF_SUCCEEDED()`
- PR #1435 Rework CMake and conda recipes to depend on installed libraries
- PR #1391 Tidy up bit-resolution-operation and bitmask class code
- PR #1439 Add cmake variable to enable compiling CUDA code with -lineinfo
- PR #1462 Add ability to read parquet files from arrow::io::RandomAccessFile
- PR #1453 Convert CSV Reader CFFI to Cython
- PR #1479 Convert Parquet Reader CFFI to Cython
- PR #1397 Add a utility function for producing an overflow-safe kernel launch grid configuration
- PR #1382 Add GPU parsing of nested brackets to cuIO parsing utilities
- PR #1481 Add cudf::table constructor to allocate a set of `gdf_column`s
- PR #1484 Convert GroupBy CFFI to Cython
- PR #1463 Allow and default melt keyword argument var_name to be None
- PR #1486 Parquet Reader: Use device_buffer rather than device_ptr
- PR #1525 Add cudatoolkit conda dependency
- PR #1520 Renamed `src/dataframe` to `src/table` and moved `table.hpp`. Made `types.hpp` to be type declarations only.
- PR #1492 Convert transpose CFFI to Cython
- PR #1495 Convert binary and unary ops CFFI to Cython
- PR #1503 Convert sorting and hashing ops CFFI to Cython
- PR #1522 Use latest release version in update-version CI script
- PR #1533 Remove stale join CFFI, fix memory leaks in join Cython
- PR #1521 Added `row_bitmask` to compute bitmask for rows of a table. Merged `valids_ops.cu` and `bitmask_ops.cu`
- PR #1553 Overload `hash_row` to avoid using intial hash values. Updated `gdf_hash` to select between overloads
- PR #1585 Updated `cudf::table` to maintain own copy of wrapped `gdf_column*`s
- PR #1559 Add `except +` to all Cython function definitions to catch C++ exceptions properly
- PR #1617 `has_nulls` and `column_dtypes` for `cudf::table`
- PR #1590 Remove CFFI from the build / install process entirely
- PR #1536 Convert gpuarrow CFFI to Cython
- PR #1655 Add `Column._pointer` as a way to access underlying `gdf_column*` of a `Column`
- PR #1655 Update readme conda install instructions for cudf version 0.6 and 0.7


## Bug Fixes

- PR #1233 Fix dtypes issue while adding the column to `str` dataframe.
- PR #1254 CSV Reader: fix data type detection for floating-point numbers in scientific notation
- PR #1289 Fix looping over each value instead of each category in concatenation
- PR #1293 Fix Inaccurate error message in join.pyx
- PR #1308 Add atomicCAS overload for `int8_t`, `int16_t`
- PR #1317 Fix catch polymorphic exception by reference in ipc.cu
- PR #1325 Fix dtype of null bitmasks to int8
- PR #1326 Update build documentation to use -DCMAKE_CXX11_ABI=ON
- PR #1334 Add "na_position" argument to CategoricalColumn sort_by_values
- PR #1321 Fix out of bounds warning when checking Bzip2 header
- PR #1359 Add atomicAnd/Or/Xor for integers
- PR #1354 Fix `fillna()` behaviour when replacing values with different dtypes
- PR #1347 Fixed core dump issue while passing dict_dtypes without column names in `cudf.read_csv()`
- PR #1379 Fixed build failure caused due to error: 'col_dtype' may be used uninitialized
- PR #1392 Update cudf Dockerfile and package_versions.sh
- PR #1385 Added INT8 type to `_schema_to_dtype` for use in GpuArrowReader
- PR #1393 Fixed a bug in `gdf_count_nonzero_mask()` for the case of 0 bits to count
- PR #1395 Update CONTRIBUTING to use the environment variable CUDF_HOME
- PR #1416 Fix bug at gdf_quantile_exact and gdf_quantile_appox
- PR #1421 Fix remove creation of series multiple times during `add_column()`
- PR #1405 CSV Reader: Fix memory leaks on read_csv() failure
- PR #1328 Fix CategoricalColumn to_arrow() null mask
- PR #1433 Fix NVStrings/categories includes
- PR #1432 Update NVStrings to 0.7.* to coincide with 0.7 development
- PR #1483 Modify CSV reader to avoid cropping blank quoted characters in non-string fields
- PR #1446 Merge 1275 hotfix from master into branch-0.7
- PR #1447 Fix legacy groupby apply docstring
- PR #1451 Fix hash join estimated result size is not correct
- PR #1454 Fix local build script improperly change directory permissions
- PR #1490 Require Dask 1.1.0+ for `is_dataframe_like` test or skip otherwise.
- PR #1491 Use more specific directories & groups in CODEOWNERS
- PR #1497 Fix Thrust issue on CentOS caused by missing default constructor of host_vector elements
- PR #1498 Add missing include guard to device_atomics.cuh and separated DEVICE_ATOMICS_TEST
- PR #1506 Fix csv-write call to updated NVStrings method
- PR #1510 Added nvstrings `fillna()` function
- PR #1507 Parquet Reader: Default string data to GDF_STRING
- PR #1535 Fix doc issue to ensure correct labelling of cudf.series
- PR #1537 Fix `undefined reference` link error in HashPartitionTest
- PR #1548 Fix ci/local/build.sh README from using an incorrect image example
- PR #1551 CSV Reader: Fix integer column name indexing
- PR #1586 Fix broken `scalar_wrapper::operator==`
- PR #1591 ORC/Parquet Reader: Fix missing import for FileNotFoundError exception
- PR #1573 Parquet Reader: Fix crash due to clash with ORC reader datasource
- PR #1607 Revert change of `column.to_dense_buffer` always return by copy for performance concerns
- PR #1618 ORC reader: fix assert & data output when nrows/skiprows isn't aligned to stripe boundaries
- PR #1631 Fix failure of TYPES_TEST on some gcc-7 based systems.
- PR #1641 CSV Reader: Fix skip_blank_lines behavior with Windows line terminators (\r\n)
- PR #1648 ORC reader: fix non-deterministic output when skiprows is non-zero
- PR #1676 Fix groupby `as_index` behaviour with `MultiIndex`
- PR #1659 Fix bug caused by empty groupbys and multiindex slicing throwing exceptions
- PR #1656 Correct Groupby failure in dask when un-aggregable columns are left in dataframe.
- PR #1689 Fix groupby performance regression
- PR #1694 Add Cython as a runtime dependency since it's required in `setup.py`


# cuDF 0.6.1 (25 Mar 2019)

## Bug Fixes

- PR #1275 Fix CentOS exception in DataFrame.hash_partition from using value "returned" by a void function


# cuDF 0.6.0 (22 Mar 2019)

## New Features

- PR #760 Raise `FileNotFoundError` instead of `GDF_FILE_ERROR` in `read_csv` if the file does not exist
- PR #539 Add Python bindings for replace function
- PR #823 Add Doxygen configuration to enable building HTML documentation for libcudf C/C++ API
- PR #807 CSV Reader: Add byte_range parameter to specify the range in the input file to be read
- PR #857 Add Tail method for Series/DataFrame and update Head method to use iloc
- PR #858 Add series feature hashing support
- PR #871 CSV Reader: Add support for NA values, including user specified strings
- PR #893 Adds PyArrow based parquet readers / writers to Python, fix category dtype handling, fix arrow ingest buffer size issues
- PR #867 CSV Reader: Add support for ignoring blank lines and comment lines
- PR #887 Add Series digitize method
- PR #895 Add Series groupby
- PR #898 Add DataFrame.groupby(level=0) support
- PR #920 Add feather, JSON, HDF5 readers / writers from PyArrow / Pandas
- PR #888 CSV Reader: Add prefix parameter for column names, used when parsing without a header
- PR #913 Add DLPack support: convert between cuDF DataFrame and DLTensor
- PR #939 Add ORC reader from PyArrow
- PR #918 Add Series.groupby(level=0) support
- PR #906 Add binary and comparison ops to DataFrame
- PR #958 Support unary and binary ops on indexes
- PR #964 Add `rename` method to `DataFrame`, `Series`, and `Index`
- PR #985 Add `Series.to_frame` method
- PR #985 Add `drop=` keyword to reset_index method
- PR #994 Remove references to pygdf
- PR #990 Add external series groupby support
- PR #988 Add top-level merge function to cuDF
- PR #992 Add comparison binaryops to DateTime columns
- PR #996 Replace relative path imports with absolute paths in tests
- PR #995 CSV Reader: Add index_col parameter to specify the column name or index to be used as row labels
- PR #1004 Add `from_gpu_matrix` method to DataFrame
- PR #997 Add property index setter
- PR #1007 Replace relative path imports with absolute paths in cudf
- PR #1013 select columns with df.columns
- PR #1016 Rename Series.unique_count() to nunique() to match pandas API
- PR #947 Prefixsum to handle nulls and float types
- PR #1029 Remove rest of relative path imports
- PR #1021 Add filtered selection with assignment for Dataframes
- PR #872 Adding NVCategory support to cudf apis
- PR #1052 Add left/right_index and left/right_on keywords to merge
- PR #1091 Add `indicator=` and `suffixes=` keywords to merge
- PR #1107 Add unsupported keywords to Series.fillna
- PR #1032 Add string support to cuDF python
- PR #1136 Removed `gdf_concat`
- PR #1153 Added function for getting the padded allocation size for valid bitmask
- PR #1148 Add cudf.sqrt for dataframes and Series
- PR #1159 Add Python bindings for libcudf dlpack functions
- PR #1155 Add __array_ufunc__ for DataFrame and Series for sqrt
- PR #1168 to_frame for series accepts a name argument


## Improvements

- PR #1218 Add dask-cudf page to API docs
- PR #892 Add support for heterogeneous types in binary ops with JIT
- PR #730 Improve performance of `gdf_table` constructor
- PR #561 Add Doxygen style comments to Join CUDA functions
- PR #813 unified libcudf API functions by replacing gpu_ with gdf_
- PR #822 Add support for `__cuda_array_interface__` for ingest
- PR #756 Consolidate common helper functions from unordered map and multimap
- PR #753 Improve performance of groupby sum and average, especially for cases with few groups.
- PR #836 Add ingest support for arrow chunked arrays in Column, Series, DataFrame creation
- PR #763 Format doxygen comments for csv_read_arg struct
- PR #532 CSV Reader: Use type dispatcher instead of switch block
- PR #694 Unit test utilities improvements
- PR #878 Add better indexing to Groupby
- PR #554 Add `empty` method and `is_monotonic` attribute to `Index`
- PR #1040 Fixed up Doxygen comment tags
- PR #909 CSV Reader: Avoid host->device->host copy for header row data
- PR #916 Improved unit testing and error checking for `gdf_column_concat`
- PR #941 Replace `numpy` call in `Series.hash_encode` with `numba`
- PR #942 Added increment/decrement operators for wrapper types
- PR #943 Updated `count_nonzero_mask` to return `num_rows` when the mask is null
- PR #952 Added trait to map C++ type to `gdf_dtype`
- PR #966 Updated RMM submodule.
- PR #998 Add IO reader/writer modules to API docs, fix for missing cudf.Series docs
- PR #1017 concatenate along columns for Series and DataFrames
- PR #1002 Support indexing a dataframe with another boolean dataframe
- PR #1018 Better concatenation for Series and Dataframes
- PR #1036 Use Numpydoc style docstrings
- PR #1047 Adding gdf_dtype_extra_info to gdf_column_view_augmented
- PR #1054 Added default ctor to SerialTrieNode to overcome Thrust issue in CentOS7 + CUDA10
- PR #1024 CSV Reader: Add support for hexadecimal integers in integral-type columns
- PR #1033 Update `fillna()` to use libcudf function `gdf_replace_nulls`
- PR #1066 Added inplace assignment for columns and select_dtypes for dataframes
- PR #1026 CSV Reader: Change the meaning and type of the quoting parameter to match Pandas
- PR #1100 Adds `CUDF_EXPECTS` error-checking macro
- PR #1092 Fix select_dtype docstring
- PR #1111 Added cudf::table
- PR #1108 Sorting for datetime columns
- PR #1120 Return a `Series` (not a `Column`) from `Series.cat.set_categories()`
- PR #1128 CSV Reader: The last data row does not need to be line terminated
- PR #1183 Bump Arrow version to 0.12.1
- PR #1208 Default to CXX11_ABI=ON
- PR #1252 Fix NVStrings dependencies for cuda 9.2 and 10.0
- PR #2037 Optimize the existing `gather` and `scatter` routines in `libcudf`

## Bug Fixes

- PR #821 Fix flake8 issues revealed by flake8 update
- PR #808 Resolved renamed `d_columns_valids` variable name
- PR #820 CSV Reader: fix the issue where reader adds additional rows when file uses \r\n as a line terminator
- PR #780 CSV Reader: Fix scientific notation parsing and null values for empty quotes
- PR #815 CSV Reader: Fix data parsing when tabs are present in the input CSV file
- PR #850 Fix bug where left joins where the left df has 0 rows causes a crash
- PR #861 Fix memory leak by preserving the boolean mask index
- PR #875 Handle unnamed indexes in to/from arrow functions
- PR #877 Fix ingest of 1 row arrow tables in from arrow function
- PR #876 Added missing `<type_traits>` include
- PR #889 Deleted test_rmm.py which has now moved to RMM repo
- PR #866 Merge v0.5.1 numpy ABI hotfix into 0.6
- PR #917 value_counts return int type on empty columns
- PR #611 Renamed `gdf_reduce_optimal_output_size()` -> `gdf_reduction_get_intermediate_output_size()`
- PR #923 fix index for negative slicing for cudf dataframe and series
- PR #927 CSV Reader: Fix category GDF_CATEGORY hashes not being computed properly
- PR #921 CSV Reader: Fix parsing errors with delim_whitespace, quotations in the header row, unnamed columns
- PR #933 Fix handling objects of all nulls in series creation
- PR #940 CSV Reader: Fix an issue where the last data row is missing when using byte_range
- PR #945 CSV Reader: Fix incorrect datetime64 when milliseconds or space separator are used
- PR #959 Groupby: Problem with column name lookup
- PR #950 Converting dataframe/recarry with non-contiguous arrays
- PR #963 CSV Reader: Fix another issue with missing data rows when using byte_range
- PR #999 Fix 0 sized kernel launches and empty sort_index exception
- PR #993 Fix dtype in selecting 0 rows from objects
- PR #1009 Fix performance regression in `to_pandas` method on DataFrame
- PR #1008 Remove custom dask communication approach
- PR #1001 CSV Reader: Fix a memory access error when reading a large (>2GB) file with date columns
- PR #1019 Binary Ops: Fix error when one input column has null mask but other doesn't
- PR #1014 CSV Reader: Fix false positives in bool value detection
- PR #1034 CSV Reader: Fix parsing floating point precision and leading zero exponents
- PR #1044 CSV Reader: Fix a segfault when byte range aligns with a page
- PR #1058 Added support for `DataFrame.loc[scalar]`
- PR #1060 Fix column creation with all valid nan values
- PR #1073 CSV Reader: Fix an issue where a column name includes the return character
- PR #1090 Updating Doxygen Comments
- PR #1080 Fix dtypes returned from loc / iloc because of lists
- PR #1102 CSV Reader: Minor fixes and memory usage improvements
- PR #1174: Fix release script typo
- PR #1137 Add prebuild script for CI
- PR #1118 Enhanced the `DataFrame.from_records()` feature
- PR #1129 Fix join performance with index parameter from using numpy array
- PR #1145 Issue with .agg call on multi-column dataframes
- PR #908 Some testing code cleanup
- PR #1167 Fix issue with null_count not being set after inplace fillna()
- PR #1184 Fix iloc performance regression
- PR #1185 Support left_on/right_on and also on=str in merge
- PR #1200 Fix allocating bitmasks with numba instead of rmm in allocate_mask function
- PR #1213 Fix bug with csv reader requesting subset of columns using wrong datatype
- PR #1223 gpuCI: Fix label on rapidsai channel on gpu build scripts
- PR #1242 Add explicit Thrust exec policy to fix NVCATEGORY_TEST segfault on some platforms
- PR #1246 Fix categorical tests that failed due to bad implicit type conversion
- PR #1255 Fix overwriting conda package main label uploads
- PR #1259 Add dlpack includes to pip build


# cuDF 0.5.1 (05 Feb 2019)

## Bug Fixes

- PR #842 Avoid using numpy via cimport to prevent ABI issues in Cython compilation


# cuDF 0.5.0 (28 Jan 2019)

## New Features

- PR #722 Add bzip2 decompression support to `read_csv()`
- PR #693 add ZLIB-based GZIP/ZIP support to `read_csv_strings()`
- PR #411 added null support to gdf_order_by (new API) and cudf_table::sort
- PR #525 Added GitHub Issue templates for bugs, documentation, new features, and questions
- PR #501 CSV Reader: Add support for user-specified decimal point and thousands separator to read_csv_strings()
- PR #455 CSV Reader: Add support for user-specified decimal point and thousands separator to read_csv()
- PR #439 add `DataFrame.drop` method similar to pandas
- PR #356 add `DataFrame.transpose` method and `DataFrame.T` property similar to pandas
- PR #505 CSV Reader: Add support for user-specified boolean values
- PR #350 Implemented Series replace function
- PR #490 Added print_env.sh script to gather relevant environment details when reporting cuDF issues
- PR #474 add ZLIB-based GZIP/ZIP support to `read_csv()`
- PR #547 Added melt similar to `pandas.melt()`
- PR #491 Add CI test script to check for updates to CHANGELOG.md in PRs
- PR #550 Add CI test script to check for style issues in PRs
- PR #558 Add CI scripts for cpu-based conda and gpu-based test builds
- PR #524 Add Boolean Indexing
- PR #564 Update python `sort_values` method to use updated libcudf `gdf_order_by` API
- PR #509 CSV Reader: Input CSV file can now be passed in as a text or a binary buffer
- PR #607 Add `__iter__` and iteritems to DataFrame class
- PR #643 added a new api gdf_replace_nulls that allows a user to replace nulls in a column

## Improvements

- PR #426 Removed sort-based groupby and refactored existing groupby APIs. Also improves C++/CUDA compile time.
- PR #461 Add `CUDF_HOME` variable in README.md to replace relative pathing.
- PR #472 RMM: Created centralized rmm::device_vector alias and rmm::exec_policy
- PR #500 Improved the concurrent hash map class to support partitioned (multi-pass) hash table building.
- PR #454 Improve CSV reader docs and examples
- PR #465 Added templated C++ API for RMM to avoid explicit cast to `void**`
- PR #513 `.gitignore` tweaks
- PR #521 Add `assert_eq` function for testing
- PR #502 Simplify Dockerfile for local dev, eliminate old conda/pip envs
- PR #549 Adds `-rdynamic` compiler flag to nvcc for Debug builds
- PR #472 RMM: Created centralized rmm::device_vector alias and rmm::exec_policy
- PR #577 Added external C++ API for scatter/gather functions
- PR #500 Improved the concurrent hash map class to support partitioned (multi-pass) hash table building
- PR #583 Updated `gdf_size_type` to `int`
- PR #500 Improved the concurrent hash map class to support partitioned (multi-pass) hash table building
- PR #617 Added .dockerignore file. Prevents adding stale cmake cache files to the docker container
- PR #658 Reduced `JOIN_TEST` time by isolating overflow test of hash table size computation
- PR #664 Added Debuging instructions to README
- PR #651 Remove noqa marks in `__init__.py` files
- PR #671 CSV Reader: uncompressed buffer input can be parsed without explicitly specifying compression as None
- PR #684 Make RMM a submodule
- PR #718 Ensure sum, product, min, max methods pandas compatibility on empty datasets
- PR #720 Refactored Index classes to make them more Pandas-like, added CategoricalIndex
- PR #749 Improve to_arrow and from_arrow Pandas compatibility
- PR #766 Remove TravisCI references, remove unused variables from CMake, fix ARROW_VERSION in Cmake
- PR #773 Add build-args back to Dockerfile and handle dependencies based on environment yml file
- PR #781 Move thirdparty submodules to root and symlink in /cpp
- PR #843 Fix broken cudf/python API examples, add new methods to the API index

## Bug Fixes

- PR #569 CSV Reader: Fix days being off-by-one when parsing some dates
- PR #531 CSV Reader: Fix incorrect parsing of quoted numbers
- PR #465 Added templated C++ API for RMM to avoid explicit cast to `void**`
- PR #473 Added missing <random> include
- PR #478 CSV Reader: Add api support for auto column detection, header, mangle_dupe_cols, usecols
- PR #495 Updated README to correct where cffi pytest should be executed
- PR #501 Fix the intermittent segfault caused by the `thousands` and `compression` parameters in the csv reader
- PR #502 Simplify Dockerfile for local dev, eliminate old conda/pip envs
- PR #512 fix bug for `on` parameter in `DataFrame.merge` to allow for None or single column name
- PR #511 Updated python/cudf/bindings/join.pyx to fix cudf merge printing out dtypes
- PR #513 `.gitignore` tweaks
- PR #521 Add `assert_eq` function for testing
- PR #537 Fix CMAKE_CUDA_STANDARD_REQURIED typo in CMakeLists.txt
- PR #447 Fix silent failure in initializing DataFrame from generator
- PR #545 Temporarily disable csv reader thousands test to prevent segfault (test re-enabled in PR #501)
- PR #559 Fix Assertion error while using `applymap` to change the output dtype
- PR #575 Update `print_env.sh` script to better handle missing commands
- PR #612 Prevent an exception from occuring with true division on integer series.
- PR #630 Fix deprecation warning for `pd.core.common.is_categorical_dtype`
- PR #622 Fix Series.append() behaviour when appending values with different numeric dtype
- PR #603 Fix error while creating an empty column using None.
- PR #673 Fix array of strings not being caught in from_pandas
- PR #644 Fix return type and column support of dataframe.quantile()
- PR #634 Fix create `DataFrame.from_pandas()` with numeric column names
- PR #654 Add resolution check for GDF_TIMESTAMP in Join
- PR #648 Enforce one-to-one copy required when using `numba>=0.42.0`
- PR #645 Fix cmake build type handling not setting debug options when CMAKE_BUILD_TYPE=="Debug"
- PR #669 Fix GIL deadlock when launching multiple python threads that make Cython calls
- PR #665 Reworked the hash map to add a way to report the destination partition for a key
- PR #670 CMAKE: Fix env include path taking precedence over libcudf source headers
- PR #674 Check for gdf supported column types
- PR #677 Fix 'gdf_csv_test_Dates' gtest failure due to missing nrows parameter
- PR #604 Fix the parsing errors while reading a csv file using `sep` instead of `delimiter`.
- PR #686 Fix converting nulls to NaT values when converting Series to Pandas/Numpy
- PR #689 CSV Reader: Fix behavior with skiprows+header to match pandas implementation
- PR #691 Fixes Join on empty input DFs
- PR #706 CSV Reader: Fix broken dtype inference when whitespace is in data
- PR #717 CSV reader: fix behavior when parsing a csv file with no data rows
- PR #724 CSV Reader: fix build issue due to parameter type mismatch in a std::max call
- PR #734 Prevents reading undefined memory in gpu_expand_mask_bits numba kernel
- PR #747 CSV Reader: fix an issue where CUDA allocations fail with some large input files
- PR #750 Fix race condition for handling NVStrings in CMake
- PR #719 Fix merge column ordering
- PR #770 Fix issue where RMM submodule pointed to wrong branch and pin other to correct branches
- PR #778 Fix hard coded ABI off setting
- PR #784 Update RMM submodule commit-ish and pip paths
- PR #794 Update `rmm::exec_policy` usage to fix segmentation faults when used as temprory allocator.
- PR #800 Point git submodules to branches of forks instead of exact commits


# cuDF 0.4.0 (05 Dec 2018)

## New Features

- PR #398 add pandas-compatible `DataFrame.shape()` and `Series.shape()`
- PR #394 New documentation feature "10 Minutes to cuDF"
- PR #361 CSV Reader: Add support for strings with delimiters

## Improvements

 - PR #436 Improvements for type_dispatcher and wrapper structs
 - PR #429 Add CHANGELOG.md (this file)
 - PR #266 use faster CUDA-accelerated DataFrame column/Series concatenation.
 - PR #379 new C++ `type_dispatcher` reduces code complexity in supporting many data types.
 - PR #349 Improve performance for creating columns from memoryview objects
 - PR #445 Update reductions to use type_dispatcher. Adds integer types support to sum_of_squares.
 - PR #448 Improve installation instructions in README.md
 - PR #456 Change default CMake build to Release, and added option for disabling compilation of tests

## Bug Fixes

 - PR #444 Fix csv_test CUDA too many resources requested fail.
 - PR #396 added missing output buffer in validity tests for groupbys.
 - PR #408 Dockerfile updates for source reorganization
 - PR #437 Add cffi to Dockerfile conda env, fixes "cannot import name 'librmm'"
 - PR #417 Fix `map_test` failure with CUDA 10
 - PR #414 Fix CMake installation include file paths
 - PR #418 Properly cast string dtypes to programmatic dtypes when instantiating columns
 - PR #427 Fix and tests for Concatenation illegal memory access with nulls


# cuDF 0.3.0 (23 Nov 2018)

## New Features

 - PR #336 CSV Reader string support

## Improvements

 - PR #354 source code refactored for better organization. CMake build system overhaul. Beginning of transition to Cython bindings.
 - PR #290 Add support for typecasting to/from datetime dtype
 - PR #323 Add handling pyarrow boolean arrays in input/out, add tests
 - PR #325 GDF_VALIDITY_UNSUPPORTED now returned for algorithms that don't support non-empty valid bitmasks
 - PR #381 Faster InputTooLarge Join test completes in ms rather than minutes.
 - PR #373 .gitignore improvements
 - PR #367 Doc cleanup & examples for DataFrame methods
 - PR #333 Add Rapids Memory Manager documentation
 - PR #321 Rapids Memory Manager adds file/line location logging and convenience macros
 - PR #334 Implement DataFrame `__copy__` and `__deepcopy__`
 - PR #271 Add NVTX ranges to pygdf
 - PR #311 Document system requirements for conda install

## Bug Fixes

 - PR #337 Retain index on `scale()` function
 - PR #344 Fix test failure due to PyArrow 0.11 Boolean handling
 - PR #364 Remove noexcept from managed_allocator;  CMakeLists fix for NVstrings
 - PR #357 Fix bug that made all series be considered booleans for indexing
 - PR #351 replace conda env configuration for developers
 - PRs #346 #360 Fix CSV reading of negative numbers
 - PR #342 Fix CMake to use conda-installed nvstrings
 - PR #341 Preserve categorical dtype after groupby aggregations
 - PR #315 ReadTheDocs build update to fix missing libcuda.so
 - PR #320 FIX out-of-bounds access error in reductions.cu
 - PR #319 Fix out-of-bounds memory access in libcudf count_valid_bits
 - PR #303 Fix printing empty dataframe


# cuDF 0.2.0 and cuDF 0.1.0

These were initial releases of cuDF based on previously separate pyGDF and libGDF libraries.<|MERGE_RESOLUTION|>--- conflicted
+++ resolved
@@ -110,11 +110,7 @@
 - PR #2640 Add dask wait/persist exmaple to 10 minute guide
 - PR #2828 Optimizations of kernel launch configuration for `DataFrame.apply_rows` and `DataFrame.apply_chunks`
 - PR #2831 Add `column` argument to `DataFrame.drop`
-<<<<<<< HEAD
-- PR #2834 DataFrame supports setting columns via attribute syntax `df.x = col`
-=======
 - PR #2775 Various optimizations to improve __getitem__ and __setitem__ performance
->>>>>>> e63bd58e
 - PR #2810 cudf::allocate_like can optionally always allocate a mask.
 - PR #2833 Parquet reader: align page data allocation sizes to 4-bytes to satisfy cuda-memcheck
 - PR #2832 Using the new Python bindings for UCX
@@ -128,6 +124,7 @@
 - PR #2788 Guide to Python UDFs
 - PR #2919 Change java API to use operators in groupby namespace
 - PR #2909 CSV Reader: Avoid row offsets host vector default init
+- PR #2834 DataFrame supports setting columns via attribute syntax `df.x = col`
 
 ## Bug Fixes
 
