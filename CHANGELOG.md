
# cuDF 0.5.0 (Date TBD)

## New Features

- PR #411 added null support to gdf_order_by (new API) and cudf_table::sort
- PR #525 Added GitHub Issue templates for bugs, documentation, new features, and questions
- PR #501 CSV Reader: Add support for user-specified decimal point and thousands separator to read_csv_strings()
- PR #455 CSV Reader: Add support for user-specified decimal point and thousands separator to read_csv()
- PR #439 add `DataFrame.drop` method similar to pandas
- PR #505 CSV Reader: Add support for user-specified boolean values
- PR #350 Implemented Series replace function
- PR #490 Added print_env.sh script to gather relevant environment details when reporting cuDF issues.
- PR #474 add ZLIB-based GZIP/ZIP support to `read_csv()`
- PR #550 Add CI test script to check for style issues in PRs
- PR #558 Add CI scripts for cpu-based conda and gpu-based test builds
- PR #524 Add Boolean Indexing
- PR #564 Update python `sort_values` method to use updated libcudf `gdf_order_by` API
- PR #509 CSV Reader: Input CSV file can now be passed in as a text or a binary buffer
- PR #607 Add `__iter__` and iteritems to DataFrame class

## Improvements

- PR #426 Removed sort-based groupby and refactored existing groupby APIs. Also improves C++/CUDA compile time.
- PR #454 Improve CSV reader docs and examples
- PR #465 Added templated C++ API for RMM to avoid explicit cast to `void**`
- PR #472 RMM: Created centralized rmm::device_vector alias and rmm::exec_policy

## Bug Fixes

- PR #531 CSV Reader: Fix incorrect parsing of quoted numbers
- PR #465 Added templated C++ API for RMM to avoid explicit cast to `void**`
- PR #473 Added missing <random> include
- PR #478 CSV Reader: Add api support for auto column detection, header, mangle_dupe_cols, usecols
- PR #495 Updated README to correct where cffi pytest should be executed.
- PR #500 Improved the concurrent hash map class to support partitioned (multi-pass) hash table building.
- PR #501 Fix the intermittent segfault caused by the `thousands` and `compression` parameters in the csv reader
- PR #502 Simplify Dockerfile for local dev, eliminate old conda/pip envs
- PR #512 fix bug for `on` parameter in `DataFrame.merge` to allow for None or single column name
- PR #511 Updated python/cudf/bindings/join.pyx to fix cudf merge printing out dtypes.
- PR #513 `.gitignore` tweaks
- PR #521 Add `assert_eq` function for testing
- PR #537 Fix CMAKE_CUDA_STANDARD_REQURIED typo in CMakeLists.txt
- PR #545 Temporarily disable csv reader thousands test to prevent segfault (test re-enabled in PR #501)
- PR #559 Fix Assertion error while using `applymap` to change the output dtype
- PR #575 Update `print_env.sh` script to better handle missing commands
<<<<<<< HEAD
- PR #612 Prevent an exception from occuring with true division on integer series.
=======
- PR #630 Fix deprecation warning for `pd.core.common.is_categorical_dtype`
>>>>>>> 37b6ff38
- PR #622 Fix Series.append() behaviour when appending values with different numeric dtype


# cuDF 0.4.0 (05 Dec 2018)

## New Features

- PR #398 add pandas-compatible `DataFrame.shape()` and `Series.shape()`
- PR #394 New documentation feature "10 Minutes to cuDF"
- PR #361 CSV Reader: Add support for strings with delimiters

## Improvements

 - PR #436 Improvements for type_dispatcher and wrapper structs
 - PR #429 Add CHANGELOG.md (this file)
 - PR #266 use faster CUDA-accelerated DataFrame column/Series concatenation.
 - PR #379 new C++ `type_dispatcher` reduces code complexity in supporting many data types.
 - PR #349 Improve performance for creating columns from memoryview objects
 - PR #445 Update reductions to use type_dispatcher. Adds integer types support to sum_of_squares.
 - PR #448 Improve installation instructions in README.md
 - PR #456 Change default CMake build to Release, and added option for disabling compilation of tests

## Bug Fixes

 - PR #444 Fix csv_test CUDA too many resources requested fail.
 - PR #396 added missing output buffer in validity tests for groupbys.
 - PR #408 Dockerfile updates for source reorganization
 - PR #437 Add cffi to Dockerfile conda env, fixes "cannot import name 'librmm'"
 - PR #417 Fix `map_test` failure with CUDA 10
 - PR #414 Fix CMake installation include file paths
 - PR #418 Properly cast string dtypes to programmatic dtypes when instantiating columns
 - PR #427 Fix and tests for Concatenation illegal memory access with nulls


# cuDF 0.3.0 (23 Nov 2018)

## New Features

 - PR #336 CSV Reader string support

## Improvements

 - PR #354 source code refactored for better organization. CMake build system overhaul. Beginning of transition to Cython bindings.
 - PR #290 Add support for typecasting to/from datetime dtype
 - PR #323 Add handling pyarrow boolean arrays in input/out, add tests
 - PR #325 GDF_VALIDITY_UNSUPPORTED now returned for algorithms that don't support non-empty valid bitmasks
 - PR #381 Faster InputTooLarge Join test completes in ms rather than minutes.
 - PR #373 .gitignore improvements
 - PR #367 Doc cleanup & examples for DataFrame methods
 - PR #333 Add Rapids Memory Manager documentation
 - PR #321 Rapids Memory Manager adds file/line location logging and convenience macros
 - PR #334 Implement DataFrame `__copy__` and `__deepcopy__`
 - PR #271 Add NVTX ranges to pygdf
 - PR #311 Document system requirements for conda install

## Bug Fixes

 - PR #337 Retain index on `scale()` function
 - PR #344 Fix test failure due to PyArrow 0.11 Boolean handling
 - PR #364 Remove noexcept from managed_allocator;  CMakeLists fix for NVstrings
 - PR #357 Fix bug that made all series be considered booleans for indexing
 - PR #351 replace conda env configuration for developers
 - PRs #346 #360 Fix CSV reading of negative numbers
 - PR #342 Fix CMake to use conda-installed nvstrings
 - PR #341 Preserve categorical dtype after groupby aggregations
 - PR #315 ReadTheDocs build update to fix missing libcuda.so
 - PR #320 FIX out-of-bounds access error in reductions.cu
 - PR #319 Fix out-of-bounds memory access in libcudf count_valid_bits
 - PR #303 Fix printing empty dataframe


# cuDF 0.2.0 and cuDF 0.1.0

These were initial releases of cuDF based on previously separate pyGDF and libGDF libraries.
<|MERGE_RESOLUTION|>--- conflicted
+++ resolved
@@ -44,11 +44,8 @@
 - PR #545 Temporarily disable csv reader thousands test to prevent segfault (test re-enabled in PR #501)
 - PR #559 Fix Assertion error while using `applymap` to change the output dtype
 - PR #575 Update `print_env.sh` script to better handle missing commands
-<<<<<<< HEAD
 - PR #612 Prevent an exception from occuring with true division on integer series.
-=======
 - PR #630 Fix deprecation warning for `pd.core.common.is_categorical_dtype`
->>>>>>> 37b6ff38
 - PR #622 Fix Series.append() behaviour when appending values with different numeric dtype
 
 
