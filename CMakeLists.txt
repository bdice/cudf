# Usage:
#    $ mkdir build       # create directory for out-of-source build
#    $ cd build          # enter the build directory
#    $ cmake ..          # configure build system
#    $ make              # make libgdf
#    $ make pytest       # trigger test

PROJECT(libgdf)

cmake_minimum_required(VERSION 2.8)  # not sure about version required

set(CMAKE_CXX_STANDARD 11)
set(CMAKE_MODULE_PATH "${CMAKE_CURRENT_SOURCE_DIR}/cmake/Modules/" ${CMAKE_MODULE_PATH})

message(STATUS "CMAKE_MODULE_PATH:" "${CMAKE_MODULE_PATH}")
message(STATUS "Using C++ compiler: ${CMAKE_CXX_COMPILER}")

# Include CMake modules
include(FeatureSummary)
include(CheckIncludeFiles)
include(CheckLibraryExists)
include(CTest)

# Include custom modules (see cmake directory)
include(ConfigureGoogleTest)

include_directories(include
                    $ENV{CONDA_PREFIX}/include
                    ${CMAKE_CURRENT_SOURCE_DIR}/thirdparty/cub
                    ${CMAKE_CURRENT_SOURCE_DIR}/thirdparty/moderngpu/src)

link_directories($ENV{CONDA_PREFIX}/lib)

find_package(CUDA)

set(CUDA_NVCC_FLAGS  ${CUDA_NVCC_FLAGS};-std=c++11;--expt-extended-lambda)

cuda_add_library(gdf SHARED
    src/binaryops.cu
    src/column.cpp
    src/errorhandling.cpp
    src/unaryops.cu
    src/ipc.cu
    src/reductions.cu
    src/sorting.cu
    src/joining.cu
    src/scan.cu
    src/segmented_sorting.cu
<<<<<<< HEAD
    src/filterops.cu
    src/bitmaskops.cu
	src/streamcompactionops.cu
    src/datetimeops.cu
=======
    src/sqls_ops.cu
>>>>>>> 3f304ab1
)
if (NOT arrow)
    set(ARROW_ROOT ${CMAKE_CURRENT_SOURCE_DIR}/thirdparty/arrow/cpp)
    add_library(arrow STATIC IMPORTED)
    set_target_properties(arrow PROPERTIES
        IMPORTED_LOCATION ${ARROW_ROOT}/build/latest/libarrow.a
        INTERFACE_INCLUDE_DIRECTORIES ${ARROW_ROOT}/src)
endif()

target_link_libraries(gdf arrow)

# Command to symlink files into the build directory

add_custom_command(  # link the include directory
    OUTPUT include
    COMMAND ${CMAKE_COMMAND} -E create_symlink ${CMAKE_CURRENT_SOURCE_DIR}/include include

    DEPENDS ${CMAKE_CURRENT_SOURCE_DIR}/include)

add_custom_command(  # link the python directory
    OUTPUT libgdf_cffi setup.py tests
    COMMAND ${CMAKE_COMMAND} -E create_symlink ${CMAKE_CURRENT_SOURCE_DIR}/python/libgdf_cffi libgdf_cffi
    COMMAND ${CMAKE_COMMAND} -E create_symlink ${CMAKE_CURRENT_SOURCE_DIR}/python/tests tests
    COMMAND ${CMAKE_COMMAND} -E create_symlink ${CMAKE_CURRENT_SOURCE_DIR}/python/setup.py setup.py)

add_custom_command(  # trigger cffi to build the wrapper
    OUTPUT libgdf_cffi/libgdf_cffi.py
    COMMAND python setup.py build_ext --inplace
    DEPENDS setup.py libgdf_cffi include)

add_custom_target(   # target to link the python files and trigger cffi
    copy_python
    DEPENDS libgdf_cffi/libgdf_cffi.py)

# The test target

add_custom_target(pytest DEPENDS copy_python)

add_custom_command(
    TARGET pytest POST_BUILD
    COMMAND py.test -v)

# The install target

install(TARGETS gdf
        LIBRARY DESTINATION lib)

install(DIRECTORY include/gdf DESTINATION include)

find_package(GTest QUIET)
set_package_properties(GTest PROPERTIES TYPE OPTIONAL PURPOSE "Google C++ Testing Framework (Google Test)." URL "https://github.com/google/googletest")

if(GTEST_FOUND)
    message(STATUS "Google C++ Testing Framework (Google Test) found in ${GTEST_ROOT}")
    include_directories(${GTEST_INCLUDE_DIRS})
    add_subdirectory(tests)
else()
    message(AUTHOR_WARNING "Google C++ Testing Framework (Google Test) not found: automated tests are disabled.")
endif()<|MERGE_RESOLUTION|>--- conflicted
+++ resolved
@@ -46,14 +46,13 @@
     src/joining.cu
     src/scan.cu
     src/segmented_sorting.cu
-<<<<<<< HEAD
     src/filterops.cu
     src/bitmaskops.cu
 	src/streamcompactionops.cu
     src/datetimeops.cu
-=======
     src/sqls_ops.cu
->>>>>>> 3f304ab1
+	src/hashops.cu
+	src/windowedops.cu
 )
 if (NOT arrow)
     set(ARROW_ROOT ${CMAKE_CURRENT_SOURCE_DIR}/thirdparty/arrow/cpp)
