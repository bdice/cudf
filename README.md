# <div align="left"><img src="img/rapids_logo.png" width="90px"/>&nbsp;cuDF - GPU DataFrames</div>

[![Build Status](http://18.191.94.64/buildStatus/icon?job=cudf-master)](http://18.191.94.64/job/cudf-master/)&nbsp;&nbsp;[![Documentation Status](https://readthedocs.org/projects/cudf/badge/?version=latest)](https://rapidsai.github.io/projects/cudf/en/latest)

**NOTE:** For the latest stable [README.md](https://github.com/rapidsai/cudf/blob/master/README.md) ensure you are on the `master` branch.

Built based on the [Apache Arrow](http://arrow.apache.org/) columnar memory format, cuDF is a GPU DataFrame library for loading, joining, aggregating, filtering, and otherwise manipulating data.

cuDF provides a pandas-like API that will be familiar to data engineers & data scientists, so they can use it to easily accelerate their workflows without going into the details of CUDA programming.

For example, the following snippet downloads a CSV, then uses the GPU to parse it into rows and columns and run calculations:
```python
import cudf, io, requests
from io import StringIO

url="https://github.com/plotly/datasets/raw/master/tips.csv"
content = requests.get(url).content.decode('utf-8')

tips_df = cudf.read_csv(StringIO(content))
tips_df['tip_percentage'] = tips_df['tip']/tips_df['total_bill']*100

# display average tip by dining party size
print(tips_df.groupby('size').tip_percentage.mean())
```

<<<<<<< HEAD
Note: This conda installation only applies to Linux and Python versions 3.6/3.7.

### Pip

It is easy to install cuDF using pip. You must specify the CUDA version to ensure you install the right package.

```bash
# CUDA 9.2
pip install cudf-cuda92

# CUDA 10.0.
pip install cudf-cuda100
```

## Development Setup

The following instructions are for developers and contributors to cuDF OSS development. These instructions are tested on Linux Ubuntu 16.04 & 18.04. Use these instructions to build cuDF from source and contribute to its development.  Other operatings systems may be compatible, but are not currently tested.

### Get libcudf Dependencies

Compiler requirements:

* `gcc`     version 5.4+
* `nvcc`    version 9.2+
* `cmake`   version 3.12.4+

CUDA/GPU requirements:

* CUDA 9.2+
* NVIDIA driver 396.44+
* Pascal architecture or better

Python requirements:

* 3.6 or 3.7

You can obtain CUDA from [https://developer.nvidia.com/cuda-downloads](https://developer.nvidia.com/cuda-downloads)

Since `cmake` will download and build Apache Arrow you may need to install Boost C++ (version 1.58+) before running
`cmake`:

```bash
# Install Boost C++ for Ubuntu 16.04/18.04
$ sudo apt-get install libboost-all-dev
```

or

```bash
# Install Boost C++ for Conda
$ conda install -c conda-forge boost
```

## Script to build cuDF from source

### Build from Source

To install cuDF from source, ensure the dependencies are met and follow the steps below:

- Clone the repository and submodules
```bash
CUDF_HOME=$(pwd)/cudf
git clone https://github.com/rapidsai/cudf.git $CUDF_HOME
cd $CUDF_HOME
git submodule update --init --remote --recursive
```
- Create the conda development environment `cudf_dev`
```bash
# create the conda environment (assuming in base `cudf` directory)
conda env create --name cudf_dev --file conda/environments/cudf_dev_cuda9.2.yml # for CUDA 9.2
# or
conda env create --name cudf_dev --file conda/environments/cudf_dev_cuda10.0.yml # for CUDA 10.0
# activate the environment
source activate cudf_dev
```

- Build and install `libcudf`. CMake depends on the `nvcc` executable being on your path or defined in `$CUDACXX`.
```bash
$ cd $CUDF_HOME/cpp                                                       # navigate to C/C++ CUDA source root directory
$ mkdir build                                                             # make a build directory
$ cd build                                                                # enter the build directory

# CMake options:
# -DCMAKE_INSTALL_PREFIX set to the install path for your libraries or $CONDA_PREFIX if you're using Anaconda, i.e. -DCMAKE_INSTALL_PREFIX=/install/path or -DCMAKE_INSTALL_PREFIX=$CONDA_PREFIX
# -DCMAKE_CXX11_ABI set to ON or OFF depending on the ABI version you want, defaults to ON. When turned ON, ABI compability for C++11 is used. When OFF, pre-C++11 ABI compability is used.
$ cmake .. -DCMAKE_INSTALL_PREFIX=$CONDA_PREFIX -DCMAKE_CXX11_ABI=ON      # configure cmake ...

$ make -j                                                                 # compile the libraries librmm.so, libcudf.so ... '-j' will start a parallel job using the number of physical cores available on your system
$ make install                                                            # install the libraries librmm.so, libcudf.so to the CMAKE_INSTALL_PREFIX
=======
Output:
```
size
1    21.729201548727808
2    16.571919173482897
3    15.215685473711837
4    14.594900639351332
5    14.149548965142023
6    15.622920072028379
Name: tip_percentage, dtype: float64
>>>>>>> 04fac703
```

For additional examples, browse our complete [API documentation](https://rapidsai.github.io/projects/cudf/en/latest/index.html), or check out our more detailed [notebooks](https://github.com/rapidsai/notebooks-extended).

## Quick Start

Please see the [Demo Docker Repository](https://hub.docker.com/r/rapidsai/rapidsai/), choosing a tag based on the NVIDIA CUDA version you’re running. This provides a ready to run Docker container with example notebooks and data, showcasing how you can utilize cuDF.

## Installation

### Conda

cuDF can be installed with conda ([miniconda](https://conda.io/miniconda.html), or the full [Anaconda distribution](https://www.anaconda.com/download)) from the `rapidsai` channel:
```bash
# for CUDA 9.2
conda install -c nvidia -c rapidsai -c numba -c conda-forge -c defaults \
    cudf=0.6 python=3.6

# or, for CUDA 10.0
conda install -c nvidia/label/cuda10.0 -c rapidsai/label/cuda10.0 -c numba \
    -c conda-forge -c defaults cudf=0.6 python=3.6
```

We also provide [nightly conda packages](https://anaconda.org/rapidsai-nightly) built from the tip of our latest development branch.

### Pip

cuDF can also be installed from [PyPi](https://pypi.org/project/cudf/).

```bash
# for CUDA 9.2
python3.6 -m pip install cudf-cuda92==0.6

# or, for CUDA 10.0
python3.6 -m pip install cudf-cuda100==0.6
```

Note: cuDF is supported only on Linux, and with Python versions 3.6 or 3.7.

See the [Get RAPIDS version picker](https://rapids.ai/start.html) for more OS and version info. 

## Build/Install from Source
See build [instructions](CONTRIBUTING.md#setting-up-your-build-environment).

## Contributing

Please see our [guide for contributing to cuDF](CONTRIBUTING.md).

## Contact

Find out more details on the [RAPIDS site](https://rapids.ai/community.html)

## <div align="left"><img src="img/rapids_logo.png" width="265px"/></div> Open GPU Data Science

The RAPIDS suite of open source software libraries aim to enable execution of end-to-end data science and analytics pipelines entirely on GPUs. It relies on NVIDIA® CUDA® primitives for low-level compute optimization, but exposing that GPU parallelism and high-bandwidth memory speed through user-friendly Python interfaces.

<p align="center"><img src="img/rapids_arrow.png" width="80%"/></p>

### Apache Arrow on GPU

The GPU version of [Apache Arrow](https://arrow.apache.org/) is a common API that enables efficient interchange of tabular data between processes running on the GPU. End-to-end computation on the GPU avoids unnecessary copying and converting of data off the GPU, reducing compute time and cost for high-performance analytics common in artificial intelligence workloads. As the name implies, cuDF uses the Apache Arrow columnar data format on the GPU. Currently, a subset of the features in Apache Arrow are supported.<|MERGE_RESOLUTION|>--- conflicted
+++ resolved
@@ -22,98 +22,6 @@
 # display average tip by dining party size
 print(tips_df.groupby('size').tip_percentage.mean())
 ```
-
-<<<<<<< HEAD
-Note: This conda installation only applies to Linux and Python versions 3.6/3.7.
-
-### Pip
-
-It is easy to install cuDF using pip. You must specify the CUDA version to ensure you install the right package.
-
-```bash
-# CUDA 9.2
-pip install cudf-cuda92
-
-# CUDA 10.0.
-pip install cudf-cuda100
-```
-
-## Development Setup
-
-The following instructions are for developers and contributors to cuDF OSS development. These instructions are tested on Linux Ubuntu 16.04 & 18.04. Use these instructions to build cuDF from source and contribute to its development.  Other operatings systems may be compatible, but are not currently tested.
-
-### Get libcudf Dependencies
-
-Compiler requirements:
-
-* `gcc`     version 5.4+
-* `nvcc`    version 9.2+
-* `cmake`   version 3.12.4+
-
-CUDA/GPU requirements:
-
-* CUDA 9.2+
-* NVIDIA driver 396.44+
-* Pascal architecture or better
-
-Python requirements:
-
-* 3.6 or 3.7
-
-You can obtain CUDA from [https://developer.nvidia.com/cuda-downloads](https://developer.nvidia.com/cuda-downloads)
-
-Since `cmake` will download and build Apache Arrow you may need to install Boost C++ (version 1.58+) before running
-`cmake`:
-
-```bash
-# Install Boost C++ for Ubuntu 16.04/18.04
-$ sudo apt-get install libboost-all-dev
-```
-
-or
-
-```bash
-# Install Boost C++ for Conda
-$ conda install -c conda-forge boost
-```
-
-## Script to build cuDF from source
-
-### Build from Source
-
-To install cuDF from source, ensure the dependencies are met and follow the steps below:
-
-- Clone the repository and submodules
-```bash
-CUDF_HOME=$(pwd)/cudf
-git clone https://github.com/rapidsai/cudf.git $CUDF_HOME
-cd $CUDF_HOME
-git submodule update --init --remote --recursive
-```
-- Create the conda development environment `cudf_dev`
-```bash
-# create the conda environment (assuming in base `cudf` directory)
-conda env create --name cudf_dev --file conda/environments/cudf_dev_cuda9.2.yml # for CUDA 9.2
-# or
-conda env create --name cudf_dev --file conda/environments/cudf_dev_cuda10.0.yml # for CUDA 10.0
-# activate the environment
-source activate cudf_dev
-```
-
-- Build and install `libcudf`. CMake depends on the `nvcc` executable being on your path or defined in `$CUDACXX`.
-```bash
-$ cd $CUDF_HOME/cpp                                                       # navigate to C/C++ CUDA source root directory
-$ mkdir build                                                             # make a build directory
-$ cd build                                                                # enter the build directory
-
-# CMake options:
-# -DCMAKE_INSTALL_PREFIX set to the install path for your libraries or $CONDA_PREFIX if you're using Anaconda, i.e. -DCMAKE_INSTALL_PREFIX=/install/path or -DCMAKE_INSTALL_PREFIX=$CONDA_PREFIX
-# -DCMAKE_CXX11_ABI set to ON or OFF depending on the ABI version you want, defaults to ON. When turned ON, ABI compability for C++11 is used. When OFF, pre-C++11 ABI compability is used.
-$ cmake .. -DCMAKE_INSTALL_PREFIX=$CONDA_PREFIX -DCMAKE_CXX11_ABI=ON      # configure cmake ...
-
-$ make -j                                                                 # compile the libraries librmm.so, libcudf.so ... '-j' will start a parallel job using the number of physical cores available on your system
-$ make install                                                            # install the libraries librmm.so, libcudf.so to the CMAKE_INSTALL_PREFIX
-=======
 Output:
 ```
 size
@@ -124,7 +32,6 @@
 5    14.149548965142023
 6    15.622920072028379
 Name: tip_percentage, dtype: float64
->>>>>>> 04fac703
 ```
 
 For additional examples, browse our complete [API documentation](https://rapidsai.github.io/projects/cudf/en/latest/index.html), or check out our more detailed [notebooks](https://github.com/rapidsai/notebooks-extended).
