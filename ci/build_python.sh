--- conflicted
+++ resolved
@@ -53,19 +53,6 @@
 rapids-telemetry-record sccache-stats-cudf.txt sccache --show-adv-stats
 sccache --stop-server >/dev/null 2>&1 || true
 
-<<<<<<< HEAD
-=======
-rapids-logger "Building dask-cudf"
-
-rapids-telemetry-record build-dask-cudf.log \
-    rattler-build build --recipe conda/recipes/dask-cudf \
-                    "${RATTLER_ARGS[@]}" \
-                    "${RATTLER_CHANNELS[@]}"
-
-rapids-telemetry-record sccache-stats-dask-cudf.txt sccache --show-adv-stats
-sccache --stop-server >/dev/null 2>&1 || true
-
->>>>>>> ccc2653d
 rapids-logger "Building cudf_kafka"
 
 rapids-telemetry-record build-cudf_kafka.log \
@@ -74,30 +61,7 @@
                     "${RATTLER_CHANNELS[@]}"
 
 rapids-telemetry-record sccache-stats-cudf_kafka.txt sccache --show-adv-stats
-<<<<<<< HEAD
-=======
 sccache --stop-server >/dev/null 2>&1 || true
-
-rapids-logger "Building custreamz"
-
-rapids-telemetry-record build-custreamz.log \
-    rattler-build build --recipe conda/recipes/custreamz \
-                    "${RATTLER_ARGS[@]}" \
-                    "${RATTLER_CHANNELS[@]}"
-
-rapids-telemetry-record sccache-stats-custreamz.txt sccache --show-adv-stats
-sccache --stop-server >/dev/null 2>&1 || true
-
-rapids-logger "Building cudf-polars"
-
-rapids-telemetry-record build-cudf-polars.log \
-    rattler-build build --recipe conda/recipes/cudf-polars \
-                    "${RATTLER_ARGS[@]}" \
-                    "${RATTLER_CHANNELS[@]}"
-
-rapids-telemetry-record sccache-stats-cudf-polars.txt sccache --show-adv-stats
-sccache --stop-server >/dev/null 2>&1 || true
->>>>>>> ccc2653d
 
 # remove build_cache directory
 rm -rf "$RAPIDS_CONDA_BLD_OUTPUT_DIR"/build_cache
