#!/bin/bash
# Copyright (c) 2018-2022, NVIDIA CORPORATION.
#####################
# cuDF Style Tester #
#####################

# Ignore errors and set path
set +e
PATH=/conda/bin:$PATH
LC_ALL=C.UTF-8
LANG=C.UTF-8

# Activate common conda env
. /opt/conda/etc/profile.d/conda.sh
conda activate rapids

FORMAT_FILE_URL=https://raw.githubusercontent.com/rapidsai/rapids-cmake/branch-22.10/cmake-format-rapids-cmake.json
export RAPIDS_CMAKE_FORMAT_FILE=/tmp/rapids_cmake_ci/cmake-formats-rapids-cmake.json
mkdir -p $(dirname ${RAPIDS_CMAKE_FORMAT_FILE})
wget -O ${RAPIDS_CMAKE_FORMAT_FILE} ${FORMAT_FILE_URL}

# Run pre-commit checks
pre-commit run --hook-stage manual --all-files
PRE_COMMIT_RETVAL=$?

# Check for copyright headers in the files modified currently
COPYRIGHT=`python ci/checks/copyright.py --git-modified-only 2>&1`
COPYRIGHT_RETVAL=$?

# Output results if failure otherwise show pass
if [ "$COPYRIGHT_RETVAL" != "0" ]; then
  echo -e "\n\n>>>> FAILED: copyright check; begin output\n\n"
  echo -e "$COPYRIGHT"
  echo -e "\n\n>>>> FAILED: copyright check; end output\n\n"
else
  echo -e "\n\n>>>> PASSED: copyright check\n\n"
  echo -e "$COPYRIGHT"
fi


RETVALS=(
<<<<<<< HEAD
  $PRE_COMMIT_RETVAL $COPYRIGHT_RETVAL $HEADER_META_RETVAL
=======
  $CR_RETVAL $PRE_COMMIT_RETVAL $CLANG_FORMAT_RETVAL
>>>>>>> dca285bd
)
IFS=$'\n'
RETVAL=`echo "${RETVALS[*]}" | sort -nr | head -n1`

exit $RETVAL<|MERGE_RESOLUTION|>--- conflicted
+++ resolved
@@ -37,13 +37,8 @@
   echo -e "$COPYRIGHT"
 fi
 
-
 RETVALS=(
-<<<<<<< HEAD
-  $PRE_COMMIT_RETVAL $COPYRIGHT_RETVAL $HEADER_META_RETVAL
-=======
-  $CR_RETVAL $PRE_COMMIT_RETVAL $CLANG_FORMAT_RETVAL
->>>>>>> dca285bd
+  $PRE_COMMIT_RETVAL $COPYRIGHT_RETVAL
 )
 IFS=$'\n'
 RETVAL=`echo "${RETVALS[*]}" | sort -nr | head -n1`
