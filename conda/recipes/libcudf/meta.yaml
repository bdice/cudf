--- conflicted
+++ resolved
@@ -427,7 +427,6 @@
         - {{ pin_subpackage('libcudf_kafka', exact=True) }}
         {% if cuda_major == "11" %}
         - cudatoolkit {{ cuda_spec }}
-<<<<<<< HEAD
         {% else %}
         - cuda-cudart {{ cuda_spec }}
         - cuda-cudart-dev {{ cuda_spec }}
@@ -437,10 +436,6 @@
         - libcufile-dev
         - libcufile-static
         {% endif %}
-        - gtest {{ gtest_version }}
-        - gmock {{ gtest_version }}
-=======
->>>>>>> 84ac1d5a
     about:
       home: https://rapids.ai/
       license: Apache-2.0
