--- conflicted
+++ resolved
@@ -57,13 +57,6 @@
     - cuda-nvrtc ={{ cuda_version }}
     - cuda-nvrtc-dev ={{ cuda_version }}
     - cuda-nvtx ={{ cuda_version }}
-<<<<<<< HEAD
-    - libcufile {{ libcufile_host_version }}      # [linux64]
-    - libcufile-dev {{ libcufile_host_version }}  # [linux64]
-    - libcurand {{ libcurand_host_version }}
-    - libcurand-dev {{ libcurand_host_version }}
-    - nvcomp {{ nvcomp_version }}
-=======
     {% else %}
     - cuda-nvrtc-dev
     - cuda-nvtx-dev
@@ -71,7 +64,7 @@
     - libcurand-dev
     {% endif %}
     - cuda-version ={{ cuda_version }}
->>>>>>> 12210fd7
+    - nvcomp {{ nvcomp_version }}
     - libarrow {{ libarrow_version }}
     - dlpack {{ dlpack_version }}
     - librdkafka {{ librdkafka_version }}
@@ -106,15 +99,10 @@
         - libcufile  # [linux64]
         {% endif %}
         - cuda-version {{ cuda_spec }}
+        - nvcomp {{ nvcomp_version }}
         - librmm ={{ minor_version }}
         - libkvikio ={{ minor_version }}
         - libarrow {{ libarrow_version }}
-<<<<<<< HEAD
-        - libcufile {{ libcufile_run_version }}      # [linux64]
-        - libcufile-dev {{ libcufile_run_version }}  # [linux64]
-        - nvcomp {{ nvcomp_version }}
-=======
->>>>>>> 12210fd7
         - dlpack {{ dlpack_version }}
         - gtest {{ gtest_version }}
         - gmock {{ gtest_version }}
