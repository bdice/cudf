# Copyright (c) 2018-2023, NVIDIA CORPORATION.

{% set version = environ.get('GIT_DESCRIBE_TAG', '0.0.0.dev').lstrip('v') %}
{% set minor_version = version.split('.')[0] + '.' + version.split('.')[1] %}
{% set cuda_version = '.'.join(environ['RAPIDS_CUDA_VERSION'].split('.')[:2]) %}
{% set cuda_major = cuda_version.split('.')[0] %}
{% set cuda_spec = ">=" + cuda_major ~ ",<" + (cuda_major | int + 1) ~ ".0a0" %} # i.e. >=11,<12.0a0
{% set date_string = environ['RAPIDS_DATE_STRING'] %}

package:
  name: libcudf-split

source:
  git_url: ../../..

build:
  script_env:
    - AWS_ACCESS_KEY_ID
    - AWS_SECRET_ACCESS_KEY
    - AWS_SESSION_TOKEN
    - CMAKE_C_COMPILER_LAUNCHER
    - CMAKE_CUDA_COMPILER_LAUNCHER
    - CMAKE_CXX_COMPILER_LAUNCHER
    - CMAKE_GENERATOR
    - PARALLEL_LEVEL
    - RAPIDS_ARTIFACTS_DIR
    - SCCACHE_BUCKET
    - SCCACHE_IDLE_TIMEOUT
    - SCCACHE_REGION
    - SCCACHE_S3_KEY_PREFIX=libcudf-aarch64 # [aarch64]
    - SCCACHE_S3_KEY_PREFIX=libcudf-linux64 # [linux64]
    - SCCACHE_S3_USE_SSL
    - SCCACHE_S3_NO_CREDENTIALS

requirements:
  build:
    - cmake {{ cmake_version }}
    - {{ compiler('c') }}
    - {{ compiler('cxx') }}
    {% if cuda_major == "11" %}
    - {{ compiler('cuda11') }} {{ cuda_version }}
    {% else %}
    - cuda-version {{ cuda_version }}
    - {{ compiler('cuda') }}
    - cuda-cudart
    - cuda-cudart-dev
    - cuda-cudart-static
    - cuda-cupti
    - cuda-driver-dev
    - libcufile         # [linux64]
    - libcufile-dev     # [linux64]
    - libcufile-static  # [linux64]
    {% endif %}
    - ninja
    - sysroot_{{ target_platform }} {{ sysroot_version }}
  host:
<<<<<<< HEAD
    - librmm ={{ minor_version }}*=cuda{{ cuda_major }}*
    {% if cuda_major == "11" %}
=======
    - librmm ={{ minor_version }}
    - libkvikio ={{ minor_version }}
>>>>>>> 19554a14
    - cudatoolkit ={{ cuda_version }}
    - libcurand {{ cuda11_libcurand_host_version }}
    - libcurand-dev {{ cuda11_libcurand_host_version }}
    - cuda-nvrtc ={{ cuda_version }}
    - cuda-nvrtc-dev ={{ cuda_version }}
    - cuda-nvtx ={{ cuda_version }}
<<<<<<< HEAD
    {% else %}
    - cuda-version {{ cuda_version }}
    - cuda-cudart
    - cuda-cudart-dev
    - cuda-cudart-static
    - libcurand
    - libcurand-dev
    - cuda-nvrtc
    - cuda-nvrtc-dev
    - cuda-nvtx
    {% endif %}
=======
    - libcufile {{ libcufile_host_version }}      # [linux64]
    - libcufile-dev {{ libcufile_host_version }}  # [linux64]
    - libcurand {{ libcurand_host_version }}
    - libcurand-dev {{ libcurand_host_version }}
>>>>>>> 19554a14
    - libarrow {{ libarrow_version }}
    - dlpack {{ dlpack_version }}
    - librdkafka {{ librdkafka_version }}
    - fmt {{ fmt_version }}
    - spdlog {{ spdlog_version }}
    - gtest {{ gtest_version }}
    - gmock {{ gtest_version }}

outputs:
  - name: libcudf
    version: {{ version }}
    script: install_libcudf.sh
    build:
      number: {{ GIT_DESCRIBE_NUMBER }}
      string: cuda{{ cuda_major }}_{{ date_string }}_{{ GIT_DESCRIBE_HASH }}_{{ GIT_DESCRIBE_NUMBER }}
      run_exports:
        - {{ pin_subpackage("libcudf", max_pin="x.x") }}
      ignore_run_exports_from:
        {% if cuda_major == "11" %}
        - {{ compiler('cuda11') }}
        {% else %}
        - {{ compiler('cuda') }}
        {% endif %}
    requirements:
      build:
        - cmake {{ cmake_version }}
      run:
        {% if cuda_major == "11" %}
        - cudatoolkit {{ cuda_spec }}
<<<<<<< HEAD
        {% else %}
        - cuda-cudart {{ cuda_spec }}
        - cuda-nvrtc {{ cuda_spec }}
        {% endif %}
        - librmm ={{ minor_version }}*=cuda{{ cuda_major }}*
=======
        - librmm ={{ minor_version }}
        - libkvikio ={{ minor_version }}
>>>>>>> 19554a14
        - libarrow {{ libarrow_version }}
        - libcufile {{ libcufile_run_version }}      # [linux64]
        - libcufile-dev {{ libcufile_run_version }}  # [linux64]
        - dlpack {{ dlpack_version }}
        - gtest {{ gtest_version }}
        - gmock {{ gtest_version }}
    test:
      commands:
        - test -f $PREFIX/lib/libcudf.so
        - test -f $PREFIX/lib/libcudftestutil.a
        - test -f $PREFIX/lib/libcudf_identify_stream_usage_mode_cudf.so
        - test -f $PREFIX/lib/libcudf_identify_stream_usage_mode_testing.so
        - test -f $PREFIX/include/cudf/aggregation.hpp
        - test -f $PREFIX/include/cudf/ast/detail/expression_parser.hpp
        - test -f $PREFIX/include/cudf/ast/detail/operators.hpp
        - test -f $PREFIX/include/cudf/ast/expressions.hpp
        - test -f $PREFIX/include/cudf/binaryop.hpp
        - test -f $PREFIX/include/cudf/column/column.hpp
        - test -f $PREFIX/include/cudf/column/column_factories.hpp
        - test -f $PREFIX/include/cudf/column/column_view.hpp
        - test -f $PREFIX/include/cudf/concatenate.hpp
        - test -f $PREFIX/include/cudf/contiguous_split.hpp
        - test -f $PREFIX/include/cudf/copying.hpp
        - test -f $PREFIX/include/cudf/datetime.hpp
        - test -f $PREFIX/include/cudf/timezone.hpp
        - test -f $PREFIX/include/cudf/detail/aggregation/aggregation.hpp
        - test -f $PREFIX/include/cudf/detail/aggregation/result_cache.hpp
        - test -f $PREFIX/include/cudf/detail/binaryop.hpp
        - test -f $PREFIX/include/cudf/detail/calendrical_month_sequence.cuh
        - test -f $PREFIX/include/cudf/detail/concatenate.hpp
        - test -f $PREFIX/include/cudf/detail/concatenate_masks.hpp
        - test -f $PREFIX/include/cudf/detail/contiguous_split.hpp
        - test -f $PREFIX/include/cudf/detail/copy.hpp
        - test -f $PREFIX/include/cudf/detail/datetime.hpp
        - test -f $PREFIX/include/cudf/detail/fill.hpp
        - test -f $PREFIX/include/cudf/detail/gather.hpp
        - test -f $PREFIX/include/cudf/detail/groupby.hpp
        - test -f $PREFIX/include/cudf/detail/groupby/group_replace_nulls.hpp
        - test -f $PREFIX/include/cudf/detail/groupby/sort_helper.hpp
        - test -f $PREFIX/include/cudf/detail/hashing.hpp
        - test -f $PREFIX/include/cudf/detail/interop.hpp
        - test -f $PREFIX/include/cudf/detail/is_element_valid.hpp
        - test -f $PREFIX/include/cudf/detail/join.hpp
        - test -f $PREFIX/include/cudf/detail/label_bins.hpp
        - test -f $PREFIX/include/cudf/detail/null_mask.hpp
        - test -f $PREFIX/include/cudf/detail/nvtx/nvtx3.hpp
        - test -f $PREFIX/include/cudf/detail/nvtx/ranges.hpp
        - test -f $PREFIX/include/cudf/detail/quantiles.hpp
        - test -f $PREFIX/include/cudf/detail/repeat.hpp
        - test -f $PREFIX/include/cudf/detail/replace.hpp
        - test -f $PREFIX/include/cudf/detail/reshape.hpp
        - test -f $PREFIX/include/cudf/detail/rolling.hpp
        - test -f $PREFIX/include/cudf/detail/round.hpp
        - test -f $PREFIX/include/cudf/detail/scan.hpp
        - test -f $PREFIX/include/cudf/detail/scatter.hpp
        - test -f $PREFIX/include/cudf/detail/search.hpp
        - test -f $PREFIX/include/cudf/detail/sequence.hpp
        - test -f $PREFIX/include/cudf/detail/sorting.hpp
        - test -f $PREFIX/include/cudf/detail/stream_compaction.hpp
        - test -f $PREFIX/include/cudf/detail/structs/utilities.hpp
        - test -f $PREFIX/include/cudf/detail/tdigest/tdigest.hpp
        - test -f $PREFIX/include/cudf/detail/timezone.cuh
        - test -f $PREFIX/include/cudf/detail/timezone.hpp
        - test -f $PREFIX/include/cudf/detail/transform.hpp
        - test -f $PREFIX/include/cudf/detail/transpose.hpp
        - test -f $PREFIX/include/cudf/detail/unary.hpp
        - test -f $PREFIX/include/cudf/detail/utilities/alignment.hpp
        - test -f $PREFIX/include/cudf/detail/utilities/default_stream.hpp
        - test -f $PREFIX/include/cudf/detail/utilities/int_fastdiv.h
        - test -f $PREFIX/include/cudf/detail/utilities/integer_utils.hpp
        - test -f $PREFIX/include/cudf/detail/utilities/linked_column.hpp
        - test -f $PREFIX/include/cudf/detail/utilities/logger.hpp
        - test -f $PREFIX/include/cudf/detail/utilities/pinned_host_vector.hpp
        - test -f $PREFIX/include/cudf/detail/utilities/vector_factories.hpp
        - test -f $PREFIX/include/cudf/detail/utilities/visitor_overload.hpp
        - test -f $PREFIX/include/cudf/dictionary/detail/concatenate.hpp
        - test -f $PREFIX/include/cudf/dictionary/detail/encode.hpp
        - test -f $PREFIX/include/cudf/dictionary/detail/merge.hpp
        - test -f $PREFIX/include/cudf/dictionary/detail/replace.hpp
        - test -f $PREFIX/include/cudf/dictionary/detail/search.hpp
        - test -f $PREFIX/include/cudf/dictionary/detail/update_keys.hpp
        - test -f $PREFIX/include/cudf/dictionary/dictionary_column_view.hpp
        - test -f $PREFIX/include/cudf/dictionary/dictionary_factories.hpp
        - test -f $PREFIX/include/cudf/dictionary/encode.hpp
        - test -f $PREFIX/include/cudf/dictionary/search.hpp
        - test -f $PREFIX/include/cudf/dictionary/update_keys.hpp
        - test -f $PREFIX/include/cudf/filling.hpp
        - test -f $PREFIX/include/cudf/fixed_point/fixed_point.hpp
        - test -f $PREFIX/include/cudf/fixed_point/temporary.hpp
        - test -f $PREFIX/include/cudf/groupby.hpp
        - test -f $PREFIX/include/cudf/hashing.hpp
        - test -f $PREFIX/include/cudf/interop.hpp
        - test -f $PREFIX/include/cudf/io/avro.hpp
        - test -f $PREFIX/include/cudf/io/csv.hpp
        - test -f $PREFIX/include/cudf/io/data_sink.hpp
        - test -f $PREFIX/include/cudf/io/datasource.hpp
        - test -f $PREFIX/include/cudf/io/detail/avro.hpp
        - test -f $PREFIX/include/cudf/io/detail/csv.hpp
        - test -f $PREFIX/include/cudf/io/detail/json.hpp
        - test -f $PREFIX/include/cudf/io/detail/tokenize_json.hpp
        - test -f $PREFIX/include/cudf/io/detail/orc.hpp
        - test -f $PREFIX/include/cudf/io/detail/parquet.hpp
        - test -f $PREFIX/include/cudf/io/detail/utils.hpp
        - test -f $PREFIX/include/cudf/io/json.hpp
        - test -f $PREFIX/include/cudf/io/orc.hpp
        - test -f $PREFIX/include/cudf/io/orc_metadata.hpp
        - test -f $PREFIX/include/cudf/io/orc_types.hpp
        - test -f $PREFIX/include/cudf/io/parquet.hpp
        - test -f $PREFIX/include/cudf/io/text/byte_range_info.hpp
        - test -f $PREFIX/include/cudf/io/text/data_chunk_source.hpp
        - test -f $PREFIX/include/cudf/io/text/data_chunk_source_factories.hpp
        - test -f $PREFIX/include/cudf/io/text/detail/bgzip_utils.hpp
        - test -f $PREFIX/include/cudf/io/text/detail/multistate.hpp
        - test -f $PREFIX/include/cudf/io/text/detail/tile_state.hpp
        - test -f $PREFIX/include/cudf/io/text/detail/trie.hpp
        - test -f $PREFIX/include/cudf/io/text/multibyte_split.hpp
        - test -f $PREFIX/include/cudf/io/types.hpp
        - test -f $PREFIX/include/cudf/join.hpp
        - test -f $PREFIX/include/cudf/labeling/label_bins.hpp
        - test -f $PREFIX/include/cudf/lists/combine.hpp
        - test -f $PREFIX/include/cudf/lists/contains.hpp
        - test -f $PREFIX/include/cudf/lists/count_elements.hpp
        - test -f $PREFIX/include/cudf/lists/detail/combine.hpp
        - test -f $PREFIX/include/cudf/lists/detail/concatenate.hpp
        - test -f $PREFIX/include/cudf/lists/detail/contains.hpp
        - test -f $PREFIX/include/cudf/lists/detail/copying.hpp
        - test -f $PREFIX/include/cudf/lists/detail/dremel.hpp
        - test -f $PREFIX/include/cudf/lists/detail/extract.hpp
        - test -f $PREFIX/include/cudf/lists/detail/interleave_columns.hpp
        - test -f $PREFIX/include/cudf/lists/detail/lists_column_factories.hpp
        - test -f $PREFIX/include/cudf/lists/detail/reverse.hpp
        - test -f $PREFIX/include/cudf/lists/detail/scatter_helper.cuh
        - test -f $PREFIX/include/cudf/lists/detail/set_operations.hpp
        - test -f $PREFIX/include/cudf/lists/detail/sorting.hpp
        - test -f $PREFIX/include/cudf/lists/detail/stream_compaction.hpp
        - test -f $PREFIX/include/cudf/lists/explode.hpp
        - test -f $PREFIX/include/cudf/lists/extract.hpp
        - test -f $PREFIX/include/cudf/lists/filling.hpp
        - test -f $PREFIX/include/cudf/lists/gather.hpp
        - test -f $PREFIX/include/cudf/lists/list_view.hpp
        - test -f $PREFIX/include/cudf/lists/lists_column_view.hpp
        - test -f $PREFIX/include/cudf/lists/reverse.hpp
        - test -f $PREFIX/include/cudf/lists/set_operations.hpp
        - test -f $PREFIX/include/cudf/lists/sorting.hpp
        - test -f $PREFIX/include/cudf/lists/stream_compaction.hpp
        - test -f $PREFIX/include/cudf/merge.hpp
        - test -f $PREFIX/include/cudf/null_mask.hpp
        - test -f $PREFIX/include/cudf/partitioning.hpp
        - test -f $PREFIX/include/cudf/quantiles.hpp
        - test -f $PREFIX/include/cudf/reduction.hpp
        - test -f $PREFIX/include/cudf/reduction/detail/reduction_functions.hpp
        - test -f $PREFIX/include/cudf/reduction/detail/segmented_reduction_functions.hpp
        - test -f $PREFIX/include/cudf/replace.hpp
        - test -f $PREFIX/include/cudf/reshape.hpp
        - test -f $PREFIX/include/cudf/rolling.hpp
        - test -f $PREFIX/include/cudf/rolling/range_window_bounds.hpp
        - test -f $PREFIX/include/cudf/round.hpp
        - test -f $PREFIX/include/cudf/scalar/scalar.hpp
        - test -f $PREFIX/include/cudf/scalar/scalar_factories.hpp
        - test -f $PREFIX/include/cudf/search.hpp
        - test -f $PREFIX/include/cudf/sorting.hpp
        - test -f $PREFIX/include/cudf/stream_compaction.hpp
        - test -f $PREFIX/include/cudf/strings/attributes.hpp
        - test -f $PREFIX/include/cudf/strings/capitalize.hpp
        - test -f $PREFIX/include/cudf/strings/case.hpp
        - test -f $PREFIX/include/cudf/strings/char_types/char_cases.hpp
        - test -f $PREFIX/include/cudf/strings/char_types/char_types.hpp
        - test -f $PREFIX/include/cudf/strings/char_types/char_types_enum.hpp
        - test -f $PREFIX/include/cudf/strings/combine.hpp
        - test -f $PREFIX/include/cudf/strings/contains.hpp
        - test -f $PREFIX/include/cudf/strings/convert/convert_booleans.hpp
        - test -f $PREFIX/include/cudf/strings/convert/convert_datetime.hpp
        - test -f $PREFIX/include/cudf/strings/convert/convert_durations.hpp
        - test -f $PREFIX/include/cudf/strings/convert/convert_fixed_point.hpp
        - test -f $PREFIX/include/cudf/strings/convert/convert_floats.hpp
        - test -f $PREFIX/include/cudf/strings/convert/convert_integers.hpp
        - test -f $PREFIX/include/cudf/strings/convert/convert_ipv4.hpp
        - test -f $PREFIX/include/cudf/strings/convert/convert_lists.hpp
        - test -f $PREFIX/include/cudf/strings/convert/convert_urls.hpp
        - test -f $PREFIX/include/cudf/strings/detail/char_tables.hpp
        - test -f $PREFIX/include/cudf/strings/detail/combine.hpp
        - test -f $PREFIX/include/cudf/strings/detail/concatenate.hpp
        - test -f $PREFIX/include/cudf/strings/detail/converters.hpp
        - test -f $PREFIX/include/cudf/strings/detail/copying.hpp
        - test -f $PREFIX/include/cudf/strings/detail/fill.hpp
        - test -f $PREFIX/include/cudf/strings/detail/json.hpp
        - test -f $PREFIX/include/cudf/strings/detail/replace.hpp
        - test -f $PREFIX/include/cudf/strings/detail/utf8.hpp
        - test -f $PREFIX/include/cudf/strings/detail/utilities.hpp
        - test -f $PREFIX/include/cudf/strings/extract.hpp
        - test -f $PREFIX/include/cudf/strings/find.hpp
        - test -f $PREFIX/include/cudf/strings/find_multiple.hpp
        - test -f $PREFIX/include/cudf/strings/findall.hpp
        - test -f $PREFIX/include/cudf/strings/json.hpp
        - test -f $PREFIX/include/cudf/strings/padding.hpp
        - test -f $PREFIX/include/cudf/strings/regex/flags.hpp
        - test -f $PREFIX/include/cudf/strings/regex/regex_program.hpp
        - test -f $PREFIX/include/cudf/strings/repeat_strings.hpp
        - test -f $PREFIX/include/cudf/strings/replace.hpp
        - test -f $PREFIX/include/cudf/strings/replace_re.hpp
        - test -f $PREFIX/include/cudf/strings/reverse.hpp
        - test -f $PREFIX/include/cudf/strings/side_type.hpp
        - test -f $PREFIX/include/cudf/strings/slice.hpp
        - test -f $PREFIX/include/cudf/strings/split/partition.hpp
        - test -f $PREFIX/include/cudf/strings/split/split.hpp
        - test -f $PREFIX/include/cudf/strings/split/split_re.hpp
        - test -f $PREFIX/include/cudf/strings/string_view.hpp
        - test -f $PREFIX/include/cudf/strings/strings_column_view.hpp
        - test -f $PREFIX/include/cudf/strings/strip.hpp
        - test -f $PREFIX/include/cudf/strings/translate.hpp
        - test -f $PREFIX/include/cudf/strings/wrap.hpp
        - test -f $PREFIX/include/cudf/structs/detail/concatenate.hpp
        - test -f $PREFIX/include/cudf/structs/struct_view.hpp
        - test -f $PREFIX/include/cudf/structs/structs_column_view.hpp
        - test -f $PREFIX/include/cudf/table/table.hpp
        - test -f $PREFIX/include/cudf/table/table_view.hpp
        - test -f $PREFIX/include/cudf/tdigest/tdigest_column_view.hpp
        - test -f $PREFIX/include/cudf/transform.hpp
        - test -f $PREFIX/include/cudf/transpose.hpp
        - test -f $PREFIX/include/cudf/types.hpp
        - test -f $PREFIX/include/cudf/unary.hpp
        - test -f $PREFIX/include/cudf/utilities/bit.hpp
        - test -f $PREFIX/include/cudf/utilities/default_stream.hpp
        - test -f $PREFIX/include/cudf/utilities/error.hpp
        - test -f $PREFIX/include/cudf/utilities/logger.hpp
        - test -f $PREFIX/include/cudf/utilities/span.hpp
        - test -f $PREFIX/include/cudf/utilities/traits.hpp
        - test -f $PREFIX/include/cudf/utilities/type_checks.hpp
        - test -f $PREFIX/include/cudf/utilities/type_dispatcher.hpp
        - test -f $PREFIX/include/cudf/wrappers/dictionary.hpp
        - test -f $PREFIX/include/cudf/wrappers/durations.hpp
        - test -f $PREFIX/include/cudf/wrappers/timestamps.hpp
        - test -f $PREFIX/include/cudf_test/base_fixture.hpp
        - test -f $PREFIX/include/cudf_test/column_utilities.hpp
        - test -f $PREFIX/include/cudf_test/column_wrapper.hpp
        - test -f $PREFIX/include/cudf_test/cudf_gtest.hpp
        - test -f $PREFIX/include/cudf_test/cxxopts.hpp
        - test -f $PREFIX/include/cudf_test/default_stream.hpp
        - test -f $PREFIX/include/cudf_test/detail/column_utilities.hpp
        - test -f $PREFIX/include/cudf_test/file_utilities.hpp
        - test -f $PREFIX/include/cudf_test/io_metadata_utilities.hpp
        - test -f $PREFIX/include/cudf_test/iterator_utilities.hpp
        - test -f $PREFIX/include/cudf_test/stream_checking_resource_adaptor.hpp
        - test -f $PREFIX/include/cudf_test/table_utilities.hpp
        - test -f $PREFIX/include/cudf_test/timestamp_utilities.cuh
        - test -f $PREFIX/include/cudf_test/type_list_utilities.hpp
        - test -f $PREFIX/include/cudf_test/type_lists.hpp
    about:
      home: https://rapids.ai/
      license: Apache-2.0
      license_family: APACHE
      license_file: LICENSE
      summary: libcudf library
      prelink_message:
        - nvcomp.txt
  - name: libcudf_kafka
    version: {{ version }}
    script: install_libcudf_kafka.sh
    build:
      number: {{ GIT_DESCRIBE_NUMBER }}
      string: {{ date_string }}_{{ GIT_DESCRIBE_HASH }}_{{ GIT_DESCRIBE_NUMBER }}
      ignore_run_exports_from:
        {% if cuda_major == "11" %}
        - {{ compiler('cuda11') }}
        {% else %}
        - {{ compiler('cuda') }}
        {% endif %}
    requirements:
      build:
        - cmake {{ cmake_version }}
      run:
        - librdkafka {{ librdkafka_version }}
        - {{ pin_subpackage('libcudf', exact=True) }}
    test:
      commands:
        - test -f $PREFIX/lib/libcudf_kafka.so
    about:
      home: https://rapids.ai/
      license: Apache-2.0
      license_family: APACHE
      license_file: LICENSE
      summary: libcudf_kafka library
  - name: libcudf-example
    version: {{ version }}
    script: install_libcudf_example.sh
    build:
      number: {{ GIT_DESCRIBE_NUMBER }}
      string: {{ date_string }}_{{ GIT_DESCRIBE_HASH }}_{{ GIT_DESCRIBE_NUMBER }}
      ignore_run_exports_from:
        {% if cuda_major == "11" %}
        - {{ compiler('cuda11') }}
        {% else %}
        - {{ compiler('cuda') }}
        {% endif %}
    requirements:
      build:
        - cmake {{ cmake_version }}
        - {{ compiler('c') }}
        - {{ compiler('cxx') }}
        {% if cuda_major == "11" %}
        - {{ compiler('cuda11') }} {{ cuda_version }}
        {% else %}
        - cuda-version {{ cuda_version }}
        - {{ compiler('cuda') }}
        - cuda-cudart
        - cuda-cudart-dev
        - cuda-cudart-static
        {% endif %}
        - ninja
        - sysroot_{{ target_platform }} {{ sysroot_version }}
      host:
        - {{ pin_subpackage('libcudf', exact=True) }}
        {% if cuda_major == "11" %}
        - cuda-nvtx ={{ cuda_version }}
        {% else %}
        - cuda-version {{ cuda_version }}
        - cuda-nvtx
        {% endif %}
      run:
        - {{ pin_subpackage('libcudf', exact=True) }}
    about:
      home: https://rapids.ai/
      license: Apache-2.0
      license_family: APACHE
      license_file: LICENSE
      summary: libcudf_example library
  - name: libcudf-tests
    version: {{ version }}
    script: install_libcudf_tests.sh
    build:
      number: {{ GIT_DESCRIBE_NUMBER }}
      string: cuda{{ cuda_major }}_{{ date_string }}_{{ GIT_DESCRIBE_HASH }}_{{ GIT_DESCRIBE_NUMBER }}
      ignore_run_exports_from:
        {% if cuda_major == "11" %}
        - {{ compiler('cuda11') }}
        {% else %}
        - {{ compiler('cuda') }}
        {% endif %}
    requirements:
      build:
        - cmake {{ cmake_version }}
      run:
        - {{ pin_subpackage('libcudf', exact=True) }}
        - {{ pin_subpackage('libcudf_kafka', exact=True) }}
        {% if cuda_major == "11" %}
        - cudatoolkit {{ cuda_spec }}
<<<<<<< HEAD
        - libcurand {{ cuda11_libcurand_run_version }}
        {% else %}
        - cuda-cudart {{ cuda_spec }}
        - cuda-cudart-dev {{ cuda_spec }}
        - cuda-cudart-static {{ cuda_spec }}
        - cuda-cupti {{ cuda_spec }}
        - libcufile         # [linux64]
        - libcufile-dev     # [linux64]
        - libcufile-static  # [linux64]
=======
        - gtest {{ gtest_version }}
        - gmock {{ gtest_version }}
>>>>>>> 19554a14
        - libcurand {{ libcurand_run_version }}
        {% endif %}
    about:
      home: https://rapids.ai/
      license: Apache-2.0
      license_family: APACHE
      license_file: LICENSE
      summary: libcudf test & benchmark executables<|MERGE_RESOLUTION|>--- conflicted
+++ resolved
@@ -54,37 +54,30 @@
     - ninja
     - sysroot_{{ target_platform }} {{ sysroot_version }}
   host:
-<<<<<<< HEAD
     - librmm ={{ minor_version }}*=cuda{{ cuda_major }}*
+    - libkvikio ={{ minor_version }}
     {% if cuda_major == "11" %}
-=======
-    - librmm ={{ minor_version }}
-    - libkvikio ={{ minor_version }}
->>>>>>> 19554a14
     - cudatoolkit ={{ cuda_version }}
+    - libcufile {{ cuda11_libcufile_host_version }}
+    - libcufile-dev {{ cuda11_libcufile_host_version }}
     - libcurand {{ cuda11_libcurand_host_version }}
     - libcurand-dev {{ cuda11_libcurand_host_version }}
     - cuda-nvrtc ={{ cuda_version }}
     - cuda-nvrtc-dev ={{ cuda_version }}
     - cuda-nvtx ={{ cuda_version }}
-<<<<<<< HEAD
     {% else %}
     - cuda-version {{ cuda_version }}
     - cuda-cudart
     - cuda-cudart-dev
     - cuda-cudart-static
-    - libcurand
-    - libcurand-dev
+    - libcufile {{ libcufile_host_version }}      # [linux64]
+    - libcufile-dev {{ libcufile_host_version }}  # [linux64]
+    - libcurand {{ libcurand_host_version }}
+    - libcurand-dev {{ libcurand_host_version }}
     - cuda-nvrtc
     - cuda-nvrtc-dev
     - cuda-nvtx
     {% endif %}
-=======
-    - libcufile {{ libcufile_host_version }}      # [linux64]
-    - libcufile-dev {{ libcufile_host_version }}  # [linux64]
-    - libcurand {{ libcurand_host_version }}
-    - libcurand-dev {{ libcurand_host_version }}
->>>>>>> 19554a14
     - libarrow {{ libarrow_version }}
     - dlpack {{ dlpack_version }}
     - librdkafka {{ librdkafka_version }}
@@ -114,16 +107,12 @@
       run:
         {% if cuda_major == "11" %}
         - cudatoolkit {{ cuda_spec }}
-<<<<<<< HEAD
         {% else %}
         - cuda-cudart {{ cuda_spec }}
         - cuda-nvrtc {{ cuda_spec }}
         {% endif %}
         - librmm ={{ minor_version }}*=cuda{{ cuda_major }}*
-=======
-        - librmm ={{ minor_version }}
         - libkvikio ={{ minor_version }}
->>>>>>> 19554a14
         - libarrow {{ libarrow_version }}
         - libcufile {{ libcufile_run_version }}      # [linux64]
         - libcufile-dev {{ libcufile_run_version }}  # [linux64]
@@ -469,23 +458,13 @@
         - {{ pin_subpackage('libcudf', exact=True) }}
         - {{ pin_subpackage('libcudf_kafka', exact=True) }}
         {% if cuda_major == "11" %}
-        - cudatoolkit {{ cuda_spec }}
-<<<<<<< HEAD
         - libcurand {{ cuda11_libcurand_run_version }}
         {% else %}
-        - cuda-cudart {{ cuda_spec }}
-        - cuda-cudart-dev {{ cuda_spec }}
-        - cuda-cudart-static {{ cuda_spec }}
         - cuda-cupti {{ cuda_spec }}
-        - libcufile         # [linux64]
-        - libcufile-dev     # [linux64]
-        - libcufile-static  # [linux64]
-=======
+        - libcurand {{ libcurand_run_version }}
+        {% endif %}
         - gtest {{ gtest_version }}
         - gmock {{ gtest_version }}
->>>>>>> 19554a14
-        - libcurand {{ libcurand_run_version }}
-        {% endif %}
     about:
       home: https://rapids.ai/
       license: Apache-2.0
