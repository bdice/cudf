--- conflicted
+++ resolved
@@ -67,11 +67,6 @@
     - python
     - typing_extensions >=4.0.0
     - pandas >=2.0,<2.4.0dev0
-<<<<<<< HEAD
-    - numpy >=1.23,<3.0a0
-    - pyarrow>=15.0.0,<22.0.0a0
-=======
->>>>>>> 6dc891ab
     - libcudf =${{ version }}
     - ${{ pin_compatible("rmm", upper_bound="x.x") }}
     - fsspec >=0.6.0
@@ -80,7 +75,7 @@
     - packaging
   run_constraints:
     - numpy >=1.23,<3.0a0
-    - pyarrow>=14.0.0,<20.0.0a0
+    - pyarrow>=15.0.0,<22.0.0a0
   ignore_run_exports:
     from_package:
       - cuda-cudart-dev
