--- conflicted
+++ resolved
@@ -413,11 +413,8 @@
             src/reductions/std.cu
             src/replace/legacy/replace.cu
             src/reductions/scan.cu
-<<<<<<< HEAD
+            src/reshape/stack.cu
             src/transpose/transpose.cu
-=======
-            src/reshape/stack.cu
->>>>>>> 71b2e8de
             src/transpose/legacy/transpose.cu
             src/merge/legacy/merge.cu
             src/unary/legacy/math_ops.cu
