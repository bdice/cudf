--- conflicted
+++ resolved
@@ -616,12 +616,9 @@
             src/aggregation/aggregation.cpp
             src/aggregation/aggregation.cu
             src/aggregation/result_cache.cpp
-<<<<<<< HEAD
             src/ast/transform.cu
             src/ast/linearizer.cpp
-=======
             src/utilities/default_stream.cpp
->>>>>>> 937fd7e3
 )
 
 # Override RPATH for cudf
