# =============================================================================
# Copyright (c) 2018-2022, NVIDIA CORPORATION.
#
# Licensed under the Apache License, Version 2.0 (the "License"); you may not use this file except
# in compliance with the License. You may obtain a copy of the License at
#
# http://www.apache.org/licenses/LICENSE-2.0
#
# Unless required by applicable law or agreed to in writing, software distributed under the License
# is distributed on an "AS IS" BASIS, WITHOUT WARRANTIES OR CONDITIONS OF ANY KIND, either express
# or implied. See the License for the specific language governing permissions and limitations under
# the License.
# =============================================================================

cmake_minimum_required(VERSION 3.23.1 FATAL_ERROR)

include(../fetch_rapids.cmake)
include(rapids-cmake)
include(rapids-cpm)
include(rapids-cuda)
include(rapids-export)
include(rapids-find)

rapids_cuda_init_architectures(CUDF)

project(
  CUDF
  VERSION 22.12.00
  LANGUAGES C CXX CUDA
)
if(CMAKE_CUDA_COMPILER_ID STREQUAL "NVIDIA" AND CMAKE_CUDA_COMPILER_VERSION VERSION_LESS 11.5)
  message(
    FATAL_ERROR
      "libcudf requires CUDA Toolkit 11.5+ to compile (nvcc ${CMAKE_CUDA_COMPILER_VERSION} provided)"
  )
endif()

# Needed because GoogleBenchmark changes the state of FindThreads.cmake, causing subsequent runs to
# have different values for the `Threads::Threads` target. Setting this flag ensures
# `Threads::Threads` is the same value in first run and subsequent runs.
set(THREADS_PREFER_PTHREAD_FLAG ON)

# ##################################################################################################
# * build options ---------------------------------------------------------------------------------

option(USE_NVTX "Build with NVTX support" ON)
option(BUILD_TESTS "Configure CMake to build tests" ON)
option(BUILD_BENCHMARKS "Configure CMake to build (google & nvbench) benchmarks" OFF)
option(BUILD_SHARED_LIBS "Build cuDF shared libraries" ON)
option(JITIFY_USE_CACHE "Use a file cache for JIT compiled kernels" ON)
option(CUDF_USE_PROPRIETARY_NVCOMP "Download and use NVCOMP with proprietary extensions" ON)
option(CUDF_USE_ARROW_STATIC "Build and statically link Arrow libraries" OFF)
option(CUDF_ENABLE_ARROW_ORC "Build the Arrow ORC adapter" OFF)
option(CUDF_ENABLE_ARROW_PYTHON "Find (or build) Arrow with Python support" OFF)
option(CUDF_ENABLE_ARROW_PARQUET "Find (or build) Arrow with Parquet support" OFF)
option(CUDF_ENABLE_ARROW_S3 "Build/Enable AWS S3 Arrow filesystem support" OFF)
option(
  CUDF_USE_PER_THREAD_DEFAULT_STREAM
  "Build cuDF with per-thread default stream, including passing the per-thread default
         stream to external libraries."
  OFF
)
option(DISABLE_DEPRECATION_WARNINGS "Disable warnings generated from deprecated declarations." OFF)
# Option to enable line info in CUDA device compilation to allow introspection when profiling /
# memchecking
option(CUDA_ENABLE_LINEINFO
       "Enable the -lineinfo option for nvcc (useful for cuda-memcheck / profiler" OFF
)
option(CUDA_WARNINGS_AS_ERRORS "Enable -Werror=all-warnings for all CUDA compilation" ON)
# cudart can be statically linked or dynamically linked. The python ecosystem wants dynamic linking
option(CUDA_STATIC_RUNTIME "Statically link the CUDA runtime" OFF)
option(USE_LIBARROW_FROM_PYARROW "Use the libarrow contained within pyarrow." OFF)
mark_as_advanced(USE_LIBARROW_FROM_PYARROW)

message(VERBOSE "CUDF: Build with NVTX support: ${USE_NVTX}")
message(VERBOSE "CUDF: Configure CMake to build tests: ${BUILD_TESTS}")
message(VERBOSE "CUDF: Configure CMake to build (google & nvbench) benchmarks: ${BUILD_BENCHMARKS}")
message(VERBOSE "CUDF: Build cuDF shared libraries: ${BUILD_SHARED_LIBS}")
message(VERBOSE "CUDF: Use a file cache for JIT compiled kernels: ${JITIFY_USE_CACHE}")
message(VERBOSE "CUDF: Build and statically link Arrow libraries: ${CUDF_USE_ARROW_STATIC}")
message(VERBOSE "CUDF: Build and enable S3 filesystem support for Arrow: ${CUDF_ENABLE_ARROW_S3}")
message(VERBOSE "CUDF: Build with per-thread default stream: ${CUDF_USE_PER_THREAD_DEFAULT_STREAM}")
message(
  VERBOSE
  "CUDF: Disable warnings generated from deprecated declarations: ${DISABLE_DEPRECATION_WARNINGS}"
)
message(
  VERBOSE
  "CUDF: Enable the -lineinfo option for nvcc (useful for cuda-memcheck / profiler: ${CUDA_ENABLE_LINEINFO}"
)
message(VERBOSE "CUDF: Statically link the CUDA runtime: ${CUDA_STATIC_RUNTIME}")

# Set a default build type if none was specified
rapids_cmake_build_type("Release")
set(CUDF_BUILD_TESTS ${BUILD_TESTS})
set(CUDF_BUILD_BENCHMARKS ${BUILD_BENCHMARKS})

set(CUDF_CXX_FLAGS "")
set(CUDF_CUDA_FLAGS "")
set(CUDF_CXX_DEFINITIONS "")
set(CUDF_CUDA_DEFINITIONS "")

# Set RMM logging level
set(RMM_LOGGING_LEVEL
    "INFO"
    CACHE STRING "Choose the logging level."
)
set_property(
  CACHE RMM_LOGGING_LEVEL PROPERTY STRINGS "TRACE" "DEBUG" "INFO" "WARN" "ERROR" "CRITICAL" "OFF"
)
message(VERBOSE "CUDF: RMM_LOGGING_LEVEL = '${RMM_LOGGING_LEVEL}'.")

if(NOT CUDF_GENERATED_INCLUDE_DIR)
  set(CUDF_GENERATED_INCLUDE_DIR ${CUDF_BINARY_DIR})
endif()

# ##################################################################################################
# * conda environment -----------------------------------------------------------------------------
rapids_cmake_support_conda_env(conda_env MODIFY_PREFIX_PATH)

# ##################################################################################################
# * compiler options ------------------------------------------------------------------------------
rapids_find_package(
  CUDAToolkit REQUIRED
  BUILD_EXPORT_SET cudf-exports
  INSTALL_EXPORT_SET cudf-exports
)
include(cmake/Modules/ConfigureCUDA.cmake) # set other CUDA compilation flags

# ##################################################################################################
# * dependencies ----------------------------------------------------------------------------------

# find zlib
rapids_find_package(ZLIB REQUIRED)

# find Threads (needed by cudftestutil)
rapids_find_package(
  Threads REQUIRED
  BUILD_EXPORT_SET cudf-exports
  INSTALL_EXPORT_SET cudf-exports
)

# add third party dependencies using CPM
rapids_cpm_init()
# find jitify
include(cmake/thirdparty/get_jitify.cmake)
# find nvCOMP
include(cmake/thirdparty/get_nvcomp.cmake)
# find thrust/cub
include(cmake/thirdparty/get_thrust.cmake)
# find rmm
include(cmake/thirdparty/get_rmm.cmake)
# find arrow
include(cmake/thirdparty/get_arrow.cmake)
# find dlpack
include(cmake/thirdparty/get_dlpack.cmake)
# find libcu++
include(${rapids-cmake-dir}/cpm/libcudacxx.cmake)
rapids_cpm_libcudacxx(BUILD_EXPORT_SET cudf-exports INSTALL_EXPORT_SET cudf-exports)
# find cuCollections Should come after including thrust and libcudacxx
include(cmake/thirdparty/get_cucollections.cmake)
# find or install GoogleTest
include(cmake/thirdparty/get_gtest.cmake)
# preprocess jitify-able kernels
include(cmake/Modules/JitifyPreprocessKernels.cmake)
# find cuFile
include(cmake/thirdparty/get_cufile.cmake)
# find KvikIO
include(cmake/thirdparty/get_kvikio.cmake)

# Workaround until https://github.com/rapidsai/rapids-cmake/issues/176 is resolved
if(NOT BUILD_SHARED_LIBS)
  include("${rapids-cmake-dir}/export/find_package_file.cmake")
  list(APPEND METADATA_KINDS BUILD INSTALL)
  list(APPEND dependencies KvikIO ZLIB nvcomp)
  if(TARGET cufile::cuFile_interface)
    list(APPEND dependencies cuFile)
  endif()

  foreach(METADATA_KIND IN LISTS METADATA_KINDS)
    foreach(dep IN LISTS dependencies)
      rapids_export_package(${METADATA_KIND} ${dep} cudf-exports)
    endforeach()
  endforeach()

  if(TARGET conda_env)
    install(TARGETS conda_env EXPORT cudf-exports)
  endif()
endif()

# ##################################################################################################
# * library targets -------------------------------------------------------------------------------

add_library(
  cudf
  src/aggregation/aggregation.cpp
  src/aggregation/aggregation.cu
  src/aggregation/result_cache.cpp
  src/ast/expression_parser.cpp
  src/ast/expressions.cpp
  src/binaryop/binaryop.cpp
  src/binaryop/compiled/ATan2.cu
  src/binaryop/compiled/Add.cu
  src/binaryop/compiled/BitwiseAnd.cu
  src/binaryop/compiled/BitwiseOr.cu
  src/binaryop/compiled/BitwiseXor.cu
  src/binaryop/compiled/Div.cu
  src/binaryop/compiled/FloorDiv.cu
  src/binaryop/compiled/Greater.cu
  src/binaryop/compiled/GreaterEqual.cu
  src/binaryop/compiled/IntPow.cu
  src/binaryop/compiled/Less.cu
  src/binaryop/compiled/LessEqual.cu
  src/binaryop/compiled/LogBase.cu
  src/binaryop/compiled/LogicalAnd.cu
  src/binaryop/compiled/LogicalOr.cu
  src/binaryop/compiled/Mod.cu
  src/binaryop/compiled/Mul.cu
  src/binaryop/compiled/NullEquals.cu
  src/binaryop/compiled/NullLogicalAnd.cu
  src/binaryop/compiled/NullLogicalOr.cu
  src/binaryop/compiled/NullMax.cu
  src/binaryop/compiled/NullMin.cu
  src/binaryop/compiled/PMod.cu
  src/binaryop/compiled/Pow.cu
  src/binaryop/compiled/PyMod.cu
  src/binaryop/compiled/ShiftLeft.cu
  src/binaryop/compiled/ShiftRight.cu
  src/binaryop/compiled/ShiftRightUnsigned.cu
  src/binaryop/compiled/Sub.cu
  src/binaryop/compiled/TrueDiv.cu
  src/binaryop/compiled/binary_ops.cu
  src/binaryop/compiled/equality_ops.cu
  src/binaryop/compiled/util.cpp
  src/labeling/label_bins.cu
  src/bitmask/null_mask.cu
  src/bitmask/is_element_valid.cpp
  src/column/column.cu
  src/column/column_device_view.cu
  src/column/column_factories.cpp
  src/column/column_factories.cu
  src/column/column_view.cpp
  src/copying/concatenate.cu
  src/copying/contiguous_split.cu
  src/copying/copy.cpp
  src/copying/copy.cu
  src/copying/copy_range.cu
  src/copying/gather.cu
  src/copying/get_element.cu
  src/copying/pack.cpp
  src/copying/purge_nonempty_nulls.cu
  src/copying/reverse.cu
  src/copying/sample.cu
  src/copying/scatter.cu
  src/copying/shift.cu
  src/copying/slice.cu
  src/copying/split.cpp
  src/copying/segmented_shift.cu
  src/datetime/datetime_ops.cu
  src/dictionary/add_keys.cu
  src/dictionary/decode.cu
  src/dictionary/detail/concatenate.cu
  src/dictionary/detail/merge.cu
  src/dictionary/dictionary_column_view.cpp
  src/dictionary/dictionary_factories.cu
  src/dictionary/encode.cu
  src/dictionary/remove_keys.cu
  src/dictionary/replace.cu
  src/dictionary/search.cu
  src/dictionary/set_keys.cu
  src/filling/calendrical_month_sequence.cu
  src/filling/fill.cu
  src/filling/repeat.cu
  src/filling/sequence.cu
  src/groupby/groupby.cu
  src/groupby/hash/groupby.cu
  src/groupby/sort/aggregate.cpp
  src/groupby/sort/group_argmax.cu
  src/groupby/sort/group_argmin.cu
  src/groupby/sort/group_collect.cu
  src/groupby/sort/group_correlation.cu
  src/groupby/sort/group_count.cu
  src/groupby/sort/group_m2.cu
  src/groupby/sort/group_max.cu
  src/groupby/sort/group_min.cu
  src/groupby/sort/group_merge_lists.cu
  src/groupby/sort/group_merge_m2.cu
  src/groupby/sort/group_nth_element.cu
  src/groupby/sort/group_nunique.cu
  src/groupby/sort/group_product.cu
  src/groupby/sort/group_quantiles.cu
  src/groupby/sort/group_std.cu
  src/groupby/sort/group_sum.cu
  src/groupby/sort/scan.cpp
  src/groupby/sort/group_count_scan.cu
  src/groupby/sort/group_max_scan.cu
  src/groupby/sort/group_min_scan.cu
  src/groupby/sort/group_rank_scan.cu
  src/groupby/sort/group_replace_nulls.cu
  src/groupby/sort/group_sum_scan.cu
  src/groupby/sort/sort_helper.cu
  src/hash/hashing.cu
  src/hash/md5_hash.cu
  src/hash/murmur_hash.cu
<<<<<<< HEAD
  src/hash/sha_hash.cu
=======
  src/hash/spark_murmur_hash.cu
>>>>>>> fd488cd8
  src/interop/dlpack.cpp
  src/interop/from_arrow.cu
  src/interop/to_arrow.cu
  src/interop/detail/arrow_allocator.cpp
  src/io/avro/avro.cpp
  src/io/avro/avro_gpu.cu
  src/io/avro/reader_impl.cu
  src/io/comp/brotli_dict.cpp
  src/io/comp/cpu_unbz2.cpp
  src/io/comp/debrotli.cu
  src/io/comp/gpuinflate.cu
  src/io/comp/nvcomp_adapter.cpp
  src/io/comp/nvcomp_adapter.cu
  src/io/comp/snap.cu
  src/io/comp/uncomp.cpp
  src/io/comp/unsnap.cu
  src/io/csv/csv_gpu.cu
  src/io/csv/durations.cu
  src/io/csv/reader_impl.cu
  src/io/csv/writer_impl.cu
  src/io/functions.cpp
  src/io/json/json_column.cu
  src/io/json/json_gpu.cu
  src/io/json/json_tree.cu
  src/io/json/nested_json_gpu.cu
  src/io/json/reader_impl.cu
  src/io/json/experimental/read_json.cpp
  src/io/orc/aggregate_orc_metadata.cpp
  src/io/orc/dict_enc.cu
  src/io/orc/orc.cpp
  src/io/orc/reader_impl.cu
  src/io/orc/stats_enc.cu
  src/io/orc/stripe_data.cu
  src/io/orc/stripe_enc.cu
  src/io/orc/stripe_init.cu
  src/io/orc/timezone.cpp
  src/io/orc/writer_impl.cu
  src/io/parquet/compact_protocol_reader.cpp
  src/io/parquet/compact_protocol_writer.cpp
  src/io/parquet/page_data.cu
  src/io/parquet/chunk_dict.cu
  src/io/parquet/page_enc.cu
  src/io/parquet/page_hdr.cu
  src/io/parquet/reader.cpp
  src/io/parquet/reader_impl.cpp
  src/io/parquet/reader_impl_helpers.cpp
  src/io/parquet/reader_impl_preprocess.cu
  src/io/parquet/writer_impl.cu
  src/io/statistics/orc_column_statistics.cu
  src/io/statistics/parquet_column_statistics.cu
  src/io/text/byte_range_info.cpp
  src/io/text/data_chunk_source_factories.cpp
  src/io/text/bgzip_data_chunk_source.cu
  src/io/text/bgzip_utils.cpp
  src/io/text/multibyte_split.cu
  src/io/utilities/column_buffer.cpp
  src/io/utilities/config_utils.cpp
  src/io/utilities/data_sink.cpp
  src/io/utilities/datasource.cpp
  src/io/utilities/file_io_utilities.cpp
  src/io/utilities/parsing_utils.cu
  src/io/utilities/trie.cu
  src/io/utilities/type_conversion.cpp
  src/jit/cache.cpp
  src/jit/parser.cpp
  src/jit/type.cpp
  src/join/conditional_join.cu
  src/join/cross_join.cu
  src/join/hash_join.cu
  src/join/join.cu
  src/join/join_utils.cu
  src/join/mixed_join.cu
  src/join/mixed_join_kernel.cu
  src/join/mixed_join_kernel_nulls.cu
  src/join/mixed_join_kernels_semi.cu
  src/join/mixed_join_semi.cu
  src/join/mixed_join_size_kernel.cu
  src/join/mixed_join_size_kernel_nulls.cu
  src/join/mixed_join_size_kernels_semi.cu
  src/join/semi_join.cu
  src/lists/contains.cu
  src/lists/combine/concatenate_list_elements.cu
  src/lists/combine/concatenate_rows.cu
  src/lists/copying/concatenate.cu
  src/lists/copying/copying.cu
  src/lists/copying/gather.cu
  src/lists/copying/segmented_gather.cu
  src/lists/copying/scatter_helper.cu
  src/lists/count_elements.cu
  src/lists/dremel.cu
  src/lists/explode.cu
  src/lists/extract.cu
  src/lists/interleave_columns.cu
  src/lists/lists_column_factories.cu
  src/lists/lists_column_view.cu
  src/lists/segmented_sort.cu
  src/lists/sequences.cu
  src/lists/set_operations.cu
  src/lists/stream_compaction/apply_boolean_mask.cu
  src/lists/stream_compaction/distinct.cu
  src/lists/utilities.cu
  src/merge/merge.cu
  src/partitioning/partitioning.cu
  src/partitioning/round_robin.cu
  src/quantiles/tdigest/tdigest.cu
  src/quantiles/tdigest/tdigest_aggregation.cu
  src/quantiles/tdigest/tdigest_column_view.cpp
  src/quantiles/quantile.cu
  src/quantiles/quantiles.cu
  src/reductions/all.cu
  src/reductions/any.cu
  src/reductions/collect_ops.cu
  src/reductions/max.cu
  src/reductions/mean.cu
  src/reductions/min.cu
  src/reductions/minmax.cu
  src/reductions/nth_element.cu
  src/reductions/product.cu
  src/reductions/reductions.cpp
  src/reductions/scan/rank_scan.cu
  src/reductions/scan/scan.cpp
  src/reductions/scan/scan_exclusive.cu
  src/reductions/scan/scan_inclusive.cu
  src/reductions/segmented_all.cu
  src/reductions/segmented_any.cu
  src/reductions/segmented_max.cu
  src/reductions/segmented_min.cu
  src/reductions/segmented_product.cu
  src/reductions/segmented_reductions.cpp
  src/reductions/segmented_sum.cu
  src/reductions/std.cu
  src/reductions/sum.cu
  src/reductions/sum_of_squares.cu
  src/reductions/var.cu
  src/replace/clamp.cu
  src/replace/nans.cu
  src/replace/nulls.cu
  src/replace/replace.cu
  src/reshape/byte_cast.cu
  src/reshape/interleave_columns.cu
  src/reshape/tile.cu
  src/rolling/detail/rolling_collect_list.cu
  src/rolling/detail/rolling_fixed_window.cu
  src/rolling/detail/rolling_variable_window.cu
  src/rolling/grouped_rolling.cu
  src/rolling/range_window_bounds.cpp
  src/rolling/rolling.cu
  src/round/round.cu
  src/scalar/scalar.cpp
  src/scalar/scalar_factories.cpp
  src/search/contains_column.cu
  src/search/contains_scalar.cu
  src/search/contains_table.cu
  src/search/search_ordered.cu
  src/sort/is_sorted.cu
  src/sort/rank.cu
  src/sort/segmented_sort.cu
  src/sort/sort_column.cu
  src/sort/sort.cu
  src/sort/stable_sort_column.cu
  src/sort/stable_sort.cu
  src/stream_compaction/apply_boolean_mask.cu
  src/stream_compaction/distinct.cu
  src/stream_compaction/distinct_count.cu
  src/stream_compaction/distinct_reduce.cu
  src/stream_compaction/drop_nans.cu
  src/stream_compaction/drop_nulls.cu
  src/stream_compaction/stable_distinct.cu
  src/stream_compaction/unique.cu
  src/stream_compaction/unique_count.cu
  src/strings/attributes.cu
  src/strings/capitalize.cu
  src/strings/case.cu
  src/strings/char_types/char_cases.cu
  src/strings/char_types/char_types.cu
  src/strings/combine/concatenate.cu
  src/strings/combine/join.cu
  src/strings/combine/join_list_elements.cu
  src/strings/contains.cu
  src/strings/convert/convert_booleans.cu
  src/strings/convert/convert_datetime.cu
  src/strings/convert/convert_durations.cu
  src/strings/convert/convert_fixed_point.cu
  src/strings/convert/convert_floats.cu
  src/strings/convert/convert_hex.cu
  src/strings/convert/convert_integers.cu
  src/strings/convert/convert_ipv4.cu
  src/strings/convert/convert_urls.cu
  src/strings/convert/convert_lists.cu
  src/strings/copying/concatenate.cu
  src/strings/copying/copying.cu
  src/strings/copying/shift.cu
  src/strings/count_matches.cu
  src/strings/extract/extract.cu
  src/strings/extract/extract_all.cu
  src/strings/filling/fill.cu
  src/strings/filter_chars.cu
  src/strings/like.cu
  src/strings/padding.cu
  src/strings/json/json_path.cu
  src/strings/regex/regcomp.cpp
  src/strings/regex/regexec.cpp
  src/strings/regex/regex_program.cpp
  src/strings/repeat_strings.cu
  src/strings/replace/backref_re.cu
  src/strings/replace/multi_re.cu
  src/strings/replace/replace.cu
  src/strings/replace/replace_re.cu
  src/strings/search/findall.cu
  src/strings/search/find.cu
  src/strings/search/find_multiple.cu
  src/strings/split/partition.cu
  src/strings/split/split.cu
  src/strings/split/split_re.cu
  src/strings/split/split_record.cu
  src/strings/strings_column_factories.cu
  src/strings/strings_column_view.cpp
  src/strings/strings_scalar_factories.cpp
  src/strings/strip.cu
  src/strings/substring.cu
  src/strings/translate.cu
  src/strings/utilities.cu
  src/strings/wrap.cu
  src/structs/copying/concatenate.cu
  src/structs/structs_column_factories.cu
  src/structs/structs_column_view.cpp
  src/structs/utilities.cpp
  src/table/row_operators.cu
  src/table/table.cpp
  src/table/table_device_view.cu
  src/table/table_view.cpp
  src/text/detokenize.cu
  src/text/edit_distance.cu
  src/text/generate_ngrams.cu
  src/text/ngrams_tokenize.cu
  src/text/normalize.cu
  src/text/replace.cu
  src/text/stemmer.cu
  src/text/subword/bpe_tokenizer.cu
  src/text/subword/data_normalizer.cu
  src/text/subword/load_hash_file.cu
  src/text/subword/load_merges_file.cu
  src/text/subword/subword_tokenize.cu
  src/text/subword/wordpiece_tokenizer.cu
  src/text/tokenize.cu
  src/transform/bools_to_mask.cu
  src/transform/compute_column.cu
  src/transform/encode.cu
  src/transform/mask_to_bools.cu
  src/transform/nans_to_nulls.cu
  src/transform/one_hot_encode.cu
  src/transform/row_bit_count.cu
  src/transform/transform.cpp
  src/transpose/transpose.cu
  src/unary/cast_ops.cu
  src/unary/math_ops.cu
  src/unary/nan_ops.cu
  src/unary/null_ops.cu
  src/utilities/default_stream.cpp
  src/utilities/traits.cpp
  src/utilities/type_checks.cpp
)

# Anything that includes jitify needs to be compiled with _FILE_OFFSET_BITS=64 due to a limitation
# in how conda builds glibc
set_source_files_properties(
  src/binaryop/binaryop.cpp
  src/jit/cache.cpp
  src/rolling/detail/rolling_fixed_window.cu
  src/rolling/detail/rolling_variable_window.cu
  src/rolling/grouped_rolling.cu
  src/rolling/rolling.cu
  src/transform/transform.cpp
  PROPERTIES COMPILE_DEFINITIONS "_FILE_OFFSET_BITS=64"
)

set_target_properties(
  cudf
  PROPERTIES BUILD_RPATH "\$ORIGIN"
             INSTALL_RPATH "\$ORIGIN"
             # set target compile options
             CXX_STANDARD 17
             CXX_STANDARD_REQUIRED ON
             # For std:: support of __int128_t. Can be removed once using cuda::std
             CXX_EXTENSIONS ON
             CUDA_STANDARD 17
             CUDA_STANDARD_REQUIRED ON
             POSITION_INDEPENDENT_CODE ON
             INTERFACE_POSITION_INDEPENDENT_CODE ON
)

set_source_files_properties(src/hash/sha_hash.cu PROPERTIES COMPILE_OPTIONS "-G")

target_compile_options(
  cudf PRIVATE "$<$<COMPILE_LANGUAGE:CXX>:${CUDF_CXX_FLAGS}>"
               "$<$<COMPILE_LANGUAGE:CUDA>:${CUDF_CUDA_FLAGS}>"
)

# Specify include paths for the current target and dependents
target_include_directories(
  cudf
  PUBLIC "$<BUILD_INTERFACE:${DLPACK_INCLUDE_DIR}>"
         "$<BUILD_INTERFACE:${JITIFY_INCLUDE_DIR}>"
         "$<BUILD_INTERFACE:${CUDF_SOURCE_DIR}/include>"
         "$<BUILD_INTERFACE:${CUDF_GENERATED_INCLUDE_DIR}/include>"
  PRIVATE "$<BUILD_INTERFACE:${CUDF_SOURCE_DIR}/src>"
  INTERFACE "$<INSTALL_INTERFACE:include>"
)

target_compile_definitions(
  cudf PUBLIC "$<$<COMPILE_LANGUAGE:CXX>:${CUDF_CXX_DEFINITIONS}>"
              "$<BUILD_INTERFACE:$<$<COMPILE_LANGUAGE:CUDA>:${CUDF_CUDA_DEFINITIONS}>>"
)

# Disable Jitify log printing. See https://github.com/NVIDIA/jitify/issues/79
target_compile_definitions(cudf PRIVATE "JITIFY_PRINT_LOG=0")

if(JITIFY_USE_CACHE)
  # Instruct src/jit/cache what version of cudf we are building so it can compute a cal-ver cache
  # directory. We isolate this definition to the single source so it doesn't effect compiling
  # caching for all of libcudf
  set_property(
    SOURCE src/jit/cache.cpp
    APPEND
    PROPERTY COMPILE_DEFINITIONS "JITIFY_USE_CACHE" "CUDF_VERSION=${PROJECT_VERSION}"
  )
endif()

# Per-thread default stream
if(CUDF_USE_PER_THREAD_DEFAULT_STREAM)
  target_compile_definitions(
    cudf PUBLIC CUDA_API_PER_THREAD_DEFAULT_STREAM CUDF_USE_PER_THREAD_DEFAULT_STREAM
  )
endif()

# Disable NVTX if necessary
if(NOT USE_NVTX)
  target_compile_definitions(cudf PUBLIC NVTX_DISABLE)
endif()

# Define spdlog level
target_compile_definitions(cudf PUBLIC "SPDLOG_ACTIVE_LEVEL=SPDLOG_LEVEL_${RMM_LOGGING_LEVEL}")

# Compile stringified JIT sources first
add_dependencies(cudf jitify_preprocess_run)

# Specify the target module library dependencies
target_link_libraries(
  cudf
  PUBLIC ${ARROW_LIBRARIES} libcudacxx::libcudacxx cudf::Thrust rmm::rmm
  PRIVATE cuco::cuco ZLIB::ZLIB nvcomp::nvcomp kvikio::kvikio
          $<TARGET_NAME_IF_EXISTS:cuFile_interface>
)

# Add Conda library, and include paths if specified
if(TARGET conda_env)
  target_link_libraries(cudf PRIVATE conda_env)
endif()

if(CUDA_STATIC_RUNTIME)
  # Tell CMake what CUDA language runtime to use
  set_target_properties(cudf PROPERTIES CUDA_RUNTIME_LIBRARY Static)
  # Make sure to export to consumers what runtime we used
  target_link_libraries(cudf PUBLIC CUDA::cudart_static)
else()
  # Tell CMake what CUDA language runtime to use
  set_target_properties(cudf PROPERTIES CUDA_RUNTIME_LIBRARY Shared)
  # Make sure to export to consumers what runtime we used
  target_link_libraries(cudf PUBLIC CUDA::cudart)
endif()

file(
  WRITE "${CUDF_BINARY_DIR}/fatbin.ld"
  [=[
SECTIONS
{
  .nvFatBinSegment : { *(.nvFatBinSegment) }
  .nv_fatbin : { *(.nv_fatbin) }
}
]=]
)
target_link_options(cudf PRIVATE "$<HOST_LINK:${CUDF_BINARY_DIR}/fatbin.ld>")

add_library(cudf::cudf ALIAS cudf)

# ##################################################################################################
# * tests and benchmarks --------------------------------------------------------------------------
# ##################################################################################################

# ##################################################################################################
# * build cudftestutil ----------------------------------------------------------------------------

add_library(
  cudftestutil STATIC
  tests/io/metadata_utilities.cpp
  tests/utilities/base_fixture.cpp
  tests/utilities/column_utilities.cu
  tests/utilities/table_utilities.cu
  tests/utilities/tdigest_utilities.cu
)

set_target_properties(
  cudftestutil
  PROPERTIES BUILD_RPATH "\$ORIGIN"
             INSTALL_RPATH "\$ORIGIN"
             # set target compile options
             CXX_STANDARD 17
             CXX_STANDARD_REQUIRED ON
             CUDA_STANDARD 17
             CUDA_STANDARD_REQUIRED ON
             POSITION_INDEPENDENT_CODE ON
             INTERFACE_POSITION_INDEPENDENT_CODE ON
)

target_compile_options(
  cudftestutil PUBLIC "$<BUILD_INTERFACE:$<$<COMPILE_LANGUAGE:CXX>:${CUDF_CXX_FLAGS}>>"
                      "$<BUILD_INTERFACE:$<$<COMPILE_LANGUAGE:CUDA>:${CUDF_CUDA_FLAGS}>>"
)

target_link_libraries(
  cudftestutil
  PUBLIC GTest::gmock GTest::gtest Threads::Threads cudf
  PRIVATE $<TARGET_NAME_IF_EXISTS:conda_env>
)

target_include_directories(
  cudftestutil PUBLIC "$<BUILD_INTERFACE:${CUDF_SOURCE_DIR}>"
                      "$<BUILD_INTERFACE:${CUDF_SOURCE_DIR}/src>"
)

add_library(cudf::cudftestutil ALIAS cudftestutil)

# ##################################################################################################
# * add tests -------------------------------------------------------------------------------------

if(CUDF_BUILD_TESTS)
  # include CTest module -- automatically calls enable_testing()
  include(CTest)

  # ctest cuda memcheck
  find_program(CUDA_SANITIZER compute-sanitizer)
  set(MEMORYCHECK_COMMAND ${CUDA_SANITIZER})
  set(MEMORYCHECK_TYPE CudaSanitizer)
  set(CUDA_SANITIZER_COMMAND_OPTIONS "--tool memcheck")

  # Always print verbose output when tests fail if run using `make test`.
  list(APPEND CMAKE_CTEST_ARGUMENTS "--output-on-failure")
  add_subdirectory(tests)
endif()

# ##################################################################################################
# * add benchmarks --------------------------------------------------------------------------------

if(CUDF_BUILD_BENCHMARKS)
  # Find or install GoogleBench
  include(${rapids-cmake-dir}/cpm/gbench.cmake)
  rapids_cpm_gbench()

  # Find or install NVBench Temporarily force downloading of fmt because current versions of nvbench
  # do not support the latest version of fmt, which is automatically pulled into our conda
  # environments by mamba.
  set(CPM_DOWNLOAD_fmt TRUE)
  include(${rapids-cmake-dir}/cpm/nvbench.cmake)
  rapids_cpm_nvbench()
  add_subdirectory(benchmarks)
endif()

# ##################################################################################################
# * install targets -------------------------------------------------------------------------------
rapids_cmake_install_lib_dir(lib_dir)
include(CPack)
include(GNUInstallDirs)

set(CMAKE_INSTALL_DEFAULT_COMPONENT_NAME cudf)

# install target for cudf_base and the proxy libcudf.so
install(
  TARGETS cudf
  DESTINATION ${lib_dir}
  EXPORT cudf-exports
)

install(DIRECTORY ${CUDF_SOURCE_DIR}/include/cudf ${CUDF_SOURCE_DIR}/include/cudf_test
                  ${CUDF_SOURCE_DIR}/include/nvtext DESTINATION ${CMAKE_INSTALL_INCLUDEDIR}
)

install(
  TARGETS cudftestutil
  DESTINATION ${lib_dir}
  EXPORT cudf-testing-exports
)

install(
  EXPORT cudf-testing-exports
  FILE cudf-testing-targets.cmake
  NAMESPACE cudf::
  DESTINATION "${lib_dir}/cmake/cudf"
)

include("${rapids-cmake-dir}/export/write_dependencies.cmake")
rapids_export_write_dependencies(
  INSTALL cudf-testing-exports
  "${PROJECT_BINARY_DIR}/rapids-cmake/cudf/export/cudf-testing-dependencies.cmake"
)

set(doc_string
    [=[
Provide targets for the cudf library.

Built based on the Apache Arrow columnar memory format, cuDF is a GPU DataFrame
library for loading, joining, aggregating, filtering, and otherwise
manipulating data.

cuDF provides a pandas-like API that will be familiar to data engineers &
data scientists, so they can use it to easily accelerate their workflows
without going into the details of CUDA programming.


Imported Targets
^^^^^^^^^^^^^^^^

If cudf is found, this module defines the following IMPORTED GLOBAL
targets:

 cudf::cudf             - The main cudf library.

This module offers an optional testing component which defines the
following IMPORTED GLOBAL  targets:

 cudf::cudftestutil     - The main cudf testing library
    ]=]
)

set(common_code_string
    [=[
if(NOT TARGET cudf::Thrust)
  thrust_create_target(cudf::Thrust FROM_OPTIONS)
endif()
]=]
)

if(CUDF_ENABLE_ARROW_PARQUET)
  string(
    APPEND
    install_code_string
    [=[
  if(NOT Parquet_DIR)
    set(Parquet_DIR "${Arrow_DIR}")
  endif()
  set(ArrowDataset_DIR "${Arrow_DIR}")
  find_dependency(ArrowDataset)
  ]=]
  )
endif()

string(
  APPEND
  install_code_string
  [=[
if(testing IN_LIST cudf_FIND_COMPONENTS)
  enable_language(CUDA)
  if(EXISTS "${CMAKE_CURRENT_LIST_DIR}/cudf-testing-dependencies.cmake")
    include("${CMAKE_CURRENT_LIST_DIR}/cudf-testing-dependencies.cmake")
  endif()
  if(EXISTS "${CMAKE_CURRENT_LIST_DIR}/cudf-testing-targets.cmake")
    include("${CMAKE_CURRENT_LIST_DIR}/cudf-testing-targets.cmake")
  endif()
endif()
]=]
)
string(APPEND install_code_string "${common_code_string}")

rapids_export(
  INSTALL cudf
  EXPORT_SET cudf-exports
  GLOBAL_TARGETS cudf
  NAMESPACE cudf::
  DOCUMENTATION doc_string
  FINAL_CODE_BLOCK install_code_string
)

# ##################################################################################################
# * build export -------------------------------------------------------------------------------
set(build_code_string
    [=[
if(EXISTS "${CMAKE_CURRENT_LIST_DIR}/cudf-testing-dependencies.cmake")
  include("${CMAKE_CURRENT_LIST_DIR}/cudf-testing-dependencies.cmake")
endif()
if(EXISTS "${CMAKE_CURRENT_LIST_DIR}/cudf-testing-targets.cmake")
  include("${CMAKE_CURRENT_LIST_DIR}/cudf-testing-targets.cmake")
endif()
]=]
)
string(APPEND build_code_string "${common_code_string}")

rapids_export(
  BUILD cudf
  EXPORT_SET cudf-exports
  GLOBAL_TARGETS cudf
  NAMESPACE cudf::
  DOCUMENTATION doc_string
  FINAL_CODE_BLOCK build_code_string
)

export(
  EXPORT cudf-testing-exports
  FILE ${CUDF_BINARY_DIR}/cudf-testing-targets.cmake
  NAMESPACE cudf::
)
rapids_export_write_dependencies(
  BUILD cudf-testing-exports "${CUDF_BINARY_DIR}/cudf-testing-dependencies.cmake"
)

# ##################################################################################################
# * make documentation ----------------------------------------------------------------------------

# doc targets for cuDF
add_custom_command(
  OUTPUT CUDF_DOXYGEN
  WORKING_DIRECTORY ${CUDF_SOURCE_DIR}/doxygen
  COMMAND doxygen Doxyfile
  VERBATIM
  COMMENT "Custom command for building cudf doxygen docs."
)

add_custom_target(
  docs_cudf
  DEPENDS CUDF_DOXYGEN
  COMMENT "Custom command for building cudf doxygen docs."
)

# ##################################################################################################
# * make gdb helper scripts ------------------------------------------------------------------------

# build pretty-printer load script
if(Thrust_SOURCE_DIR AND rmm_SOURCE_DIR)
  configure_file(scripts/load-pretty-printers.in load-pretty-printers @ONLY)
endif()<|MERGE_RESOLUTION|>--- conflicted
+++ resolved
@@ -302,11 +302,8 @@
   src/hash/hashing.cu
   src/hash/md5_hash.cu
   src/hash/murmur_hash.cu
-<<<<<<< HEAD
   src/hash/sha_hash.cu
-=======
   src/hash/spark_murmur_hash.cu
->>>>>>> fd488cd8
   src/interop/dlpack.cpp
   src/interop/from_arrow.cu
   src/interop/to_arrow.cu
