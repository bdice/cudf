/*
 * Copyright (c) 2020, NVIDIA CORPORATION.
 *
 * Licensed under the Apache License, Version 2.0 (the "License");
 * you may not use this file except in compliance with the License.
 * You may obtain a copy of the License at
 *
 *     http://www.apache.org/licenses/LICENSE-2.0
 *
 * Unless required by applicable law or agreed to in writing, software
 * distributed under the License is distributed on an "AS IS" BASIS,
 * WITHOUT WARRANTIES OR CONDITIONS OF ANY KIND, either express or implied.
 * See the License for the specific language governing permissions and
 * limitations under the License.
 */
#pragma once

#include <cudf/column/column_view.hpp>
#include <cudf/table/table_view.hpp>

#include <memory>
#include <vector>

namespace cudf {
<<<<<<< HEAD

/**
=======
/**---------------------------------------------------------------------------*
>>>>>>> cfb1f6b6
 * @brief Concatenates `views[i]`'s bitmask from the bits
 * `[views[i].offset(), views[i].offset() + views[i].size())` for all elements
 * views[i] in views into a `device_buffer`
 *
 * Returns empty `device_buffer` if the column is not nullable
 *
 * @param views Vector of column views whose bitmask will to be concatenated
 * @param mr Optional, the memory resource that will be used for allocating
 * the device memory for the new device_buffer
 * @return rmm::device_buffer A `device_buffer` containing the bitmasks of all
 * the column views in the views vector
<<<<<<< HEAD
 **/
rmm::device_buffer concatenate_masks(std::vector<column_view> const &views,
    rmm::mr::device_memory_resource* mr = rmm::mr::get_default_resource());
=======
 *---------------------------------------------------------------------------**/
rmm::device_buffer concatenate_masks(
  std::vector<column_view> const& views,
  rmm::mr::device_memory_resource* mr = rmm::mr::get_default_resource());
>>>>>>> cfb1f6b6

/**
 * @brief Concatenates multiple columns into a single column.
 *
 * @throws cudf::logic_error
 * If types of the input columns mismatch
 *
 * @param columns_to_concat The column views to be concatenated into a single
 * column
 * @param mr Optional The resource to use for all allocations
 * @return Unique pointer to a single table having all the rows from the
 * elements of `columns_to_concat` respectively in the same order.
<<<<<<< HEAD
 **/
std::unique_ptr<column>
concatenate(std::vector<column_view> const& columns_to_concat,
            rmm::mr::device_memory_resource* mr = rmm::mr::get_default_resource());

namespace experimental {

/**
=======
 *---------------------------------------------------------------------------**/
std::unique_ptr<column> concatenate(
  std::vector<column_view> const& columns_to_concat,
  rmm::mr::device_memory_resource* mr = rmm::mr::get_default_resource());

namespace experimental {
/**---------------------------------------------------------------------------*
>>>>>>> cfb1f6b6
 * @brief Columns of `tables_to_concat` are concatenated vertically to return a
 * single table_view
 *
 * example:
 * ```
 * column_view c0; //Contains {0,1,2,3}
 * column_view c1; //Contains {4,5,6,7}
 * table_view t0{{c0, c0}};
 * table_view t1{{c1, c1}};
 * ...
 * auto t = concatenate({t0.view(), t1.view()});
 * column_view tc0 = (t->view()).column(0); //Contains {0,1,2,3,4,5,6,7}
 * column_view tc1 = (t->view()).column(1); //Contains {0,1,2,3,4,5,6,7}
 * ```
 *
 * @throws cudf::logic_error
 * If number of columns mismatch
 *
 * @param tables_to_concat The table views to be concatenated into a single
 * table
 * @param mr Optional The resource to use for all allocations
 * @return Unique pointer to a single table having all the rows from the
 * elements of `tables_to_concat` respectively in the same order.
<<<<<<< HEAD
 **/
std::unique_ptr<table> concatenate(std::vector<table_view> const& tables_to_concat,
            rmm::mr::device_memory_resource* mr = rmm::mr::get_default_resource());
=======
 *---------------------------------------------------------------------------**/
std::unique_ptr<table> concatenate(
  std::vector<table_view> const& tables_to_concat,
  rmm::mr::device_memory_resource* mr = rmm::mr::get_default_resource());
>>>>>>> cfb1f6b6

}  // namespace experimental

}  // namespace cudf<|MERGE_RESOLUTION|>--- conflicted
+++ resolved
@@ -22,12 +22,8 @@
 #include <vector>
 
 namespace cudf {
-<<<<<<< HEAD
 
 /**
-=======
-/**---------------------------------------------------------------------------*
->>>>>>> cfb1f6b6
  * @brief Concatenates `views[i]`'s bitmask from the bits
  * `[views[i].offset(), views[i].offset() + views[i].size())` for all elements
  * views[i] in views into a `device_buffer`
@@ -39,16 +35,10 @@
  * the device memory for the new device_buffer
  * @return rmm::device_buffer A `device_buffer` containing the bitmasks of all
  * the column views in the views vector
-<<<<<<< HEAD
  **/
-rmm::device_buffer concatenate_masks(std::vector<column_view> const &views,
-    rmm::mr::device_memory_resource* mr = rmm::mr::get_default_resource());
-=======
- *---------------------------------------------------------------------------**/
 rmm::device_buffer concatenate_masks(
   std::vector<column_view> const& views,
   rmm::mr::device_memory_resource* mr = rmm::mr::get_default_resource());
->>>>>>> cfb1f6b6
 
 /**
  * @brief Concatenates multiple columns into a single column.
@@ -61,24 +51,14 @@
  * @param mr Optional The resource to use for all allocations
  * @return Unique pointer to a single table having all the rows from the
  * elements of `columns_to_concat` respectively in the same order.
-<<<<<<< HEAD
  **/
-std::unique_ptr<column>
-concatenate(std::vector<column_view> const& columns_to_concat,
-            rmm::mr::device_memory_resource* mr = rmm::mr::get_default_resource());
-
-namespace experimental {
-
-/**
-=======
- *---------------------------------------------------------------------------**/
 std::unique_ptr<column> concatenate(
   std::vector<column_view> const& columns_to_concat,
   rmm::mr::device_memory_resource* mr = rmm::mr::get_default_resource());
 
 namespace experimental {
-/**---------------------------------------------------------------------------*
->>>>>>> cfb1f6b6
+
+/**
  * @brief Columns of `tables_to_concat` are concatenated vertically to return a
  * single table_view
  *
@@ -102,16 +82,10 @@
  * @param mr Optional The resource to use for all allocations
  * @return Unique pointer to a single table having all the rows from the
  * elements of `tables_to_concat` respectively in the same order.
-<<<<<<< HEAD
  **/
-std::unique_ptr<table> concatenate(std::vector<table_view> const& tables_to_concat,
-            rmm::mr::device_memory_resource* mr = rmm::mr::get_default_resource());
-=======
- *---------------------------------------------------------------------------**/
 std::unique_ptr<table> concatenate(
   std::vector<table_view> const& tables_to_concat,
   rmm::mr::device_memory_resource* mr = rmm::mr::get_default_resource());
->>>>>>> cfb1f6b6
 
 }  // namespace experimental
 
