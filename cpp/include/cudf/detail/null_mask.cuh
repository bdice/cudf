/*
 * Copyright (c) 2021, NVIDIA CORPORATION.
 *
 * Licensed under the Apache License, Version 2.0 (the "License");
 * you may not use this file except in compliance with the License.
 * You may obtain a copy of the License at
 *
 *     http://www.apache.org/licenses/LICENSE-2.0
 *
 * Unless required by applicable law or agreed to in writing, software
 * distributed under the License is distributed on an "AS IS" BASIS,
 * WITHOUT WARRANTIES OR CONDITIONS OF ANY KIND, either express or implied.
 * See the License for the specific language governing permissions and
 * limitations under the License.
 */
#pragma once

#include <cudf/column/column_device_view.cuh>
#include <cudf/detail/utilities/cuda.cuh>
#include <cudf/detail/utilities/vector_factories.hpp>
#include <cudf/null_mask.hpp>
#include <cudf/types.hpp>
#include <cudf/utilities/span.hpp>

#include <rmm/cuda_stream_view.hpp>
#include <rmm/device_scalar.hpp>
#include <rmm/exec_policy.hpp>

#include <thrust/for_each.h>
#include <thrust/iterator/counting_iterator.h>
#include <thrust/iterator/transform_iterator.h>
#include <cub/block/block_reduce.cuh>
#include <cub/device/device_segmented_reduce.cuh>

#include <algorithm>
#include <iterator>
#include <vector>

#include <algorithm>
#include <iterator>
#include <vector>

namespace cudf {
namespace detail {
/**
 * @brief Computes the merger of an array of bitmasks using a binary operator
 *
 * @tparam block_size Number of threads in each thread block
 * @tparam Binop Type of binary operator
 *
 * @param op The binary operator used to combine the bitmasks
 * @param destination The bitmask to write result into
 * @param source Array of source mask pointers. All masks must be of same size
 * @param source_begin_bits Array of offsets into corresponding @p source masks.
 *                          Must be same size as source array
 * @param source_size_bits Number of bits in each mask in @p source
 * @param count Pointer to counter of set bits
 */
template <int block_size, typename Binop>
__global__ void offset_bitmask_binop(Binop op,
                                     device_span<bitmask_type> destination,
                                     device_span<bitmask_type const*> source,
                                     device_span<size_type const> source_begin_bits,
                                     size_type source_size_bits,
                                     size_type* count_ptr)
{
  constexpr auto const word_size{detail::size_in_bits<bitmask_type>()};
  auto const tid = threadIdx.x + blockIdx.x * blockDim.x;

  size_type thread_count = 0;

  for (size_type destination_word_index = tid; destination_word_index < destination.size();
       destination_word_index += blockDim.x * gridDim.x) {
    bitmask_type destination_word =
      detail::get_mask_offset_word(source[0],
                                   destination_word_index,
                                   source_begin_bits[0],
                                   source_begin_bits[0] + source_size_bits);
    for (size_type i = 1; i < source.size(); i++) {
      destination_word = op(destination_word,
                            detail::get_mask_offset_word(source[i],
                                                         destination_word_index,
                                                         source_begin_bits[i],
                                                         source_begin_bits[i] + source_size_bits));
    }

    destination[destination_word_index] = destination_word;
    thread_count += __popc(destination_word);
  }

  // Subtract any slack bits from the last word
  if (tid == 0) {
    size_type const last_bit_index = source_size_bits - 1;
    size_type const num_slack_bits = word_size - (last_bit_index % word_size) - 1;
    if (num_slack_bits > 0) {
      size_type const word_index = cudf::word_index(last_bit_index);
      thread_count -= __popc(destination[word_index] & set_most_significant_bits(num_slack_bits));
    }
  }

  using BlockReduce = cub::BlockReduce<size_type, block_size>;
  __shared__ typename BlockReduce::TempStorage temp_storage;
  size_type block_count = BlockReduce(temp_storage).Sum(thread_count);

  if (threadIdx.x == 0) { atomicAdd(count_ptr, block_count); }
}

/**
 * @copydoc bitmask_binop(Binop op, host_span<bitmask_type const *> const, host_span<size_type>
 * const, size_type, rmm::mr::device_memory_resource *)
 *
 * @param stream CUDA stream used for device memory operations and kernel launches
 */
template <typename Binop>
std::pair<rmm::device_buffer, size_type> bitmask_binop(
  Binop op,
  host_span<bitmask_type const*> masks,
  host_span<size_type const> masks_begin_bits,
  size_type mask_size_bits,
  rmm::cuda_stream_view stream,
  rmm::mr::device_memory_resource* mr = rmm::mr::get_current_device_resource())
{
  auto dest_mask = rmm::device_buffer{bitmask_allocation_size_bytes(mask_size_bits), stream, mr};
  auto null_count =
    mask_size_bits -
    inplace_bitmask_binop(op,
                          device_span<bitmask_type>(static_cast<bitmask_type*>(dest_mask.data()),
                                                    num_bitmask_words(mask_size_bits)),
                          masks,
                          masks_begin_bits,
                          mask_size_bits,
                          stream,
                          mr);

  return std::make_pair(std::move(dest_mask), null_count);
}

/**
 * @brief Performs a merge of the specified bitmasks using the binary operator
 *        provided, writes in place to destination and returns count of set bits
 *
 * @param[in] op The binary operator used to combine the bitmasks
 * @param[out] dest_mask Destination to which the merged result is written
 * @param[in] masks The list of data pointers of the bitmasks to be merged
 * @param[in] masks_begin_bits The bit offsets from which each mask is to be merged
 * @param[in] mask_size_bits The number of bits to be ANDed in each mask
 * @param[in] stream CUDA stream used for device memory operations and kernel launches
 * @param[in] mr Device memory resource used to allocate the returned device_buffer
 * @return size_type Count of set bits
 */
template <typename Binop>
size_type inplace_bitmask_binop(
  Binop op,
  device_span<bitmask_type> dest_mask,
  host_span<bitmask_type const*> masks,
  host_span<size_type const> masks_begin_bits,
  size_type mask_size_bits,
  rmm::cuda_stream_view stream,
  rmm::mr::device_memory_resource* mr = rmm::mr::get_current_device_resource())
{
  CUDF_EXPECTS(
    std::all_of(masks_begin_bits.begin(), masks_begin_bits.end(), [](auto b) { return b >= 0; }),
    "Invalid range.");
  CUDF_EXPECTS(mask_size_bits > 0, "Invalid bit range.");
  CUDF_EXPECTS(std::all_of(masks.begin(), masks.end(), [](auto p) { return p != nullptr; }),
               "Mask pointer cannot be null");

  rmm::device_scalar<size_type> d_counter{0, stream, mr};
  rmm::device_uvector<bitmask_type const*> d_masks(masks.size(), stream, mr);
  rmm::device_uvector<size_type> d_begin_bits(masks_begin_bits.size(), stream, mr);

  CUDA_TRY(cudaMemcpyAsync(
    d_masks.data(), masks.data(), masks.size_bytes(), cudaMemcpyHostToDevice, stream.value()));
  CUDA_TRY(cudaMemcpyAsync(d_begin_bits.data(),
                           masks_begin_bits.data(),
                           masks_begin_bits.size_bytes(),
                           cudaMemcpyHostToDevice,
                           stream.value()));

  auto constexpr block_size = 256;
  cudf::detail::grid_1d config(dest_mask.size(), block_size);
  offset_bitmask_binop<block_size>
    <<<config.num_blocks, config.num_threads_per_block, 0, stream.value()>>>(
      op, dest_mask, d_masks, d_begin_bits, mask_size_bits, d_counter.data());
  CHECK_CUDA(stream.value());
  return d_counter.value(stream);
}

<<<<<<< HEAD
// Count set bits in a segmented null mask, using indices on the device.
rmm::device_uvector<size_type> segmented_count_set_bits(
  bitmask_type const* bitmask,
  rmm::device_uvector<size_type> const& d_indices,
  rmm::cuda_stream_view stream);

/**
 * @brief Given a bitmask, counts the number of set (1) bits in every range
 * `[indices_begin[2*i], indices_begin[(2*i)+1])` (where 0 <= i < std::distance(indices_begin,
 * indices_end) / 2).
 *
 * Returns an empty vector if `bitmask == nullptr`.
 *
 * @throws cudf::logic_error if `std::distance(indices_begin, indices_end) % 2 != 0`
 * @throws cudf::logic_error if `indices_begin[2*i] < 0 or indices_begin[2*i] >
 * indices_begin[(2*i)+1]`
 *
 * @param bitmask Bitmask residing in device memory whose bits will be counted
 * @param indices_begin An iterator representing the beginning of the range of indices specifying
 * ranges to count the number of set bits within
 * @param indices_end An iterator representing the end of the range of indices specifying ranges to
 * count the number of set bits within
 * @param stream CUDA stream used for device memory operations and kernel launches
 *
 * @return A vector storing the number of non-zero bits in the specified ranges
 */
template <typename IndexIterator>
std::vector<size_type> segmented_count_set_bits(bitmask_type const* bitmask,
                                                IndexIterator indices_begin,
                                                IndexIterator indices_end,
                                                rmm::cuda_stream_view stream)
{
  size_t const num_indices = std::distance(indices_begin, indices_end);

  CUDF_EXPECTS(num_indices % 2 == 0, "Array of indices needs to have an even number of elements.");
  for (size_t i = 0; i < num_indices / 2; i++) {
    auto begin = indices_begin[i * 2];
    auto end   = indices_begin[i * 2 + 1];
    CUDF_EXPECTS(begin >= 0, "Starting index cannot be negative.");
    CUDF_EXPECTS(end >= begin, "End index cannot be smaller than the starting index.");
  }

  if (num_indices == 0) {
    return std::vector<size_type>{};
  } else if (bitmask == nullptr) {
    std::vector<size_type> ret(num_indices / 2);
    for (size_t i = 0; i < num_indices / 2; i++) {
      ret[i] = indices_begin[2 * i + 1] - indices_begin[2 * i];
    }
    return ret;
  }

  // Construct a contiguous host buffer of indices and copy to device.
  auto const h_indices = std::vector<size_type>(indices_begin, indices_end);
  auto const d_indices = make_device_uvector_async(h_indices, stream);

  // Compute the null counts over each segment.
  rmm::device_uvector<size_type> d_null_counts =
    segmented_count_set_bits(bitmask, d_indices, stream);

  // Copy the results back to the host.
  size_type const num_ranges = num_indices / 2;
  std::vector<size_type> ret(num_ranges);
  CUDA_TRY(cudaMemcpyAsync(ret.data(),
                           d_null_counts.data(),
                           num_ranges * sizeof(size_type),
                           cudaMemcpyDeviceToHost,
                           stream.value()));

  stream.synchronize();  // now ret is valid.
=======
enum class count_bits_policy : bool {
  SET_BITS,   /// Count set (1) bits
  UNSET_BITS  /// Count unset (0) bits
};

/**
 * For each range `[first_bit_indices[i], last_bit_indices[i])`
 * (where 0 <= i < `num_ranges`), count the number of bits set outside the range
 * in the boundary words (i.e. words that include either the first or last bit and
 * subtract the count from the range's null count.
 *
 * Expects `0 <= first_bit_indices[i] <= last_bit_indices[i]`.
 *
 * @param[in] bitmask The bitmask whose non-zero bits outside the range in the
 * boundary words will be counted.
 * @param[in] num_ranges The number of ranges
 * @param[in] first_bit_indices Random-access input iterator to the sequence of indices (inclusive)
 * of the first bit in each range
 * @param[in] last_bit_indices Random-access input iterator to the sequence of indices (exclusive)
 * of the last bit in each range
 * @param[in,out] null_counts Random-access input/output iterator where the number of non-zero bits
 * in each range is updated
 */
template <typename OffsetIterator, typename OutputIterator>
__global__ void subtract_set_bits_range_boundaries_kernel(bitmask_type const* bitmask,
                                                          size_type num_ranges,
                                                          OffsetIterator first_bit_indices,
                                                          OffsetIterator last_bit_indices,
                                                          OutputIterator null_counts)
{
  constexpr size_type const word_size_in_bits{detail::size_in_bits<bitmask_type>()};

  size_type const tid = threadIdx.x + blockIdx.x * blockDim.x;
  size_type range_id  = tid;

  while (range_id < num_ranges) {
    size_type const first_bit_index = *(first_bit_indices + range_id);
    size_type const last_bit_index  = *(last_bit_indices + range_id);
    size_type delta                 = 0;

    // Compute delta due to the preceding bits in the first word in the range.
    size_type const first_num_slack_bits = intra_word_index(first_bit_index);
    if (first_num_slack_bits > 0) {
      bitmask_type const word       = bitmask[word_index(first_bit_index)];
      bitmask_type const slack_mask = set_least_significant_bits(first_num_slack_bits);
      delta -= __popc(word & slack_mask);
    }

    // Compute delta due to the following bits in the last word in the range.
    size_type const last_num_slack_bits = (last_bit_index % word_size_in_bits) == 0
                                            ? 0
                                            : word_size_in_bits - intra_word_index(last_bit_index);
    if (last_num_slack_bits > 0) {
      bitmask_type const word       = bitmask[word_index(last_bit_index)];
      bitmask_type const slack_mask = set_most_significant_bits(last_num_slack_bits);
      delta -= __popc(word & slack_mask);
    }

    // Update the null count with the computed delta.
    size_type updated_null_count = *(null_counts + range_id) + delta;
    *(null_counts + range_id)    = updated_null_count;
    range_id += blockDim.x * gridDim.x;
  }
}

/**
 * @brief Functor that converts bit segment indices to word segment indices.
 *
 * Converts [first_bit_index, last_bit_index) to [first_word_index,
 * last_word_index).
 */
template <typename OffsetIterator>
struct bit_to_word_index {
  /**
   * @brief Construct a `bit_to_word_index` functor.
   *
   * @param end_of_segment Indicates whether the bit is at the end of a segment,
   * in which case the word index should be incremented for bits at the start of
   * a word.
   * @param bit_indices Pointer to an array of bit indices.
   */
  bit_to_word_index(bool end_of_segment, OffsetIterator bit_indices)
    : end_of_segment(end_of_segment), bit_indices(bit_indices)
  {
  }

  CUDA_DEVICE_CALLABLE size_type operator()(const size_type& i) const
  {
    auto const bit_index = *(bit_indices + i);
    return word_index(bit_index) + ((!end_of_segment || intra_word_index(bit_index) == 0) ? 0 : 1);
  }

  bool const end_of_segment;
  OffsetIterator bit_indices;
};

/**
 * @brief Functor that returns the number of set bits for a specified word
 * of a bitmask array.
 *
 */
struct count_set_bits_in_word {
  count_set_bits_in_word(bitmask_type const* bitmask) : bitmask(bitmask) {}
  CUDA_DEVICE_CALLABLE size_type operator()(size_type i) const
  {
    return static_cast<size_type>(__popc(bitmask[i]));
  }
  bitmask_type const* const bitmask;
};

// Count set/unset bits in a segmented null mask, using offset iterators accessible by the device.
template <typename OffsetIterator>
rmm::device_uvector<size_type> segmented_count_bits_device(bitmask_type const* bitmask,
                                                           size_type num_ranges,
                                                           OffsetIterator first_bit_indices,
                                                           OffsetIterator last_bit_indices,
                                                           count_bits_policy count_bits,
                                                           rmm::cuda_stream_view stream)
{
  rmm::device_uvector<size_type> d_null_counts(num_ranges, stream);

  auto num_set_bits_in_word = thrust::make_transform_iterator(thrust::make_counting_iterator(0),
                                                              count_set_bits_in_word{bitmask});
  // TODO: Just use transform iterator with input bit indices iterator and functor. No counting
  // iterator is necessary here.
  auto first_word_indices = thrust::make_transform_iterator(
    thrust::make_counting_iterator(0), bit_to_word_index{false, first_bit_indices});
  auto last_word_indices = thrust::make_transform_iterator(
    thrust::make_counting_iterator(0), bit_to_word_index{true, last_bit_indices});

  // Allocate temporary memory.
  size_t temp_storage_bytes{0};
  CUDA_TRY(cub::DeviceSegmentedReduce::Sum(nullptr,
                                           temp_storage_bytes,
                                           num_set_bits_in_word,
                                           d_null_counts.begin(),
                                           num_ranges,
                                           first_word_indices,
                                           last_word_indices,
                                           stream.value()));
  rmm::device_buffer d_temp_storage(temp_storage_bytes, stream);

  // Perform segmented reduction.
  CUDA_TRY(cub::DeviceSegmentedReduce::Sum(d_temp_storage.data(),
                                           temp_storage_bytes,
                                           num_set_bits_in_word,
                                           d_null_counts.begin(),
                                           num_ranges,
                                           first_word_indices,
                                           last_word_indices,
                                           stream.value()));

  CHECK_CUDA(stream.value());

  // Adjust counts in segment boundaries (if segments are not word-aligned).
  constexpr size_type block_size{256};
  cudf::detail::grid_1d grid(num_ranges, block_size);
  subtract_set_bits_range_boundaries_kernel<<<grid.num_blocks,
                                              grid.num_threads_per_block,
                                              0,
                                              stream.value()>>>(
    bitmask, num_ranges, first_bit_indices, last_bit_indices, d_null_counts.begin());

  if (count_bits == count_bits_policy::UNSET_BITS) {
    // Subtract the number of set bits from the length of the segment
    thrust::for_each(rmm::exec_policy(stream),
                     thrust::make_counting_iterator(0),
                     thrust::make_counting_iterator(static_cast<size_type>(d_null_counts.size())),
                     [first_bit_indices,
                      last_bit_indices,
                      d_null_counts = d_null_counts.data()] __device__(size_type i) {
                       auto const begin = *(first_bit_indices + i);
                       auto const end   = *(last_bit_indices + i);
                       d_null_counts[i] = (end - begin) - d_null_counts[i];
                     });
  }

  CHECK_CUDA(stream.value());
  return d_null_counts;
}

struct index_alternator {
  CUDA_DEVICE_CALLABLE size_type operator()(const size_type& i) const
  {
    return *(d_indices + 2 * i + (is_end ? 1 : 0));
  }
>>>>>>> 91d0b110

  bool const is_end = false;
  const size_type* d_indices;
};

/**
 * @brief Given a bitmask, counts the number of set (1) or unset (0) bits in every range
 * `[indices_begin[2*i], indices_begin[(2*i)+1])` (where 0 <= i < std::distance(indices_begin,
 * indices_end) / 2).
 *
 * If `bitmask == nullptr`, this function returns a vector containing the
 * segment lengths, or a vector of zeros if counting unset bits.
 *
 * @throws cudf::logic_error if `std::distance(indices_begin, indices_end) % 2 != 0`
 * @throws cudf::logic_error if `indices_begin[2*i] < 0 or indices_begin[2*i] >
 * indices_begin[(2*i)+1]`
 *
 * @param bitmask Bitmask residing in device memory whose bits will be counted
 * @param indices_begin An iterator representing the beginning of the range of indices specifying
 * ranges to count the number of set/unset bits within
 * @param indices_end An iterator representing the end of the range of indices specifying ranges to
 * count the number of set/unset bits within
 * @param count_bits If SET_BITS, count set (1) bits. If UNSET_BITS, count unset (0) bits
 * @param stream CUDA stream used for device memory operations and kernel launches
 *
 * @return A vector storing the number of non-zero bits in the specified ranges
 */
template <typename IndexIterator>
std::vector<size_type> segmented_count_bits(bitmask_type const* bitmask,
                                            IndexIterator indices_begin,
                                            IndexIterator indices_end,
                                            count_bits_policy count_bits,
                                            rmm::cuda_stream_view stream)
{
  auto const num_indices = static_cast<size_type>(std::distance(indices_begin, indices_end));
  CUDF_EXPECTS(num_indices % 2 == 0, "Array of indices needs to have an even number of elements.");
  size_type const num_ranges = num_indices / 2;

  for (size_type i = 0; i < num_ranges; i++) {
    auto begin = indices_begin[i * 2];
    auto end   = indices_begin[i * 2 + 1];
    CUDF_EXPECTS(begin >= 0, "Starting index cannot be negative.");
    CUDF_EXPECTS(end >= begin, "End index cannot be smaller than the starting index.");
  }

  if (num_indices == 0) {
    return std::vector<size_type>{};
  } else if (bitmask == nullptr) {
    std::vector<size_type> ret(num_ranges, 0);
    if (count_bits == count_bits_policy::SET_BITS) {
      for (size_type i = 0; i < num_ranges; i++) {
        ret[i] = indices_begin[2 * i + 1] - indices_begin[2 * i];
      }
    }
    return ret;
  }

  // Construct a contiguous host buffer of indices and copy to device.
  auto const h_indices = std::vector<size_type>(indices_begin, indices_end);
  auto const d_indices = make_device_uvector_async(h_indices, stream);

  // Compute the null counts over each segment.
  auto first_bit_indices = thrust::make_transform_iterator(
    thrust::make_counting_iterator(0), index_alternator{false, d_indices.data()});
  auto last_bit_indices = thrust::make_transform_iterator(thrust::make_counting_iterator(0),
                                                          index_alternator{true, d_indices.data()});
  rmm::device_uvector<size_type> d_null_counts = cudf::detail::segmented_count_bits_device(
    bitmask, num_ranges, first_bit_indices, last_bit_indices, count_bits, stream);

  // Copy the results back to the host.
  std::vector<size_type> ret(num_ranges);
  CUDA_TRY(cudaMemcpyAsync(ret.data(),
                           d_null_counts.data(),
                           num_ranges * sizeof(size_type),
                           cudaMemcpyDeviceToHost,
                           stream.value()));

  stream.synchronize();  // now ret is valid.

  return ret;
}

}  // namespace detail

}  // namespace cudf<|MERGE_RESOLUTION|>--- conflicted
+++ resolved
@@ -31,10 +31,6 @@
 #include <thrust/iterator/transform_iterator.h>
 #include <cub/block/block_reduce.cuh>
 #include <cub/device/device_segmented_reduce.cuh>
-
-#include <algorithm>
-#include <iterator>
-#include <vector>
 
 #include <algorithm>
 #include <iterator>
@@ -186,78 +182,6 @@
   return d_counter.value(stream);
 }
 
-<<<<<<< HEAD
-// Count set bits in a segmented null mask, using indices on the device.
-rmm::device_uvector<size_type> segmented_count_set_bits(
-  bitmask_type const* bitmask,
-  rmm::device_uvector<size_type> const& d_indices,
-  rmm::cuda_stream_view stream);
-
-/**
- * @brief Given a bitmask, counts the number of set (1) bits in every range
- * `[indices_begin[2*i], indices_begin[(2*i)+1])` (where 0 <= i < std::distance(indices_begin,
- * indices_end) / 2).
- *
- * Returns an empty vector if `bitmask == nullptr`.
- *
- * @throws cudf::logic_error if `std::distance(indices_begin, indices_end) % 2 != 0`
- * @throws cudf::logic_error if `indices_begin[2*i] < 0 or indices_begin[2*i] >
- * indices_begin[(2*i)+1]`
- *
- * @param bitmask Bitmask residing in device memory whose bits will be counted
- * @param indices_begin An iterator representing the beginning of the range of indices specifying
- * ranges to count the number of set bits within
- * @param indices_end An iterator representing the end of the range of indices specifying ranges to
- * count the number of set bits within
- * @param stream CUDA stream used for device memory operations and kernel launches
- *
- * @return A vector storing the number of non-zero bits in the specified ranges
- */
-template <typename IndexIterator>
-std::vector<size_type> segmented_count_set_bits(bitmask_type const* bitmask,
-                                                IndexIterator indices_begin,
-                                                IndexIterator indices_end,
-                                                rmm::cuda_stream_view stream)
-{
-  size_t const num_indices = std::distance(indices_begin, indices_end);
-
-  CUDF_EXPECTS(num_indices % 2 == 0, "Array of indices needs to have an even number of elements.");
-  for (size_t i = 0; i < num_indices / 2; i++) {
-    auto begin = indices_begin[i * 2];
-    auto end   = indices_begin[i * 2 + 1];
-    CUDF_EXPECTS(begin >= 0, "Starting index cannot be negative.");
-    CUDF_EXPECTS(end >= begin, "End index cannot be smaller than the starting index.");
-  }
-
-  if (num_indices == 0) {
-    return std::vector<size_type>{};
-  } else if (bitmask == nullptr) {
-    std::vector<size_type> ret(num_indices / 2);
-    for (size_t i = 0; i < num_indices / 2; i++) {
-      ret[i] = indices_begin[2 * i + 1] - indices_begin[2 * i];
-    }
-    return ret;
-  }
-
-  // Construct a contiguous host buffer of indices and copy to device.
-  auto const h_indices = std::vector<size_type>(indices_begin, indices_end);
-  auto const d_indices = make_device_uvector_async(h_indices, stream);
-
-  // Compute the null counts over each segment.
-  rmm::device_uvector<size_type> d_null_counts =
-    segmented_count_set_bits(bitmask, d_indices, stream);
-
-  // Copy the results back to the host.
-  size_type const num_ranges = num_indices / 2;
-  std::vector<size_type> ret(num_ranges);
-  CUDA_TRY(cudaMemcpyAsync(ret.data(),
-                           d_null_counts.data(),
-                           num_ranges * sizeof(size_type),
-                           cudaMemcpyDeviceToHost,
-                           stream.value()));
-
-  stream.synchronize();  // now ret is valid.
-=======
 enum class count_bits_policy : bool {
   SET_BITS,   /// Count set (1) bits
   UNSET_BITS  /// Count unset (0) bits
@@ -444,7 +368,6 @@
   {
     return *(d_indices + 2 * i + (is_end ? 1 : 0));
   }
->>>>>>> 91d0b110
 
   bool const is_end = false;
   const size_type* d_indices;
