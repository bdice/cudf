--- conflicted
+++ resolved
@@ -26,21 +26,17 @@
  *
  * The purpose of these functions is to enable interoperability with APIs that
  * may not yet be updated to use the new constructs.
- **/
+ */
 
 namespace cudf {
 namespace legacy {
-<<<<<<< HEAD
 
 /**
-=======
-/**---------------------------------------------------------------------------*
->>>>>>> cfb1f6b6
  * @brief Converts a `gdf_dtype` to the corresponding `data_type`, if possible.
  *
  * @param dtype The `gdf_dtype` to convert
  * @return data_type The `data_type` corresponding to `dtype`.
- **/
+ */
 data_type gdf_dtype_to_data_type(gdf_dtype dtype);
 
 /**
@@ -48,7 +44,7 @@
  *
  * @param type The `data_type` to convert
  * @return gdf_dtype The `gdf_dtype` corresponding to `type`.
- **/
+ */
 gdf_dtype data_type_to_gdf_dtype(data_type type);
 
 /**
@@ -56,7 +52,7 @@
  *
  * @param col The `gdf_column` to construct a view from
  * @return column_view A view of the same data contained in the `gdf_column`.
- **/
+ */
 column_view gdf_column_to_view(gdf_column const& col);
 
 /**
@@ -66,7 +62,7 @@
  * @param col The `gdf_column` to construct a view from
  * @return mutable_column_view A view of the same data contained in the
  * `gdf_column`.
- **/
+ */
 mutable_column_view gdf_column_to_mutable_view(gdf_column* col);
 
 /**
@@ -78,7 +74,7 @@
  *
  * @param view The view containing the data to wrap in a `gdf_column`
  * @return gdf_column The `gdf_column` referencing the data from `view`
- **/
+ */
 gdf_column view_to_gdf_column(mutable_column_view view);
 }  // namespace legacy
 }  // namespace cudf