/*
 * Copyright (c) 2019-2020, NVIDIA CORPORATION.
 *
 * Licensed under the Apache License, Version 2.0 (the "License");
 * you may not use this file except in compliance with the License.
 * You may obtain a copy of the License at
 *
 *     http://www.apache.org/licenses/LICENSE-2.0
 *
 * Unless required by applicable law or agreed to in writing, software
 * distributed under the License is distributed on an "AS IS" BASIS,
 * WITHOUT WARRANTIES OR CONDITIONS OF ANY KIND, either express or implied.
 * See the License for the specific language governing permissions and
 * limitations under the License.
 */

#include <cudf/column/column.hpp>
#include <cudf/column/column_factories.hpp>
#include <cudf/column/column_view.hpp>
#include <cudf/copying.hpp>
#include <cudf/detail/null_mask.hpp>
#include <cudf/detail/nvtx/ranges.hpp>
#include <cudf/dictionary/dictionary_column_view.hpp>
<<<<<<< HEAD
#include <cudf/lists/detail/slice.hpp>
=======
#include <cudf/lists/detail/copying.hpp>
>>>>>>> 52f8776c
#include <cudf/lists/lists_column_view.hpp>
#include <cudf/null_mask.hpp>
#include <cudf/strings/copying.hpp>
#include <cudf/utilities/bit.hpp>
#include <cudf/utilities/traits.hpp>
#include <cudf/utilities/type_dispatcher.hpp>

#include <rmm/device_buffer.hpp>

#include <algorithm>
#include <numeric>
#include <vector>

namespace cudf {
// Copy constructor
column::column(column const &other)
  : _type{other._type},
    _size{other._size},
    _data{other._data},
    _null_mask{other._null_mask},
    _null_count{other._null_count}
{
  _children.reserve(other.num_children());
  for (auto const &c : other._children) { _children.emplace_back(std::make_unique<column>(*c)); }
}

// Copy ctor w/ explicit stream/mr
column::column(column const &other, cudaStream_t stream, rmm::mr::device_memory_resource *mr)
  : _type{other._type},
    _size{other._size},
    _data{other._data, stream, mr},
    _null_mask{other._null_mask, stream, mr},
    _null_count{other._null_count}
{
  _children.reserve(other.num_children());
  for (auto const &c : other._children) {
    _children.emplace_back(std::make_unique<column>(*c, stream, mr));
  }
}

// Move constructor
column::column(column &&other) noexcept
  : _type{other._type},
    _size{other._size},
    _data{std::move(other._data)},
    _null_mask{std::move(other._null_mask)},
    _null_count{other._null_count},
    _children{std::move(other._children)}
{
  other._size       = 0;
  other._null_count = 0;
  other._type       = data_type{type_id::EMPTY};
}

// Release contents
column::contents column::release() noexcept
{
  _size       = 0;
  _null_count = 0;
  _type       = data_type{type_id::EMPTY};
  return column::contents{std::make_unique<rmm::device_buffer>(std::move(_data)),
                          std::make_unique<rmm::device_buffer>(std::move(_null_mask)),
                          std::move(_children)};
}

// Create immutable view
column_view column::view() const
{
  // Create views of children
  std::vector<column_view> child_views;
  child_views.reserve(_children.size());
  for (auto const &c : _children) { child_views.emplace_back(*c); }

  return column_view{type(),
                     size(),
                     _data.data(),
                     static_cast<bitmask_type const *>(_null_mask.data()),
                     null_count(),
                     0,
                     child_views};
}

// Create mutable view
mutable_column_view column::mutable_view()
{
  CUDF_FUNC_RANGE();

  // create views of children
  std::vector<mutable_column_view> child_views;
  child_views.reserve(_children.size());
  for (auto const &c : _children) { child_views.emplace_back(*c); }

  // Store the old null count before resetting it. By accessing the value directly instead of
  // calling `null_count()`, we can avoid a potential invocation of `count_unset_bits()`. This does
  // however mean that calling `null_count()` on the resulting mutable view could still potentially
  // invoke `count_unset_bits()`.
  auto current_null_count = _null_count;

  // The elements of a column could be changed through a `mutable_column_view`, therefore the
  // existing `null_count` is no longer valid. Reset it to `UNKNOWN_NULL_COUNT` forcing it to be
  // recomputed on the next invocation of `null_count()`.
  set_null_count(cudf::UNKNOWN_NULL_COUNT);

  return mutable_column_view{type(),
                             size(),
                             _data.data(),
                             static_cast<bitmask_type *>(_null_mask.data()),
                             current_null_count,
                             0,
                             child_views};
}

// If the null count is known, return it. Else, compute and return it
size_type column::null_count() const
{
  CUDF_FUNC_RANGE();
  if (_null_count <= cudf::UNKNOWN_NULL_COUNT) {
    _null_count =
      cudf::count_unset_bits(static_cast<bitmask_type const *>(_null_mask.data()), 0, size());
  }
  return _null_count;
}

void column::set_null_mask(rmm::device_buffer &&new_null_mask, size_type new_null_count)
{
  if (new_null_count > 0) {
    CUDF_EXPECTS(new_null_mask.size() >= cudf::bitmask_allocation_size_bytes(this->size()),
                 "Column with null values must be nullable and the null mask \
                  buffer size should match the size of the column.");
  }
  _null_mask  = std::move(new_null_mask);  // move
  _null_count = new_null_count;
}

void column::set_null_mask(rmm::device_buffer const &new_null_mask, size_type new_null_count)
{
  if (new_null_count > 0) {
    CUDF_EXPECTS(new_null_mask.size() >= cudf::bitmask_allocation_size_bytes(this->size()),
                 "Column with null values must be nullable and the null mask \
                  buffer size should match the size of the column.");
  }
  _null_mask  = new_null_mask;  // copy
  _null_count = new_null_count;
}

void column::set_null_count(size_type new_null_count)
{
  if (new_null_count > 0) { CUDF_EXPECTS(nullable(), "Invalid null count."); }
  _null_count = new_null_count;
}

namespace {
struct create_column_from_view {
  cudf::column_view view;
  cudaStream_t stream;
  rmm::mr::device_memory_resource *mr;

  template <typename ColumnType,
            std::enable_if_t<std::is_same<ColumnType, cudf::string_view>::value> * = nullptr>
  std::unique_ptr<column> operator()()
  {
    cudf::strings_column_view sview(view);
    return cudf::strings::detail::copy_slice(sview, 0, view.size(), 1, stream, mr);
  }

  template <typename ColumnType,
            std::enable_if_t<std::is_same<ColumnType, cudf::dictionary32>::value> * = nullptr>
  std::unique_ptr<column> operator()()
  {
    std::vector<std::unique_ptr<column>> children;
    if (view.num_children()) {
      cudf::dictionary_column_view dict_view(view);
      auto indices_view = column_view(data_type{type_id::INT32},
                                      view.size(),
                                      dict_view.indices().data<int32_t>(),
                                      nullptr,
                                      0,
                                      view.offset());
      children.emplace_back(std::make_unique<column>(indices_view, stream, mr));
      children.emplace_back(std::make_unique<column>(dict_view.keys(), stream, mr));
    }
    return std::make_unique<column>(view.type(),
                                    view.size(),
                                    rmm::device_buffer{0, stream, mr},
                                    cudf::copy_bitmask(view, stream, mr),
                                    view.null_count(),
                                    std::move(children));
  }

  template <typename ColumnType, std::enable_if_t<cudf::is_fixed_width<ColumnType>()> * = nullptr>
  std::unique_ptr<column> operator()()
  {
    std::vector<std::unique_ptr<column>> children;
    for (size_type i = 0; i < view.num_children(); ++i) {
      children.emplace_back(std::make_unique<column>(view.child(i), stream, mr));
    }

    return std::make_unique<column>(
      view.type(),
      view.size(),
      rmm::device_buffer{
        static_cast<const char *>(view.head()) + (view.offset() * cudf::size_of(view.type())),
        view.size() * cudf::size_of(view.type()),
        stream,
        mr},
      cudf::copy_bitmask(view, stream, mr),
      view.null_count(),
      std::move(children));
  }

  template <typename ColumnType,
            std::enable_if_t<std::is_same<ColumnType, cudf::list_view>::value> * = nullptr>
  std::unique_ptr<column> operator()()
  {
    auto lists_view = lists_column_view(view);
<<<<<<< HEAD
    return cudf::lists::detail::slice(lists_view, 0, view.size(), stream, mr);
=======
    return cudf::lists::detail::copy_slice(lists_view, 0, view.size(), stream, mr);
  }

  template <typename ColumnType,
            std::enable_if_t<std::is_same<ColumnType, cudf::struct_view>::value> * = nullptr>
  std::unique_ptr<column> operator()()
  {
    CUDF_FAIL("struct_view not supported yet");
>>>>>>> 52f8776c
  }
};
}  // anonymous namespace

// Copy from a view
column::column(column_view view, cudaStream_t stream, rmm::mr::device_memory_resource *mr)
  :  // Move is needed here because the dereference operator of unique_ptr returns
     // an lvalue reference, which would otherwise dispatch to the copy constructor
    column{std::move(*type_dispatcher(view.type(), create_column_from_view{view, stream, mr}))}
{
}

}  // namespace cudf<|MERGE_RESOLUTION|>--- conflicted
+++ resolved
@@ -21,11 +21,7 @@
 #include <cudf/detail/null_mask.hpp>
 #include <cudf/detail/nvtx/ranges.hpp>
 #include <cudf/dictionary/dictionary_column_view.hpp>
-<<<<<<< HEAD
-#include <cudf/lists/detail/slice.hpp>
-=======
 #include <cudf/lists/detail/copying.hpp>
->>>>>>> 52f8776c
 #include <cudf/lists/lists_column_view.hpp>
 #include <cudf/null_mask.hpp>
 #include <cudf/strings/copying.hpp>
@@ -241,9 +237,6 @@
   std::unique_ptr<column> operator()()
   {
     auto lists_view = lists_column_view(view);
-<<<<<<< HEAD
-    return cudf::lists::detail::slice(lists_view, 0, view.size(), stream, mr);
-=======
     return cudf::lists::detail::copy_slice(lists_view, 0, view.size(), stream, mr);
   }
 
@@ -252,7 +245,6 @@
   std::unique_ptr<column> operator()()
   {
     CUDF_FAIL("struct_view not supported yet");
->>>>>>> 52f8776c
   }
 };
 }  // anonymous namespace
