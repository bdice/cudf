--- conflicted
+++ resolved
@@ -71,31 +71,15 @@
  * Note that in this kind of aggregators can be computed in a single pass scan.
  * In the other hand the compound aggregation MEAN need to be computed by simple
  * ones (SUM and COUNT).
-<<<<<<< HEAD
  **/
-inline bool is_simple(operators op) {
-  return array_contains(simple_aggregations, op);
-}
-
-=======
- *---------------------------------------------------------------------------**/
 inline bool is_simple(operators op) { return array_contains(simple_aggregations, op); }
->>>>>>> cfb1f6b6
 
 /**
  * @brief  To verify that the input operator is part of  ordered_aggregations list.
  * Ordered aggregation is used to identify other ones like MEDIAN and  QUANTILE,
-<<<<<<< HEAD
- * which cannot be represented as a combination of single-pass aggregations. 
+ * which cannot be represented as a combination of single-pass aggregations.
  **/
-inline bool is_ordered(operators op) {
-  return array_contains(ordered_aggregations, op);
-}
-=======
- * which cannot be represented as a combination of single-pass aggregations.
- *---------------------------------------------------------------------------**/
 inline bool is_ordered(operators op) { return array_contains(ordered_aggregations, op); }
->>>>>>> cfb1f6b6
 
 /**
  * @brief Converts a set of "compound" aggregation requests into a set of
@@ -118,14 +102,8 @@
  * @param stream Stream on which to perform operation
  * @return gdf_column* New column containing the result of elementwise division
  * of the sum and count columns
-<<<<<<< HEAD
  **/
-gdf_column* compute_average(gdf_column sum, gdf_column count,
-                            cudaStream_t stream);
-=======
- *---------------------------------------------------------------------------**/
 gdf_column* compute_average(gdf_column sum, gdf_column count, cudaStream_t stream);
->>>>>>> cfb1f6b6
 
 /**
  * @brief Computes the results of a set of aggregation requests from a set of
@@ -144,19 +122,11 @@
  *the simple requests
  * @param stream[in] CUDA stream on which to execute
  * @return table Set of columns satisfying each of the original requests
-<<<<<<< HEAD
  **/
-table compute_original_requests(
-    std::vector<AggRequestType> const& original_requests,
-    std::vector<SimpleAggRequestCounter> const& simple_requests, table simple_outputs,
-    cudaStream_t stream);
-=======
- *---------------------------------------------------------------------------**/
 table compute_original_requests(std::vector<AggRequestType> const& original_requests,
                                 std::vector<SimpleAggRequestCounter> const& simple_requests,
                                 table simple_outputs,
                                 cudaStream_t stream);
->>>>>>> cfb1f6b6
 
 }  // namespace groupby
 }  // namespace cudf
