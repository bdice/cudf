/*
 * Copyright (c) 2019, NVIDIA CORPORATION.
 *
 * Licensed under the Apache License, Version 2.0 (the "License");
 * you may not use this file except in compliance with the License.
 * You may obtain a copy of the License at
 *
 *     http://www.apache.org/licenses/LICENSE-2.0
 *
 * Unless required by applicable law or agreed to in writing, software
 * distributed under the License is distributed on an "AS IS" BASIS,
 * WITHOUT WARRANTIES OR CONDITIONS OF ANY KIND, either express or implied.
 * See the License for the specific language governing permissions and
 * limitations under the License.
 */
#include <cudf/detail/hashing.hpp>
#include <cudf/copying.hpp>
#include <cudf/column/column_factories.hpp>
#include <cudf/table/table_device_view.cuh>
#include <cudf/utilities/nvtx_utils.hpp>
#include <cudf/detail/utilities/hash_functions.cuh>
#include <cudf/detail/utilities/cuda.cuh>
#include <cudf/table/row_operators.cuh>
#include <cudf/detail/scatter.hpp>

#include <thrust/tabulate.h>

namespace cudf {

namespace {

constexpr size_type BLOCK_SIZE = 512;
constexpr size_type ROWS_PER_THREAD = 8;

/** 
 * @brief  Functor to map a hash value to a particular 'bin' or partition number
 * that uses the modulo operation.
 */
template <typename hash_value_t>
class modulo_partitioner
{
 public:
  modulo_partitioner(size_type num_partitions) : divisor{num_partitions} {}

  __device__
  size_type operator()(hash_value_t hash_value) const {
    return hash_value % divisor;
  }

 private:
  const size_type divisor;
};

template <typename T>
bool is_power_two(T number) {
  return (0 == (number & (number - 1)));
}

/** 
 * @brief  Functor to map a hash value to a particular 'bin' or partition number
 * that uses a bitwise mask. Only works when num_partitions is a power of 2.
 *
 * For n % d, if d is a power of two, then it can be computed more efficiently via 
 * a single bitwise AND as:
 * n & (d - 1)
 */
template <typename hash_value_t>
class bitwise_partitioner
{
 public:
  bitwise_partitioner(size_type num_partitions) : mask{(num_partitions - 1)} {
    assert(is_power_two(num_partitions));
  }

  __device__
  size_type operator()(hash_value_t hash_value) const {
    return hash_value & mask; // hash_value & (num_partitions - 1)
  }

 private:
  const size_type mask;
};

/* --------------------------------------------------------------------------*/
/** 
 * @brief Computes which partition each row of a device_table will belong to based
   on hashing each row, and applying a partition function to the hash value. 
   Records the size of each partition for each thread block as well as the global
   size of each partition across all thread blocks.
 * 
 * @param[in] the_table The table whose rows will be partitioned
 * @param[in] num_rows The number of rows in the table
 * @param[in] num_partitions The number of partitions to divide the rows into
 * @param[in] the_partitioner The functor that maps a rows hash value to a partition number
 * @param[out] row_partition_numbers Array that holds which partition each row belongs to
 * @param[out] row_partition_offset Array that holds the offset of each row in its partition of
 * the thread block
 * @param[out] block_partition_sizes Array that holds the size of each partition for each block,
 * i.e., { {block0 partition0 size, block1 partition0 size, ...}, 
         {block0 partition1 size, block1 partition1 size, ...},
         ...
         {block0 partition(num_partitions-1) size, block1 partition(num_partitions -1) size, ...} }
 * @param[out] global_partition_sizes The number of rows in each partition.
 */
/* ----------------------------------------------------------------------------*/
template <class row_hasher_t, typename partitioner_type>
__global__
void compute_row_partition_numbers(row_hasher_t the_hasher,
                                   const size_type num_rows,
                                   const size_type num_partitions,
                                   const partitioner_type the_partitioner,
<<<<<<< HEAD
                                   size_type * row_partition_numbers,
                                   size_type * row_partition_offset,
                                   size_type * block_partition_sizes,
                                   size_type * global_partition_sizes)
=======
                                   size_type * __restrict__ row_partition_numbers,
                                   size_type * __restrict__ block_partition_sizes,
                                   size_type * __restrict__ global_partition_sizes)
>>>>>>> 695e9a4a
{
  // Accumulate histogram of the size of each partition in shared memory
  extern __shared__ size_type shared_partition_sizes[];

  size_type row_number = threadIdx.x + blockIdx.x * blockDim.x;

  // Initialize local histogram
  size_type partition_number = threadIdx.x;
  while(partition_number < num_partitions)
  {
    shared_partition_sizes[partition_number] = 0;
    partition_number += blockDim.x;
  }

  __syncthreads();

  // Compute the hash value for each row, store it to the array of hash values
  // and compute the partition to which the hash value belongs and increment
  // the shared memory counter for that partition
  while( row_number < num_rows)
  {
    const hash_value_type row_hash_value = the_hasher(row_number);

    const size_type partition_number = the_partitioner(row_hash_value);

    row_partition_numbers[row_number] = partition_number;

    row_partition_offset[row_number] = atomicAdd(
      &(shared_partition_sizes[partition_number]), size_type(1));

    row_number += blockDim.x * gridDim.x;
  }

  __syncthreads();

  // Flush shared memory histogram to global memory
  partition_number = threadIdx.x;
  while(partition_number < num_partitions)
  {
    const size_type block_partition_size = shared_partition_sizes[partition_number];

    // Update global size of each partition
    atomicAdd(&global_partition_sizes[partition_number], block_partition_size);

    // Record the size of this partition in this block
    const size_type write_location = partition_number * gridDim.x + blockIdx.x;
    block_partition_sizes[write_location] = block_partition_size;
    partition_number += blockDim.x;
  }
}

/* --------------------------------------------------------------------------*/
/** 
 * @brief Move one column from the input table to the hashed table.
 * 
 * @param[in] input_buf Data buffer of the column in the input table
 * @param[out] output_buf Preallocated data buffer of the column in the output table
 * @param[in] num_rows The number of rows in each column
 * @param[in] num_partitions The number of partitions to divide the rows into
 * @param[in] row_partition_numbers Array that holds which partition each row belongs to
 * @param[in] row_partition_offset Array that holds the offset of each row in its partition of
 * the thread block.
 * @param[in] block_partition_sizes Array that holds the size of each partition for each block
 * @param[in] scanned_block_partition_sizes The scan of block_partition_sizes
 */
/* ----------------------------------------------------------------------------*/
<<<<<<< HEAD
template <typename DataType>
__global__
void move_to_output_buffer(DataType const *input_buf,
                           DataType *output_buf,
                           const size_type num_rows,
                           const size_type num_partitions,
                           size_type * row_partition_numbers,
                           size_type * row_partition_offset,
                           size_type * block_partition_sizes,
                           size_type * scanned_block_partition_sizes)
=======
__global__ 
void compute_row_output_locations(size_type * __restrict__ row_partition_numbers, 
                                  const size_type num_rows,
                                  const size_type num_partitions,
                                  size_type * __restrict__ block_partition_offsets)
>>>>>>> 695e9a4a
{
  extern __shared__ char shared_memory[];
  DataType *block_output = (DataType *)shared_memory;
  size_type *partition_offset_shared = (size_type *)(block_output + BLOCK_SIZE * ROWS_PER_THREAD);
  size_type *partition_offset_global = (size_type *)(partition_offset_shared + num_partitions + 1);

  size_type ipartition;

  // Calculate the offset in shared memory of each partition in this thread block
  if (threadIdx.x == 0) {
    // TODO: could use a block scan instead of serialization
    partition_offset_shared[0] = 0;

    for (ipartition = 0; ipartition < num_partitions; ipartition ++) {
      partition_offset_shared[ipartition + 1] = partition_offset_shared[ipartition]
        + block_partition_sizes[ipartition * gridDim.x + blockIdx.x];
    }
  }

  // Fetch the offset in the output buffer of each partition in this thread block
  ipartition = threadIdx.x;
  while (ipartition < num_partitions) {
    partition_offset_global[ipartition] = scanned_block_partition_sizes[ipartition * gridDim.x + blockIdx.x];
    ipartition += blockDim.x;
  }

  __syncthreads();

  size_type row_number = threadIdx.x + blockIdx.x * blockDim.x;

  // Fetch the input data to shared memory
  while ( row_number < num_rows ) {
    ipartition = row_partition_numbers[row_number];

    block_output[
      partition_offset_shared[ipartition] + row_partition_offset[row_number]
    ] = input_buf[row_number];

    row_number += blockDim.x * gridDim.x;
  }

  __syncthreads();

  // Copy data from shared memory to output buffer

  constexpr int nthreads_partition = 16; // Use 16 threads to copy each partition, assume BLOCK_SIZE
                                         // is divisible by 16
  
  for (ipartition = threadIdx.x / nthreads_partition;
       ipartition < num_partitions;
       ipartition += BLOCK_SIZE / nthreads_partition) {
    
    size_type row_offset = threadIdx.x % nthreads_partition;
    size_type nelements_partition = partition_offset_shared[ipartition + 1] - partition_offset_shared[ipartition];

    while (row_offset < nelements_partition) {
      output_buf[partition_offset_global[ipartition] + row_offset]
        = block_output[partition_offset_shared[ipartition] + row_offset];
      
      row_offset += nthreads_partition;
    }
  }
}

struct move_to_output_buffer_dispatcher{
  template <typename DataType,
      std::enable_if_t<is_fixed_width<DataType>()>* = nullptr>
  std::unique_ptr<column> operator()(column_view const& input,
                  const size_type num_partitions,
                  size_type * row_partition_numbers,
                  size_type * row_partition_offset,
                  size_type * block_partition_sizes,
                  size_type * scanned_block_partition_sizes,
                  size_type grid_size,
                  rmm::mr::device_memory_resource* mr,
                  cudaStream_t stream)
  {
    CUDF_EXPECTS(input.null_mask() == nullptr, "null input column unsupported");

    rmm::device_buffer output(input.size() * sizeof(DataType), stream, mr);

    int const smem = BLOCK_SIZE * ROWS_PER_THREAD * sizeof(DataType)
      + (num_partitions + 1) * sizeof(size_type) * 2;
    move_to_output_buffer<DataType>
      <<<grid_size, BLOCK_SIZE, smem, stream>>>(
        input.data<DataType>(), static_cast<DataType*>(output.data()), input.size(),
        num_partitions, row_partition_numbers, row_partition_offset,
        block_partition_sizes, scanned_block_partition_sizes
    );

    return std::make_unique<column>(input.type(), input.size(), std::move(output));
  }

  template <typename DataType,
      std::enable_if_t<not is_fixed_width<DataType>()>* = nullptr>
  std::unique_ptr<column> operator()(column_view const& input,
                  const size_type num_partitions,
                  size_type * row_partition_numbers,
                  size_type * row_partition_offset,
                  size_type * block_partition_sizes,
                  size_type * scanned_block_partition_sizes,
                  size_type grid_size,
                  rmm::mr::device_memory_resource* mr,
                  cudaStream_t stream)
  {
    CUDF_FAIL("non-fixed width types unsupported");
  }
};

template <bool has_nulls>
std::pair<std::unique_ptr<experimental::table>, std::vector<size_type>>
hash_partition_table(table_view const& input,
                     table_view const &table_to_hash,
                     const size_type num_partitions,
                     rmm::mr::device_memory_resource* mr,
                     cudaStream_t stream)
{
  auto const num_rows = table_to_hash.num_rows();

  constexpr size_type rows_per_block = BLOCK_SIZE * ROWS_PER_THREAD;
  auto grid_size = util::div_rounding_up_safe(num_rows, rows_per_block);

  // Allocate array to hold which partition each row belongs to
  auto row_partition_numbers = rmm::device_vector<size_type>(num_rows);

  // Array to hold the size of each partition computed by each block
  //  i.e., { {block0 partition0 size, block1 partition0 size, ...}, 
  //          {block0 partition1 size, block1 partition1 size, ...},
  //          ...
  //          {block0 partition(num_partitions-1) size, block1 partition(num_partitions -1) size, ...} }
  auto block_partition_sizes = rmm::device_vector<size_type>(grid_size * num_partitions);

  auto scanned_block_partition_sizes = rmm::device_vector<size_type>(grid_size * num_partitions);

  // Holds the total number of rows in each partition
  auto global_partition_sizes = rmm::device_vector<size_type>(num_partitions, size_type{0});

  auto row_partition_offset = rmm::device_vector<size_type>(num_rows);

  auto const device_input = table_device_view::create(table_to_hash, stream);
  auto const hasher = experimental::row_hasher<MurmurHash3_32, has_nulls>(*device_input);

  // If the number of partitions is a power of two, we can compute the partition 
  // number of each row more efficiently with bitwise operations
  if (is_power_two(num_partitions)) {
    // Determines how the mapping between hash value and partition number is computed
    using partitioner_type = bitwise_partitioner<hash_value_type>;

    // Computes which partition each row belongs to by hashing the row and performing
    // a partitioning operator on the hash value. Also computes the number of
    // rows in each partition both for each thread block as well as across all blocks
    compute_row_partition_numbers
        <<<grid_size, BLOCK_SIZE, num_partitions * sizeof(size_type), stream>>>(
            hasher, num_rows, num_partitions,
            partitioner_type(num_partitions),
            row_partition_numbers.data().get(),
            row_partition_offset.data().get(),
            block_partition_sizes.data().get(),
            global_partition_sizes.data().get());
  } else {
    // Determines how the mapping between hash value and partition number is computed
    using partitioner_type = modulo_partitioner<hash_value_type>;

    // Computes which partition each row belongs to by hashing the row and performing
    // a partitioning operator on the hash value. Also computes the number of
    // rows in each partition both for each thread block as well as across all blocks
    compute_row_partition_numbers
        <<<grid_size, BLOCK_SIZE, num_partitions * sizeof(size_type), stream>>>(
            hasher, num_rows, num_partitions,
            partitioner_type(num_partitions),
            row_partition_numbers.data().get(),
            row_partition_offset.data().get(),
            block_partition_sizes.data().get(),
            global_partition_sizes.data().get());
  }

  // Compute exclusive scan of all blocks' partition sizes in-place to determine 
  // the starting point for each blocks portion of each partition in the output
  thrust::exclusive_scan(rmm::exec_policy(stream)->on(stream),
                         block_partition_sizes.begin(), 
                         block_partition_sizes.end(), 
                         scanned_block_partition_sizes.data().get());

  // Compute exclusive scan of size of each partition to determine offset location
  // of each partition in final output.
  // TODO This can be done independently on a separate stream
  size_type * scanned_global_partition_sizes{global_partition_sizes.data().get()};
  thrust::exclusive_scan(rmm::exec_policy(stream)->on(stream),
                         global_partition_sizes.begin(), 
                         global_partition_sizes.end(),
                         scanned_global_partition_sizes);

  // Copy the result of the exlusive scan to the output offsets array
  // to indicate the starting point for each partition in the output
  std::vector<size_type> partition_offsets(num_partitions);
  CUDA_TRY(cudaMemcpyAsync(partition_offsets.data(), 
                           scanned_global_partition_sizes, 
                           num_partitions * sizeof(size_type),
                           cudaMemcpyDeviceToHost,
                           stream));

  std::vector<std::unique_ptr<column>> output_cols(input.num_columns());

  // Move data from input table to hashed table
  auto row_partition_numbers_ptr {row_partition_numbers.data().get()};
  auto row_partition_offset_ptr {row_partition_offset.data().get()};
  auto block_partition_sizes_ptr {block_partition_sizes.data().get()};
  auto scanned_block_partition_sizes_ptr {scanned_block_partition_sizes.data().get()};
  std::transform(input.begin(), input.end(), output_cols.begin(),
    [=](auto const& col) {
      return cudf::experimental::type_dispatcher(
        col.type(),
        move_to_output_buffer_dispatcher{},
        col,
        num_partitions,
        row_partition_numbers_ptr,
        row_partition_offset_ptr,
        block_partition_sizes_ptr,
        scanned_block_partition_sizes_ptr,
        grid_size, mr, stream);
    });

  auto output {std::make_unique<experimental::table>(std::move(output_cols))};
  return std::make_pair(std::move(output), std::move(partition_offsets));
}

// Add a wrapper around nvtx to automatically pop the range when the function scope ends
struct nvtx_raii {
  nvtx_raii(char const* name, nvtx::color color) { nvtx::range_push(name, color); }
  ~nvtx_raii() { nvtx::range_pop(); }
};

}  // namespace

namespace detail {

std::pair<std::unique_ptr<experimental::table>, std::vector<size_type>>
hash_partition(table_view const& input,
               std::vector<size_type> const& columns_to_hash,
               int num_partitions,
               rmm::mr::device_memory_resource* mr,
               cudaStream_t stream)
{
  // Push/pop nvtx range around the scope of this function
  nvtx_raii("CUDF_HASH_PARTITION", nvtx::PARTITION_COLOR);

  auto table_to_hash = input.select(columns_to_hash);

  // Return empty result if there are no partitions or nothing to hash
  if (num_partitions <= 0 || input.num_rows() == 0 || table_to_hash.num_columns() == 0) {
    return std::make_pair(experimental::empty_like(input), std::vector<size_type>{});
  }

  if (has_nulls(table_to_hash)) {
    return hash_partition_table<true>(
        input, table_to_hash, num_partitions, mr, stream);
  } else {
    return hash_partition_table<false>(
        input, table_to_hash, num_partitions, mr, stream);
  }
}

std::unique_ptr<column> hash(table_view const& input,
                             std::vector<uint32_t> const& initial_hash,
                             rmm::mr::device_memory_resource* mr,
                             cudaStream_t stream)
{
  // TODO this should be UINT32
  auto output = make_numeric_column(data_type(INT32), input.num_rows());

  // Return early if there's nothing to hash
  if (input.num_columns() == 0 || input.num_rows() == 0) {
    return output;
  }

  bool const nullable = has_nulls(input);
  auto const device_input = table_device_view::create(input, stream);
  auto output_view = output->mutable_view();

  // Compute the hash value for each row depending on the specified hash function
  if (!initial_hash.empty()) {
    CUDF_EXPECTS(initial_hash.size() == size_t(input.num_columns()),
      "Expected same size of initial hash values as number of columns");
    auto device_initial_hash = rmm::device_vector<uint32_t>(initial_hash);

    if (nullable) {
      thrust::tabulate(rmm::exec_policy(stream)->on(stream),
          output_view.begin<int32_t>(), output_view.end<int32_t>(),
          experimental::row_hasher_initial_values<MurmurHash3_32, true>(
              *device_input, device_initial_hash.data().get()));
    } else {
      thrust::tabulate(rmm::exec_policy(stream)->on(stream),
          output_view.begin<int32_t>(), output_view.end<int32_t>(),
          experimental::row_hasher_initial_values<MurmurHash3_32, false>(
              *device_input, device_initial_hash.data().get()));
    }
  } else {
    if (nullable) {
      thrust::tabulate(rmm::exec_policy(stream)->on(stream),
          output_view.begin<int32_t>(), output_view.end<int32_t>(),
          experimental::row_hasher<MurmurHash3_32, true>(*device_input));
    } else {
      thrust::tabulate(rmm::exec_policy(stream)->on(stream),
          output_view.begin<int32_t>(), output_view.end<int32_t>(),
          experimental::row_hasher<MurmurHash3_32, false>(*device_input));
    }
  }

  return output;
}

}  // namespace detail

std::pair<std::unique_ptr<experimental::table>, std::vector<size_type>>
hash_partition(table_view const& input,
               std::vector<size_type> const& columns_to_hash,
               int num_partitions,
               rmm::mr::device_memory_resource* mr)
{
  return detail::hash_partition(input, columns_to_hash, num_partitions, mr);
}

std::unique_ptr<column> hash(table_view const& input,
                             std::vector<uint32_t> const& initial_hash,
                             rmm::mr::device_memory_resource* mr)
{
  return detail::hash(input, initial_hash, mr);
}

}  // namespace cudf<|MERGE_RESOLUTION|>--- conflicted
+++ resolved
@@ -109,16 +109,10 @@
                                    const size_type num_rows,
                                    const size_type num_partitions,
                                    const partitioner_type the_partitioner,
-<<<<<<< HEAD
-                                   size_type * row_partition_numbers,
-                                   size_type * row_partition_offset,
-                                   size_type * block_partition_sizes,
-                                   size_type * global_partition_sizes)
-=======
                                    size_type * __restrict__ row_partition_numbers,
+                                   size_type * __restrict__ row_partition_offset,
                                    size_type * __restrict__ block_partition_sizes,
                                    size_type * __restrict__ global_partition_sizes)
->>>>>>> 695e9a4a
 {
   // Accumulate histogram of the size of each partition in shared memory
   extern __shared__ size_type shared_partition_sizes[];
@@ -185,24 +179,16 @@
  * @param[in] scanned_block_partition_sizes The scan of block_partition_sizes
  */
 /* ----------------------------------------------------------------------------*/
-<<<<<<< HEAD
 template <typename DataType>
 __global__
 void move_to_output_buffer(DataType const *input_buf,
                            DataType *output_buf,
                            const size_type num_rows,
                            const size_type num_partitions,
-                           size_type * row_partition_numbers,
-                           size_type * row_partition_offset,
-                           size_type * block_partition_sizes,
-                           size_type * scanned_block_partition_sizes)
-=======
-__global__ 
-void compute_row_output_locations(size_type * __restrict__ row_partition_numbers, 
-                                  const size_type num_rows,
-                                  const size_type num_partitions,
-                                  size_type * __restrict__ block_partition_offsets)
->>>>>>> 695e9a4a
+                           size_type * __restrict__ row_partition_numbers,
+                           size_type * __restrict__ row_partition_offset,
+                           size_type * __restrict__ block_partition_sizes,
+                           size_type * __restrict__ scanned_block_partition_sizes)
 {
   extern __shared__ char shared_memory[];
   DataType *block_output = (DataType *)shared_memory;
