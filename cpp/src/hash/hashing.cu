--- conflicted
+++ resolved
@@ -30,20 +30,14 @@
                              rmm::mr::device_memory_resource* mr)
 {
   switch (hash_function) {
-<<<<<<< HEAD
-    case (hash_id::HASH_MURMUR3): return murmur_hash3_32(input, seed, stream, mr);
-    case (hash_id::HASH_SPARK_MURMUR3): return spark_murmur_hash3_32(input, seed, stream, mr);
-    case (hash_id::HASH_MD5): return md5_hash(input, stream, mr);
-    case (hash_id::HASH_SHA1): return sha1_hash(input, stream, mr);
-    case (hash_id::HASH_SHA224): return sha224_hash(input, stream, mr);
-    case (hash_id::HASH_SHA256): return sha256_hash(input, stream, mr);
-    case (hash_id::HASH_SHA384): return sha384_hash(input, stream, mr);
-    case (hash_id::HASH_SHA512): return sha512_hash(input, stream, mr);
-=======
     case (hash_id::HASH_MURMUR3): return murmurhash3_x86_32(input, seed, stream, mr);
     case (hash_id::HASH_SPARK_MURMUR3): return spark_murmurhash3_x86_32(input, seed, stream, mr);
     case (hash_id::HASH_MD5): return md5(input, stream, mr);
->>>>>>> 5f05c180
+    case (hash_id::HASH_SHA1): return sha1(input, stream, mr);
+    case (hash_id::HASH_SHA224): return sha224(input, stream, mr);
+    case (hash_id::HASH_SHA256): return sha256(input, stream, mr);
+    case (hash_id::HASH_SHA384): return sha384(input, stream, mr);
+    case (hash_id::HASH_SHA512): return sha512(input, stream, mr);
     default: CUDF_FAIL("Unsupported hash function.");
   }
 }
