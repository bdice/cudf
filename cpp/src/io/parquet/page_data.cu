/*
 * Copyright (c) 2018, NVIDIA CORPORATION.
 *
 * Licensed under the Apache License, Version 2.0 (the "License");
 * you may not use this file except in compliance with the License.
 * You may obtain a copy of the License at
 *
 *     http://www.apache.org/licenses/LICENSE-2.0
 *
 * Unless required by applicable law or agreed to in writing, software
 * distributed under the License is distributed on an "AS IS" BASIS,
 * WITHOUT WARRANTIES OR CONDITIONS OF ANY KIND, either express or implied.
 * See the License for the specific language governing permissions and
 * limitations under the License.
 */

#include <io/utilities/block_utils.cuh>
#include "parquet_gpu.h"

#define LOG2_NTHREADS (5 + 2)
#define NTHREADS (1 << LOG2_NTHREADS)
#define NZ_BFRSZ (NTHREADS * 2)

inline __device__ uint32_t rotl32(uint32_t x, uint32_t r)
{
  return __funnelshift_l(x, x, r);  // (x << r) | (x >> (32 - r));
};

namespace cudf {
namespace io {
namespace parquet {
namespace gpu {
struct page_state_s {
  const uint8_t *lvl_start[2];  // [def,rep]
  const uint8_t *data_start;
  const uint8_t *data_end;
  uint32_t *valid_map;
  const uint8_t *dict_base;  // ptr to dictionary page data
  int32_t dict_size;         // size of dictionary data
  uint8_t *data_out;
  int32_t valid_map_offset;  // offset in valid_map, in bits
  uint32_t out_valid;
  uint32_t out_valid_mask;
  int32_t first_row;     // First row in page to output
  int32_t num_rows;      // Rows in page to decode (including rows to be skipped)
  int32_t dtype_len;     // Output data type length
  int32_t dtype_len_in;  // Can be larger than dtype_len if truncating 32-bit into 8-bit
  int32_t dict_bits;     // # of bits to store dictionary indices
  uint32_t dict_run;
  int32_t dict_val;
  uint32_t initial_rle_run[2];   // [def,rep]
  int32_t initial_rle_value[2];  // [def,rep]
  int32_t error;
  PageInfo page;
  ColumnChunkDesc col;
  int32_t value_count;  // number of values decoded (including NULLs)
  int32_t num_values;   // max number of values to decode
  int32_t nz_count;     // number of valid entries in nz_idx (write position in circular buffer)
  int32_t dict_pos;     // write position of dictionary indices
  int32_t out_pos;      // read position of final output
  int32_t ts_scale;     // timestamp scale: <0: divide by -ts_scale, >0: multiply by ts_scale
  uint32_t nz_idx[NZ_BFRSZ];    // circular buffer of non-null row positions
  uint32_t dict_idx[NZ_BFRSZ];  // Dictionary index, boolean, or string offset values
  uint32_t str_len[NZ_BFRSZ];   // String length for plain encoding of strings
};

<<<<<<< HEAD

/**
* @brief Computes a 32-bit hash when given a byte stream and range.
*
* MurmurHash3_32 implementation from
* https://github.com/aappleby/smhasher/blob/master/src/MurmurHash3.cpp
*
* MurmurHash3 was written by Austin Appleby, and is placed in the public
* domain. The author hereby disclaims copyright to this source code.
*
* @param[in] key The input data to hash
* @param[in] len The length of the input data
* @param[in] seed An initialization value
*
* @return The hash value
**/
__device__ uint32_t device_str2hash32(const char* key, size_t len, uint32_t seed = 33)
=======
/**---------------------------------------------------------------------------*
 * @brief Computes a 32-bit hash when given a byte stream and range.
 *
 * MurmurHash3_32 implementation from
 * https://github.com/aappleby/smhasher/blob/master/src/MurmurHash3.cpp
 *
 * MurmurHash3 was written by Austin Appleby, and is placed in the public
 * domain. The author hereby disclaims copyright to this source code.
 *
 * @param[in] key The input data to hash
 * @param[in] len The length of the input data
 * @param[in] seed An initialization value
 *
 * @return The hash value
 *---------------------------------------------------------------------------**/
__device__ uint32_t device_str2hash32(const char *key, size_t len, uint32_t seed = 33)
>>>>>>> cfb1f6b6
{
  const uint8_t *p  = reinterpret_cast<const uint8_t *>(key);
  uint32_t h1       = seed, k1;
  const uint32_t c1 = 0xcc9e2d51;
  const uint32_t c2 = 0x1b873593;
  int l             = len;
  // body
  while (l >= 4) {
    k1 = p[0] | (p[1] << 8) | (p[2] << 16) | (p[3] << 24);
    k1 *= c1;
    k1 = rotl32(k1, 15);
    k1 *= c2;
    h1 ^= k1;
    h1 = rotl32(h1, 13);
    h1 = h1 * 5 + 0xe6546b64;
    p += 4;
    l -= 4;
  }
  // tail
  k1 = 0;
  switch (l) {
    case 3: k1 ^= p[2] << 16;
    case 2: k1 ^= p[1] << 8;
    case 1:
      k1 ^= p[0];
      k1 *= c1;
      k1 = rotl32(k1, 15);
      k1 *= c2;
      h1 ^= k1;
  }
  // finalization
  h1 ^= len;
  h1 ^= h1 >> 16;
  h1 *= 0x85ebca6b;
  h1 ^= h1 >> 13;
  h1 *= 0xc2b2ae35;
  h1 ^= h1 >> 16;
  return h1;
}

/**
 * @brief Read a 32-bit varint integer
 *
 * @param[in,out] cur The current data position, updated after the read
 * @param[in] end The end data position
 *
 * @return The 32-bit value read
 **/
inline __device__ uint32_t get_vlq32(const uint8_t *&cur, const uint8_t *end)
{
  uint32_t v = *cur++;
  if (v >= 0x80 && cur < end) {
    v = (v & 0x7f) | ((*cur++) << 7);
    if (v >= (0x80 << 7) && cur < end) {
      v = (v & ((0x7f << 7) | 0x7f)) | ((*cur++) << 14);
      if (v >= (0x80 << 14) && cur < end) {
        v = (v & ((0x7f << 14) | (0x7f << 7) | 0x7f)) | ((*cur++) << 21);
        if (v >= (0x80 << 21) && cur < end) {
          v = (v & ((0x7f << 21) | (0x7f << 14) | (0x7f << 7) | 0x7f)) | ((*cur++) << 28);
        }
      }
    }
  }
  return v;
}

/**
 * @brief Parse the beginning of the level section (definition or repetition),
 * initializes the initial RLE run & value, and returns the section length
 *
 * @param[in,out] s The page state
 * @param[in] cur The current data position
 * @param[in] end The end of the data
 * @param[in] encoding The encoding type
 * @param[in] level_bits The bits required
 * @param[in] idx The index into the output section
 **/
__device__ uint32_t InitLevelSection(
  page_state_s *s, const uint8_t *cur, const uint8_t *end, int encoding, int level_bits, int idx)
{
  int32_t len;
  if (level_bits == 0) {
    len                       = 0;
    s->initial_rle_run[idx]   = s->page.num_values * 2;  // repeated value
    s->initial_rle_value[idx] = 0;
    s->lvl_start[idx]         = cur;
  } else if (encoding == RLE) {
    if (cur + 4 < end) {
      uint32_t run;
      len = 4 + (cur[0]) + (cur[1] << 8) + (cur[2] << 16) + (cur[3] << 24);
      cur += 4;
      run                     = get_vlq32(cur, end);
      s->initial_rle_run[idx] = run;
      if (!(run & 1)) {
        int v = (cur < end) ? cur[0] : 0;
        cur++;
        if (level_bits > 8) {
          v |= ((cur < end) ? cur[0] : 0) << 8;
          cur++;
        }
        s->initial_rle_value[idx] = v;
      }
      s->lvl_start[idx] = cur;
      if (cur > end) { s->error = 2; }
    } else {
      len      = 0;
      s->error = 2;
    }
  } else if (encoding == BIT_PACKED) {
    len                       = (s->page.num_values * level_bits + 7) >> 3;
    s->initial_rle_run[idx]   = ((s->page.num_values + 7) >> 3) * 2 + 1;  // literal run
    s->initial_rle_value[idx] = 0;
    s->lvl_start[idx]         = cur;
  } else {
    s->error = 3;
    len      = 0;
  }
  return (uint32_t)len;
}

/**
 * @brief Decode definition and repetition levels and outputs row indices
 *
 * @param[in,out] s Page state input/output
 * @param[in] t target_count Target count of non-NULL values on output
 * @param[in] t Warp0 thread ID (0..31)
 **/
__device__ void gpuDecodeLevels(page_state_s *s, int32_t target_count, int t)
{
  const uint8_t *cur_def    = s->lvl_start[0];
  const uint8_t *end        = s->data_start;
  uint32_t *valid_map       = s->valid_map;
  uint32_t valid_map_offset = s->valid_map_offset;
  uint32_t out_valid = s->out_valid, out_valid_mask = s->out_valid_mask;
  int32_t first_row   = s->first_row;
  uint32_t def_run    = s->initial_rle_run[0];
  int32_t def_val     = s->initial_rle_value[0];
  int def_bits        = s->col.def_level_bits;
  int max_def_level   = s->col.max_def_level;
  int32_t num_values  = s->num_values;
  int32_t value_count = s->value_count;  // Row offset of next value
  int32_t coded_count = s->nz_count;     // Count of non-null values
  while (coded_count < target_count && value_count < num_values) {
    int batch_len, is_valid;
    uint32_t valid_mask;
    if (def_run <= 1) {
      // Get a new run symbol from the byte stream
      int sym_len = 0;
      if (!t) {
        const uint8_t *cur = cur_def;
        if (cur < end) { def_run = get_vlq32(cur, end); }
        if (!(def_run & 1)) {
          if (cur < end) def_val = cur[0];
          cur++;
          if (def_bits > 8) {
            if (cur < end) def_val |= cur[0] << 8;
            cur++;
          }
        }
        if (cur > end || def_run <= 1) { s->error = 0x10; }
        sym_len = (int32_t)(cur - cur_def);
        __threadfence_block();
      }
      sym_len = SHFL0(sym_len);
      def_val = SHFL0(def_val);
      def_run = SHFL0(def_run);
      cur_def += sym_len;
    }
    if (s->error) { break; }
    batch_len = min(num_values - value_count, 32);
    if (def_run & 1) {
      // Literal run
      int batch_len8;
      batch_len  = min(batch_len, (def_run >> 1) * 8);
      batch_len8 = (batch_len + 7) >> 3;
      if (t < batch_len) {
        int bitpos         = t * def_bits;
        const uint8_t *cur = cur_def + (bitpos >> 3);
        bitpos &= 7;
        if (cur < end) def_val = cur[0];
        cur++;
        if (def_bits > 8 - bitpos && cur < end) {
          def_val |= cur[0] << 8;
          cur++;
          if (def_bits > 16 - bitpos && cur < end) def_val |= cur[0] << 16;
        }
        def_val = (def_val >> bitpos) & ((1 << def_bits) - 1);
      }
      def_run -= batch_len8 * 2;
      cur_def += batch_len8 * def_bits;
    } else {
      // Repeated value
      batch_len = min(batch_len, def_run >> 1);
      def_run -= batch_len * 2;
    }
    is_valid   = (t < batch_len && def_val >= max_def_level);
    valid_mask = BALLOT(is_valid);
    if (valid_mask) {
      if (is_valid) {
        int idx                         = coded_count + __popc(valid_mask & ((1 << t) - 1));
        int ofs                         = value_count + t - first_row;
        s->nz_idx[idx & (NZ_BFRSZ - 1)] = ofs;
      }
      coded_count += __popc(valid_mask);
    }
    value_count += batch_len;
    if (!t) {
      // If needed, adjust batch length to eliminate rows before the first row
      if (value_count < first_row + batch_len) {
        if (value_count > first_row) {
          // At least some values are above the first row
          unsigned int skip_cnt = batch_len - (value_count - first_row);
          valid_mask >>= skip_cnt;
          batch_len -= skip_cnt;
        } else  // All values are below the first row
        {
          batch_len  = 0;
          valid_mask = 0;
        }
      }
      out_valid |= valid_mask << valid_map_offset;
      valid_map_offset += batch_len;
      if (valid_map_offset >= 32) {
        if (valid_map) {
          if (out_valid_mask == ~0)  // Safe to output all 32 bits are within the current page
          {
            *valid_map = out_valid;
          } else  // Special case for the first valid row, which may not start on a 32-bit boundary
                  // (only setting some of the bits)
          {
            atomicAnd(valid_map, ~out_valid_mask);
            atomicOr(valid_map, out_valid);
          }
          valid_map++;
        }
        s->page.valid_count += __popc(out_valid);
        valid_map_offset &= 0x1f;
        out_valid =
          (valid_map_offset > 0) ? valid_mask >> (unsigned int)(batch_len - valid_map_offset) : 0;
        out_valid_mask = ~0;
      }
      __threadfence_block();
    }
  }
  if (!t) {
    s->lvl_start[0]         = cur_def;
    s->initial_rle_run[0]   = def_run;
    s->initial_rle_value[0] = def_val;
    if (value_count >= num_values && valid_map_offset != 0) {
      // Store the remaining valid bits at the end of the page
      out_valid_mask &= (1 << valid_map_offset) - 1;
      out_valid &= out_valid_mask;
      s->page.valid_count += __popc(out_valid);
      if (valid_map) {
        atomicAnd(valid_map, ~out_valid_mask);
        atomicOr(valid_map, out_valid);
      }
      out_valid_mask = 0;
    }
    s->valid_map_offset = valid_map_offset;
    s->out_valid_mask   = out_valid_mask;
    s->out_valid        = out_valid;
    s->valid_map        = valid_map;
    s->value_count      = value_count;
    s->nz_count         = coded_count;
  }
}

/**
 * @brief Performs RLE decoding of dictionary indexes
 *
 * @param[in,out] s Page state input/output
 * @param[in] target_pos Target index position in dict_idx buffer (may exceed this value by up to
 *31)
 * @param[in] t Warp1 thread ID (0..31)
 *
 * @return The new output position
 **/
__device__ int gpuDecodeDictionaryIndices(volatile page_state_s *s, int target_pos, int t)
{
  const uint8_t *end = s->data_end;
  int dict_bits      = s->dict_bits;
  int pos            = s->dict_pos;

  while (pos < target_pos) {
    int is_literal, batch_len;
    if (!t) {
      uint32_t run       = s->dict_run;
      const uint8_t *cur = s->data_start;
      if (run <= 1) {
        run = (cur < end) ? get_vlq32(cur, end) : 0;
        if (!(run & 1)) {
          // Repeated value
          int bytecnt = (dict_bits + 7) >> 3;
          if (cur + bytecnt <= end) {
            int32_t run_val = cur[0];
            if (bytecnt > 1) {
              run_val |= cur[1] << 8;
              if (bytecnt > 2) {
                run_val |= cur[2] << 16;
                if (bytecnt > 3) { run_val |= cur[3] << 24; }
              }
            }
            s->dict_val = run_val & ((1 << dict_bits) - 1);
          }
          cur += bytecnt;
        }
      }
      if (run & 1) {
        // Literal batch: must output a multiple of 8, except for the last batch
        int batch_len_div8;
        batch_len      = max(min(32, (int)(run >> 1) * 8), 1);
        batch_len_div8 = (batch_len + 7) >> 3;
        run -= batch_len_div8 * 2;
        cur += batch_len_div8 * dict_bits;
      } else {
        batch_len = max(min(32, (int)(run >> 1)), 1);
        run -= batch_len * 2;
      }
      s->dict_run   = run;
      s->data_start = cur;
      is_literal    = run & 1;
      __threadfence_block();
    }
    SYNCWARP();
    is_literal = SHFL0(is_literal);
    batch_len  = SHFL0(batch_len);
    if (t < batch_len) {
      int dict_idx = s->dict_val;
      if (is_literal) {
        int32_t ofs      = (t - ((batch_len + 7) & ~7)) * dict_bits;
        const uint8_t *p = s->data_start + (ofs >> 3);
        ofs &= 7;
        if (p < end) {
          uint32_t c = 8 - ofs;
          dict_idx   = (*p++) >> ofs;
          if (c < dict_bits && p < end) {
            dict_idx |= (*p++) << c;
            c += 8;
            if (c < dict_bits && p < end) {
              dict_idx |= (*p++) << c;
              c += 8;
              if (c < dict_bits && p < end) { dict_idx |= (*p++) << c; }
            }
          }
          dict_idx &= (1 << dict_bits) - 1;
        }
      }
      s->dict_idx[(pos + t) & (NZ_BFRSZ - 1)] = dict_idx;
    }
    pos += batch_len;
  }
  return pos;
}

/**
 * @brief Performs RLE decoding of dictionary indexes, for when dict_size=1
 *
 * @param[in,out] s Page state input/output
 * @param[in] target_pos Target write position
 * @param[in] t Thread ID
 *
 * @return The new output position
 **/
__device__ int gpuDecodeRleBooleans(volatile page_state_s *s, int target_pos, int t)
{
  const uint8_t *end = s->data_end;
  int pos            = s->dict_pos;

  while (pos < target_pos) {
    int is_literal, batch_len;
    if (!t) {
      uint32_t run       = s->dict_run;
      const uint8_t *cur = s->data_start;
      if (run <= 1) {
        run = (cur < end) ? get_vlq32(cur, end) : 0;
        if (!(run & 1)) {
          // Repeated value
          s->dict_val = (cur < end) ? cur[0] & 1 : 0;
          cur++;
        }
      }
      if (run & 1) {
        // Literal batch: must output a multiple of 8, except for the last batch
        int batch_len_div8;
        batch_len = max(min(32, (int)(run >> 1) * 8), 1);
        if (batch_len >= 8) { batch_len &= ~7; }
        batch_len_div8 = (batch_len + 7) >> 3;
        run -= batch_len_div8 * 2;
        cur += batch_len_div8;
      } else {
        batch_len = max(min(32, (int)(run >> 1)), 1);
        run -= batch_len * 2;
      }
      s->dict_run   = run;
      s->data_start = cur;
      is_literal    = run & 1;
      __threadfence_block();
    }
    SYNCWARP();
    is_literal = SHFL0(is_literal);
    batch_len  = SHFL0(batch_len);
    if (t < batch_len) {
      int dict_idx;
      if (is_literal) {
        int32_t ofs      = t - ((batch_len + 7) & ~7);
        const uint8_t *p = s->data_start + (ofs >> 3);
        dict_idx         = (p < end) ? (p[0] >> (ofs & 7u)) & 1 : 0;
      } else {
        dict_idx = s->dict_val;
      }
      s->dict_idx[(pos + t) & (NZ_BFRSZ - 1)] = dict_idx;
    }
    pos += batch_len;
  }
  return pos;
}

/**
 * @brief Parses the length and position of strings
 *
 * @param[in,out] s Page state input/output
 * @param[in] target_pos Target output position
 * @param[in] t Thread ID
 *
 * @return The new output position
 **/
__device__ void gpuInitStringDescriptors(volatile page_state_s *s, int target_pos, int t)
{
  int pos = s->dict_pos;
  // This step is purely serial
  if (!t) {
    const uint8_t *cur = s->data_start;
    int dict_size      = s->dict_size;
    int k              = s->dict_val;

    while (pos < target_pos) {
      int len;
      if (k + 4 <= dict_size) {
        len = (cur[k]) | (cur[k + 1] << 8) | (cur[k + 2] << 16) | (cur[k + 3] << 24);
        k += 4;
        if (k + len > dict_size) { len = 0; }
      } else {
        len = 0;
      }
      s->dict_idx[pos & (NZ_BFRSZ - 1)] = k;
      s->str_len[pos & (NZ_BFRSZ - 1)]  = len;
      k += len;
      pos++;
    }
    s->dict_val = k;
    __threadfence_block();
  }
}

/**
 * @brief Output a string descriptor
 *
 * @param[in,out] s Page state input/output
 * @param[in] src_pos Source position
 * @param[in] dstv Pointer to row output data (string descriptor or 32-bit hash)
 **/
inline __device__ void gpuOutputString(volatile page_state_s *s, int src_pos, void *dstv)
{
  const char *ptr = NULL;
  size_t len      = 0;

  if (s->dict_base) {
    // String dictionary
    uint32_t dict_pos =
      (s->dict_bits > 0) ? s->dict_idx[src_pos & (NZ_BFRSZ - 1)] * sizeof(nvstrdesc_s) : 0;
    if (dict_pos < (uint32_t)s->dict_size) {
      const nvstrdesc_s *src = reinterpret_cast<const nvstrdesc_s *>(s->dict_base + dict_pos);
      ptr                    = src->ptr;
      len                    = src->count;
    }
  } else {
    // Plain encoding
    uint32_t dict_pos = s->dict_idx[src_pos & (NZ_BFRSZ - 1)];
    if (dict_pos <= (uint32_t)s->dict_size) {
      ptr = reinterpret_cast<const char *>(s->data_start + dict_pos);
      len = s->str_len[src_pos & (NZ_BFRSZ - 1)];
    }
  }
  if (s->dtype_len == 4) {
    // Output hash
    *reinterpret_cast<uint32_t *>(dstv) = device_str2hash32(ptr, len);
  } else {
    // Output string descriptor
    nvstrdesc_s *dst = reinterpret_cast<nvstrdesc_s *>(dstv);
    dst->ptr         = ptr;
    dst->count       = len;
  }
}

/**
 * @brief Output a boolean
 *
 * @param[in,out] s Page state input/output
 * @param[in] src_pos Source position
 * @param[in] dst Pointer to row output data
 **/
inline __device__ void gpuOutputBoolean(volatile page_state_s *s, int src_pos, uint8_t *dst)
{
  *dst = s->dict_idx[src_pos & (NZ_BFRSZ - 1)];
}

/**
 * @brief Store a 32-bit data element
 *
 * @param[out] dst ptr to output
 * @param[in] src8 raw input bytes
 * @param[in] dict_pos byte position in dictionary
 * @param[in] dict_size size of dictionary
 **/
inline __device__ void gpuStoreOutput(uint32_t *dst,
                                      const uint8_t *src8,
                                      uint32_t dict_pos,
                                      uint32_t dict_size)
{
  uint32_t bytebuf;
  unsigned int ofs = 3 & reinterpret_cast<size_t>(src8);
  src8 -= ofs;  // align to 32-bit boundary
  ofs <<= 3;    // bytes -> bits
  if (dict_pos < dict_size) {
    bytebuf = *(const uint32_t *)(src8 + dict_pos);
    if (ofs) {
      uint32_t bytebufnext = *(const uint32_t *)(src8 + dict_pos + 4);
      bytebuf              = __funnelshift_r(bytebuf, bytebufnext, ofs);
    }
  } else {
    bytebuf = 0;
  }
  *dst = bytebuf;
}

/**
 * @brief Store a 64-bit data element
 *
 * @param[out] dst ptr to output
 * @param[in] src8 raw input bytes
 * @param[in] dict_pos byte position in dictionary
 * @param[in] dict_size size of dictionary
 **/
inline __device__ void gpuStoreOutput(uint2 *dst,
                                      const uint8_t *src8,
                                      uint32_t dict_pos,
                                      uint32_t dict_size)
{
  uint2 v;
  unsigned int ofs = 3 & reinterpret_cast<size_t>(src8);
  src8 -= ofs;  // align to 32-bit boundary
  ofs <<= 3;    // bytes -> bits
  if (dict_pos < dict_size) {
    v.x = *(const uint32_t *)(src8 + dict_pos + 0);
    v.y = *(const uint32_t *)(src8 + dict_pos + 4);
    if (ofs) {
      uint32_t next = *(const uint32_t *)(src8 + dict_pos + 8);
      v.x           = __funnelshift_r(v.x, v.y, ofs);
      v.y           = __funnelshift_r(v.y, next, ofs);
    }
  } else {
    v.x = v.y = 0;
  }
  *dst = v;
}

/**
 * @brief Convert an INT96 Spark timestamp to 64-bit timestamp
 *
 * @param[in,out] s Page state input/output
 * @param[in] src_pos Source position
 * @param[in] dst Pointer to row output data
 **/
inline __device__ void gpuOutputInt96Timestamp(volatile page_state_s *s, int src_pos, int64_t *dst)
{
  const uint8_t *src8;
  uint32_t dict_pos, dict_size = s->dict_size, ofs;
  int64_t ts;

  if (s->dict_base) {
    // Dictionary
    dict_pos = (s->dict_bits > 0) ? s->dict_idx[src_pos & (NZ_BFRSZ - 1)] : 0;
    src8     = s->dict_base;
  } else {
    // Plain
    dict_pos = src_pos;
    src8     = s->data_start;
  }
  dict_pos *= (uint32_t)s->dtype_len_in;
  ofs = 3 & reinterpret_cast<size_t>(src8);
  src8 -= ofs;  // align to 32-bit boundary
  ofs <<= 3;    // bytes -> bits
  if (dict_pos + 4 < dict_size) {
    uint3 v;
    int64_t nanos, secs;
    v.x = *(const uint32_t *)(src8 + dict_pos + 0);
    v.y = *(const uint32_t *)(src8 + dict_pos + 4);
    v.z = *(const uint32_t *)(src8 + dict_pos + 8);
    if (ofs) {
      uint32_t next = *(const uint32_t *)(src8 + dict_pos + 12);
      v.x           = __funnelshift_r(v.x, v.y, ofs);
      v.y           = __funnelshift_r(v.y, v.z, ofs);
      v.z           = __funnelshift_r(v.z, next, ofs);
    }
    nanos = v.y;
    nanos <<= 32;
    nanos |= v.x;
    // Convert from Julian day at noon to UTC seconds
    secs = (v.z - 2440588) *
           (24 * 60 * 60);  // TBD: Should be noon instead of midnight, but this matches pyarrow
    if (s->col.ts_clock_rate)
      ts = (secs * s->col.ts_clock_rate) +
           nanos / (1000000000 / s->col.ts_clock_rate);  // Output to desired clock rate
    else
      ts = (secs * 1000000000) + nanos;
  } else {
    ts = 0;
  }
  *dst = ts;
}

/**
 * @brief Output a 64-bit timestamp
 *
 * @param[in,out] s Page state input/output
 * @param[in] src_pos Source position
 * @param[in] dst Pointer to row output data
 **/
inline __device__ void gpuOutputInt64Timestamp(volatile page_state_s *s, int src_pos, int64_t *dst)
{
  const uint8_t *src8;
  uint32_t dict_pos, dict_size = s->dict_size, ofs;
  int64_t ts;

  if (s->dict_base) {
    // Dictionary
    dict_pos = (s->dict_bits > 0) ? s->dict_idx[src_pos & (NZ_BFRSZ - 1)] : 0;
    src8     = s->dict_base;
  } else {
    // Plain
    dict_pos = src_pos;
    src8     = s->data_start;
  }
  dict_pos *= (uint32_t)s->dtype_len_in;
  ofs = 3 & reinterpret_cast<size_t>(src8);
  src8 -= ofs;  // align to 32-bit boundary
  ofs <<= 3;    // bytes -> bits
  if (dict_pos + 4 < dict_size) {
    uint2 v;
    int64_t val;
    int32_t ts_scale;
    v.x = *(const uint32_t *)(src8 + dict_pos + 0);
    v.y = *(const uint32_t *)(src8 + dict_pos + 4);
    if (ofs) {
      uint32_t next = *(const uint32_t *)(src8 + dict_pos + 8);
      v.x           = __funnelshift_r(v.x, v.y, ofs);
      v.y           = __funnelshift_r(v.y, next, ofs);
    }
    val = v.y;
    val <<= 32;
    val |= v.x;
    // Output to desired clock rate
    ts_scale = s->ts_scale;
    if (ts_scale < 0) {
      // round towards negative infinity
      int sign = (val < 0);
      ts       = ((val + sign) / -ts_scale) + sign;
    } else {
      ts = val * ts_scale;
    }
  } else {
    ts = 0;
  }
  *dst = ts;
}

/**
 * @brief Powers of 10
 **/
static const __device__ __constant__ double kPow10[40] = {
  1.0,   1.e1,  1.e2,  1.e3,  1.e4,  1.e5,  1.e6,  1.e7,  1.e8,  1.e9,  1.e10, 1.e11, 1.e12, 1.e13,
  1.e14, 1.e15, 1.e16, 1.e17, 1.e18, 1.e19, 1.e20, 1.e21, 1.e22, 1.e23, 1.e24, 1.e25, 1.e26, 1.e27,
  1.e28, 1.e29, 1.e30, 1.e31, 1.e32, 1.e33, 1.e34, 1.e35, 1.e36, 1.e37, 1.e38, 1.e39,
};

/**
 * @brief Output a decimal type ([INT32..INT128] + scale) as a 64-bit float
 *
 * @param[in,out] s Page state input/output
 * @param[in] src_pos Source position
 * @param[in] dst Pointer to row output data
 * @param[in] dtype Stored data type
 **/
inline __device__ void gpuOutputDecimal(volatile page_state_s *s,
                                        int src_pos,
                                        double *dst,
                                        int dtype)
{
  const uint8_t *dict;
  uint32_t dict_pos, dict_size = s->dict_size, dtype_len_in;
  int64_t i128_hi, i128_lo;
  int32_t scale;
  double d;

  if (s->dict_base) {
    // Dictionary
    dict_pos = (s->dict_bits > 0) ? s->dict_idx[src_pos & (NZ_BFRSZ - 1)] : 0;
    dict     = s->dict_base;
  } else {
    // Plain
    dict_pos = src_pos;
    dict     = s->data_start;
  }
  dtype_len_in = s->dtype_len_in;
  dict_pos *= dtype_len_in;
  // FIXME: Not very efficient (currently reading 1 byte at a time) -> need a variable-length
  // unaligned load utility function (both little-endian and big-endian versions)
  if (dtype == INT32) {
    int32_t lo32 = 0;
    for (unsigned int i = 0; i < dtype_len_in; i++) {
      uint32_t v = (dict_pos + i < dict_size) ? dict[dict_pos + i] : 0;
      lo32 |= v << (i * 8);
    }
    i128_lo = lo32;
    i128_hi = lo32 >> 31;
  } else if (dtype == INT64) {
    int64_t lo64 = 0;
    for (unsigned int i = 0; i < dtype_len_in; i++) {
      uint64_t v = (dict_pos + i < dict_size) ? dict[dict_pos + i] : 0;
      lo64 |= v << (i * 8);
    }
    i128_lo = lo64;
    i128_hi = lo64 >> 63;
  } else  // if (dtype == FIXED_LENGTH_BYTE_ARRAY)
  {
    i128_lo = 0;
    for (unsigned int i = dtype_len_in - min(dtype_len_in, 8); i < dtype_len_in; i++) {
      uint32_t v = (dict_pos + i < dict_size) ? dict[dict_pos + i] : 0;
      i128_lo    = (i128_lo << 8) | v;
    }
    if (dtype_len_in > 8) {
      i128_hi = 0;
      for (unsigned int i = dtype_len_in - min(dtype_len_in, 16); i < dtype_len_in - 8; i++) {
        uint32_t v = (dict_pos + i < dict_size) ? dict[dict_pos + i] : 0;
        i128_hi    = (i128_hi << 8) | v;
      }
      if (dtype_len_in < 16) {
        i128_hi <<= 64 - (dtype_len_in - 8) * 8;
        i128_hi >>= 64 - (dtype_len_in - 8) * 8;
      }
    } else {
      if (dtype_len_in < 8) {
        i128_lo <<= 64 - dtype_len_in * 8;
        i128_lo >>= 64 - dtype_len_in * 8;
      }
      i128_hi = i128_lo >> 63;
    }
  }
  scale = s->col.decimal_scale;
  d     = Int128ToDouble_rn(i128_lo, i128_hi);
  *dst  = (scale < 0) ? (d * kPow10[min(-scale, 39)]) : (d / kPow10[min(scale, 39)]);
}

/**
 * @brief Output a small fixed-length value
 *
 * @param[in,out] s Page state input/output
 * @param[in] src_pos Source position
 * @param[in] dst Pointer to row output data
 **/
template <typename T>
inline __device__ void gpuOutputFast(volatile page_state_s *s, int src_pos, T *dst)
{
  const uint8_t *dict;
  uint32_t dict_pos, dict_size = s->dict_size;

  if (s->dict_base) {
    // Dictionary
    dict_pos = (s->dict_bits > 0) ? s->dict_idx[src_pos & (NZ_BFRSZ - 1)] : 0;
    dict     = s->dict_base;
  } else {
    // Plain
    dict_pos = src_pos;
    dict     = s->data_start;
  }
  dict_pos *= (uint32_t)s->dtype_len_in;
  gpuStoreOutput(dst, dict, dict_pos, dict_size);
}

/**
 * @brief Output a N-byte value
 *
 * @param[in,out] s Page state input/output
 * @param[in] src_pos Source position
 * @param[in] dst8 Pointer to row output data
 * @param[in] len Length of element
 **/
static __device__ void gpuOutputGeneric(volatile page_state_s *s,
                                        int src_pos,
                                        uint8_t *dst8,
                                        int len)
{
  const uint8_t *dict;
  uint32_t dict_pos, dict_size = s->dict_size;

  if (s->dict_base) {
    // Dictionary
    dict_pos = (s->dict_bits > 0) ? s->dict_idx[src_pos & (NZ_BFRSZ - 1)] : 0;
    dict     = s->dict_base;
  } else {
    // Plain
    dict_pos = src_pos;
    dict     = s->data_start;
  }
  dict_pos *= (uint32_t)s->dtype_len_in;
  if (len & 3) {
    // Generic slow path
    for (unsigned int i = 0; i < len; i++) {
      dst8[i] = (dict_pos + i < dict_size) ? dict[dict_pos + i] : 0;
    }
  } else {
    // Copy 4 bytes at a time
    const uint8_t *src8 = dict;
    unsigned int ofs    = 3 & reinterpret_cast<size_t>(src8);
    src8 -= ofs;  // align to 32-bit boundary
    ofs <<= 3;    // bytes -> bits
    for (unsigned int i = 0; i < len; i += 4) {
      uint32_t bytebuf;
      if (dict_pos < dict_size) {
        bytebuf = *(const uint32_t *)(src8 + dict_pos);
        if (ofs) {
          uint32_t bytebufnext = *(const uint32_t *)(src8 + dict_pos + 4);
          bytebuf              = __funnelshift_r(bytebuf, bytebufnext, ofs);
        }
      } else {
        bytebuf = 0;
      }
      dict_pos += 4;
      *(uint32_t *)(dst8 + i) = bytebuf;
    }
  }
}

/**
 * @brief Kernel for reading the column data stored in the pages
 *
 * This function will write the page data and the page data's validity to the
 * output specified in the page's column chunk. If necessary, additional
 * conversion will be perfomed to translate from the Parquet datatype to
 * desired output datatype (ex. 32-bit to 16-bit, string to hash).
 *
 * @param[in] pages List of pages
 * @param[in,out] chunks List of column chunks
 * @param[in] min_row crop all rows below min_row
 * @param[in] num_rows Maximum number of rows to read
 * @param[in] num_chunks Number of column chunks
 **/
// blockDim {NTHREADS,1,1}
extern "C" __global__ void __launch_bounds__(NTHREADS) gpuDecodePageData(
  PageInfo *pages, ColumnChunkDesc *chunks, size_t min_row, size_t num_rows, int32_t num_chunks)
{
  __shared__ __align__(16) page_state_s state_g;

  page_state_s *const s = &state_g;
  int page_idx          = blockIdx.x;
  int t                 = threadIdx.x;
  int chunk_idx, out_thread0;

  // Fetch page info
  // NOTE: Assumes that sizeof(PageInfo) <= 256
  if (t < sizeof(PageInfo) / sizeof(uint32_t)) {
    ((uint32_t *)&s->page)[t] = ((const uint32_t *)&pages[page_idx])[t];
  }
  __syncthreads();
  if (s->page.flags & PAGEINFO_FLAGS_DICTIONARY) { return; }
  // Fetch column chunk info
  chunk_idx = s->page.chunk_idx;
  if ((uint32_t)chunk_idx < (uint32_t)num_chunks) {
    // NOTE: Assumes that sizeof(ColumnChunkDesc) <= 256
    if (t < sizeof(ColumnChunkDesc) / sizeof(uint32_t)) {
      ((uint32_t *)&s->col)[t] = ((const uint32_t *)&chunks[chunk_idx])[t];
    }
  }
  __syncthreads();
  if (!t) {
    s->num_rows         = 0;
    s->page.valid_count = 0;
    s->error            = 0;
    if (s->page.num_values > 0 && s->page.num_rows > 0) {
      uint8_t *cur           = s->page.page_data;
      uint8_t *end           = cur + s->page.uncompressed_page_size;
      size_t page_start_row  = s->col.start_row + s->page.chunk_row;
      uint32_t dtype_len_out = s->col.data_type >> 3;
      s->ts_scale            = 0;
      // Validate data type
      switch (s->col.data_type & 7) {
        case BOOLEAN:
          s->dtype_len = 1;  // Boolean are stored as 1 byte on the output
          break;
        case INT32:
        case FLOAT: s->dtype_len = 4; break;
        case INT64:
          if (s->col.ts_clock_rate) {
            int32_t units = 0;
            if (s->col.converted_type == TIME_MICROS || s->col.converted_type == TIMESTAMP_MICROS)
              units = 1000000;
            else if (s->col.converted_type == TIME_MILLIS ||
                     s->col.converted_type == TIMESTAMP_MILLIS)
              units = 1000;
            if (units && units != s->col.ts_clock_rate)
              s->ts_scale = (s->col.ts_clock_rate < units) ? -(units / s->col.ts_clock_rate)
                                                           : (s->col.ts_clock_rate / units);
          }
          // Fall through to DOUBLE
        case DOUBLE: s->dtype_len = 8; break;
        case INT96: s->dtype_len = 12; break;
        case BYTE_ARRAY: s->dtype_len = sizeof(nvstrdesc_s); break;
        default:  // FIXED_LEN_BYTE_ARRAY:
          s->dtype_len = dtype_len_out;
          s->error |= (s->dtype_len <= 0);
          break;
      }
      // Special check for downconversions
      s->dtype_len_in = s->dtype_len;
      if (s->col.converted_type == DECIMAL) {
        s->dtype_len = 8;  // Convert DECIMAL to 64-bit float
      } else if ((s->col.data_type & 7) == INT32) {
        if (dtype_len_out == 1) s->dtype_len = 1;  // INT8 output
        if (dtype_len_out == 2) s->dtype_len = 2;  // INT16 output
      } else if ((s->col.data_type & 7) == BYTE_ARRAY && dtype_len_out == 4) {
        s->dtype_len = 4;  // HASH32 output
      } else if ((s->col.data_type & 7) == INT96) {
        s->dtype_len = 8;  // Convert to 64-bit timestamp
      }
      // Setup local valid map and compute first & num rows relative to the current page
      s->data_out         = reinterpret_cast<uint8_t *>(s->col.column_data_base);
      s->valid_map        = s->col.valid_map_base;
      s->valid_map_offset = 0;
      if (page_start_row >= min_row) {
        if (s->data_out) { s->data_out += (page_start_row - min_row) * s->dtype_len; }
        if (s->valid_map) { s->valid_map += (page_start_row - min_row) >> 5; }
        s->valid_map_offset = (int32_t)((page_start_row - min_row) & 0x1f);
        s->first_row        = 0;
      } else  // First row starts after the beginning of the page
      {
        s->first_row = (int32_t)min(min_row - page_start_row, (size_t)s->page.num_rows);
      }
      s->num_rows       = s->page.num_rows;
      s->out_valid      = 0;
      s->out_valid_mask = (~0) << s->valid_map_offset;
      if (page_start_row + s->num_rows > min_row + num_rows) {
        s->num_rows = (int32_t)max((int64_t)(min_row + num_rows - page_start_row), INT64_C(0));
      }
      // Find the compressed size of definition levels
      cur +=
        InitLevelSection(s, cur, end, s->page.definition_level_encoding, s->col.def_level_bits, 0);
      // Find the compressed size of repetition levels
      cur +=
        InitLevelSection(s, cur, end, s->page.repetition_level_encoding, s->col.rep_level_bits, 1);
      s->dict_bits = 0;
      s->dict_base = 0;
      s->dict_size = 0;
      switch (s->page.encoding) {
        case PLAIN_DICTIONARY:
        case RLE_DICTIONARY:
          // RLE-packed dictionary indices, first byte indicates index length in bits
          if (((s->col.data_type & 7) == BYTE_ARRAY) && (s->col.str_dict_index)) {
            // String dictionary: use index
            s->dict_base = reinterpret_cast<const uint8_t *>(s->col.str_dict_index);
            s->dict_size = s->col.page_info[0].num_values * sizeof(nvstrdesc_s);
          } else {
            s->dict_base =
              s->col.page_info[0].page_data;  // dictionary is always stored in the first page
            s->dict_size = s->col.page_info[0].uncompressed_page_size;
          }
          s->dict_run  = 0;
          s->dict_val  = 0;
          s->dict_bits = (cur < end) ? *cur++ : 0;
          if (s->dict_bits > 32 || !s->dict_base) { s->error = (10 << 8) | s->dict_bits; }
          break;
        case PLAIN:
          s->dict_size = static_cast<int32_t>(end - cur);
          s->dict_val  = 0;
          if ((s->col.data_type & 7) == BOOLEAN) { s->dict_run = s->dict_size * 2 + 1; }
          break;
        case RLE: s->dict_run = 0; break;
        default:
          s->error = 1;  // Unsupported encoding
          break;
      }
      if (cur > end) { s->error = 1; }
      s->data_start = cur;
      s->data_end   = end;
    } else {
      s->error = 1;
    }
    s->value_count = 0;
    s->nz_count    = 0;
    s->dict_pos    = 0;
    s->out_pos     = 0;
    s->num_values  = min(s->page.num_values, s->num_rows);
    __threadfence_block();
  }
  __syncthreads();
  if (s->dict_base) {
    out_thread0 = (s->dict_bits > 0) ? 64 : 32;
  } else {
    out_thread0 =
      ((s->col.data_type & 7) == BOOLEAN || (s->col.data_type & 7) == BYTE_ARRAY) ? 64 : 32;
  }

  while (!s->error && (s->value_count < s->num_values || s->out_pos < s->nz_count)) {
    int target_pos;
    int out_pos = s->out_pos;

    if (t < out_thread0) {
      target_pos =
        min(out_pos + 2 * (NTHREADS - out_thread0), s->nz_count + (NTHREADS - out_thread0));
    } else {
      target_pos = min(s->nz_count, out_pos + NTHREADS - out_thread0);
      if (out_thread0 > 32) { target_pos = min(target_pos, s->dict_pos); }
    }
    __syncthreads();
    if (t < 32) {
      // WARP0: Decode definition and repetition levels, outputs row indices
      gpuDecodeLevels(s, target_pos, t);
    } else if (t < out_thread0) {
      // WARP1: Decode dictionary indices, booleans or string positions
      if (s->dict_base) {
        target_pos = gpuDecodeDictionaryIndices(s, target_pos, t & 0x1f);
      } else if ((s->col.data_type & 7) == BOOLEAN) {
        target_pos = gpuDecodeRleBooleans(s, target_pos, t & 0x1f);
      } else if ((s->col.data_type & 7) == BYTE_ARRAY) {
        gpuInitStringDescriptors(s, target_pos, t & 0x1f);
      }
      if (t == 32) { *(volatile int32_t *)&s->dict_pos = target_pos; }
    } else {
      // WARP1..WARP3: Decode values
      int dtype = s->col.data_type & 7;
      out_pos += t - out_thread0;
      int row_idx = s->nz_idx[out_pos & (NZ_BFRSZ - 1)];
      if (out_pos < target_pos && row_idx >= 0 && s->first_row + row_idx < s->num_rows) {
        uint32_t dtype_len = s->dtype_len;
        uint8_t *dst       = s->data_out + (size_t)row_idx * dtype_len;
        if (dtype == BYTE_ARRAY)
          gpuOutputString(s, out_pos, dst);
        else if (dtype == BOOLEAN)
          gpuOutputBoolean(s, out_pos, dst);
        else if (s->col.converted_type == DECIMAL)
          gpuOutputDecimal(s, out_pos, reinterpret_cast<double *>(dst), dtype);
        else if (dtype == INT96)
          gpuOutputInt96Timestamp(s, out_pos, reinterpret_cast<int64_t *>(dst));
        else if (dtype_len == 8) {
          if (s->ts_scale)
            gpuOutputInt64Timestamp(s, out_pos, reinterpret_cast<int64_t *>(dst));
          else
            gpuOutputFast(s, out_pos, reinterpret_cast<uint2 *>(dst));
        } else if (dtype_len == 4)
          gpuOutputFast(s, out_pos, reinterpret_cast<uint32_t *>(dst));
        else
          gpuOutputGeneric(s, out_pos, dst, dtype_len);
      }
      if (t == out_thread0) { *(volatile int32_t *)&s->out_pos = target_pos; }
    }
    __syncthreads();
  }
  __syncthreads();
  if (!t) {
    // Update the number of rows (after cropping to [min_row, min_row+num_rows-1]), and number of
    // valid values
    pages[page_idx].num_rows    = s->num_rows - s->first_row;
    pages[page_idx].valid_count = (s->error) ? -s->error : s->page.valid_count;
  }
}

cudaError_t __host__ DecodePageData(PageInfo *pages,
                                    int32_t num_pages,
                                    ColumnChunkDesc *chunks,
                                    int32_t num_chunks,
                                    size_t num_rows,
                                    size_t min_row,
                                    cudaStream_t stream)
{
  dim3 dim_block(NTHREADS, 1);
  dim3 dim_grid(num_pages, 1);  // 1 threadblock per page
  gpuDecodePageData<<<dim_grid, dim_block, 0, stream>>>(
    pages, chunks, min_row, num_rows, num_chunks);
  return cudaSuccess;
}

}  // namespace gpu
}  // namespace parquet
}  // namespace io
}  // namespace cudf<|MERGE_RESOLUTION|>--- conflicted
+++ resolved
@@ -64,26 +64,7 @@
   uint32_t str_len[NZ_BFRSZ];   // String length for plain encoding of strings
 };
 
-<<<<<<< HEAD
-
-/**
-* @brief Computes a 32-bit hash when given a byte stream and range.
-*
-* MurmurHash3_32 implementation from
-* https://github.com/aappleby/smhasher/blob/master/src/MurmurHash3.cpp
-*
-* MurmurHash3 was written by Austin Appleby, and is placed in the public
-* domain. The author hereby disclaims copyright to this source code.
-*
-* @param[in] key The input data to hash
-* @param[in] len The length of the input data
-* @param[in] seed An initialization value
-*
-* @return The hash value
-**/
-__device__ uint32_t device_str2hash32(const char* key, size_t len, uint32_t seed = 33)
-=======
-/**---------------------------------------------------------------------------*
+/**
  * @brief Computes a 32-bit hash when given a byte stream and range.
  *
  * MurmurHash3_32 implementation from
@@ -97,9 +78,8 @@
  * @param[in] seed An initialization value
  *
  * @return The hash value
- *---------------------------------------------------------------------------**/
+ **/
 __device__ uint32_t device_str2hash32(const char *key, size_t len, uint32_t seed = 33)
->>>>>>> cfb1f6b6
 {
   const uint8_t *p  = reinterpret_cast<const uint8_t *>(key);
   uint32_t h1       = seed, k1;
