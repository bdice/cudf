--- conflicted
+++ resolved
@@ -220,20 +220,12 @@
     thrust::make_counting_iterator<cudf::size_type>(0),
     thrust::make_counting_iterator<cudf::size_type>(strings_count + 1),
     ngram_offsets.begin(),
-<<<<<<< HEAD
     cuda::proclaim_return_type<cudf::size_type>(
       [d_strings, strings_count, ngrams] __device__(auto idx) {
         if (d_strings.is_null(idx) || (idx == strings_count)) return 0;
         auto const length = d_strings.element<cudf::string_view>(idx).length();
-        return std::max(0, static_cast<int32_t>(length + 1 - ngrams));
+        return std::max(0, static_cast<cudf::size_type>(length + 1 - ngrams));
       }),
-=======
-    [d_strings, strings_count, ngrams] __device__(auto idx) {
-      if (d_strings.is_null(idx) || (idx == strings_count)) return 0;
-      auto const length = d_strings.element<cudf::string_view>(idx).length();
-      return std::max(0, static_cast<cudf::size_type>(length + 1 - ngrams));
-    },
->>>>>>> b6dbe41d
     cudf::size_type{0},
     thrust::plus<cudf::size_type>());
 
