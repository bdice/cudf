--- conflicted
+++ resolved
@@ -96,7 +96,6 @@
                                 ":" CUDF_STRINGIFY(__LINE__) ": " reason)
 
 /**---------------------------------------------------------------------------*
-<<<<<<< HEAD
  * @brief Try evaluation an expression with a gdf_error type,
  * and throw an appropriate exception if it fails.
  *---------------------------------------------------------------------------**/
@@ -108,7 +107,8 @@
        __FILE__ ":"  \
         CUDF_STRINGIFY(__LINE__) " evaluating " CUDF_STRINGIFY(#_gdf_error_expression)).c_str() ); \
 } while(0)
-=======
+
+/**---------------------------------------------------------------------------*
  * @brief Error macro that throws an exception
  * 
  * Example usage:
@@ -123,7 +123,6 @@
 #define CUDF_FAIL(reason)      				     \
     throw cudf::logic_error("cuDF failure at: " __FILE__     \
                             ":" CUDF_STRINGIFY(__LINE__) ": " reason)
->>>>>>> db21c281
 
 namespace cudf {
 namespace detail {
