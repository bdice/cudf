--- conflicted
+++ resolved
@@ -215,12 +215,8 @@
 
 void print_gdf_column(gdf_column const * the_column, unsigned min_printing_width, std::ostream& stream)
 {
-<<<<<<< HEAD
-    cudf::type_dispatcher(the_column->dtype, column_printer{}, the_column, min_printing_width, stream);
-=======
   cudf::type_dispatcher(the_column->dtype, column_printer{}, 
-                        the_column, min_printing_width);
->>>>>>> 0233e4b5
+                        the_column, min_printing_width, stream);
 }
 
 void print_valid_data(const gdf_valid_type *validity_mask,
