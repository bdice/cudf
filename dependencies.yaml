--- conflicted
+++ resolved
@@ -47,11 +47,7 @@
     common:
       - output_types: [conda, requirements]
         packages:
-<<<<<<< HEAD
-          - &cmake_ver cmake>=3.23.1
-=======
-          - cmake>=3.23.1,!=3.25.0
->>>>>>> 22087b3c
+          - &cmake_ver cmake>=3.23.1,!=3.25.0
           - cuda-python>=11.7.1,<12.0
           - cython>=0.29,<0.30
           - dlpack>=0.5,<0.6.0a0
@@ -231,12 +227,7 @@
           - cubinlinker-cu11
           - git+https://github.com/python-streamz/streamz.git@master
           - ptxcompiler-cu11
-<<<<<<< HEAD
-          - rmm-cu11=22.12.*
-=======
-          - pyorc
           - rmm-cu11=23.02.*
->>>>>>> 22087b3c
     specific:
       - output_types: requirements
         matrices:
@@ -259,7 +250,7 @@
           - rapids-build-env=22.12.*
           - rapids-notebook-env=22.12.*
           - rmm=22.12.*
-          - ucx-py=0.29.*  # TODO: Use variable, don't hard-code
+          - ucx-py=0.30.*  # TODO: Use variable, don't hard-code
   test_python:
     common:
       - output_types: [conda, requirements]
