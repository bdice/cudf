# Copyright (c) 2018, NVIDIA CORPORATION.

from __future__ import print_function, division

import inspect
from collections import OrderedDict

import numpy as np
import pandas as pd

from numba import cuda
from numba.cuda.cudadrv.devicearray import DeviceNDArray

from . import cudautils, formatting, queryutils, applyutils, utils, _gdf
from .index import GenericIndex, EmptyIndex, Index, RangeIndex
from .buffer import Buffer
from .series import Series
from .column import Column
from .settings import NOTSET, settings
from .serialize import register_distributed_serializer


class DataFrame(object):
    """
    A GPU Dataframe object.

    Examples
    --------

    Build dataframe with `__setitem__`

    >>> from pygdf.dataframe import DataFrame
    >>> df = DataFrame()
    >>> df['key'] = [0, 1, 2, 3, 4]
    >>> df['val'] = [float(i + 10) for i in range(5)]  # insert column
    >>> df
      key val
    0 0   10.0
    1 1   11.0
    2 2   12.0
    3 3   13.0
    4 4   14.0
    >>> len(df)
    5

    Build dataframe with initializer

    >>> import numpy as np
    >>> df2 = DataFrame([('a', np.arange(10)),
    ...                  ('b', np.random.random(10))])
    >>> df2
      a b
    0 0 0.777831724018
    1 1 0.604480034669
    2 2 0.664111858618
    3 3 0.887777513028
    4 4 0.55838311246
    [5 more rows]

    Convert from a Pandas DataFrame.

    >>> import pandas as pd
    >>> from pygdf.dataframe import DataFrame
    >>> pdf = pd.DataFrame({'a': [0, 1, 2, 3],
    ...                     'b': [0.1, 0.2, None, 0.3]})
    >>> pdf
    a    b
    0  0  0.1
    1  1  0.2
    2  2  NaN
    3  3  0.3
    >>> df = DataFrame.from_pandas(pdf)
    >>> df
    a b
    0 0 0.1
    1 1 0.2
    2 2 nan
    3 3 0.3
    """

    def __init__(self, name_series=None, index=None):
        if index is None:
            index = EmptyIndex()
        self._index = index
        self._size = len(index)
        self._cols = OrderedDict()
        # has initializer?
        if name_series is not None:
            for k, series in name_series:
                self.add_column(k, series, forceindex=index is not None)

    def serialize(self, serialize):
        header = {}
        frames = []
        header['index'], index_frames = serialize(self._index)
        header['index_frame_count'] = len(index_frames)
        frames.extend(index_frames)
        # Use the column directly to avoid duplicating the index
        columns = [col._column for col in self._cols.values()]
        serialized_columns = zip(*map(serialize, columns))
        header['columns'], column_frames = serialized_columns
        header['column_names'] = tuple(self._cols)
        for f in column_frames:
            frames.extend(f)
        return header, frames

    @classmethod
    def deserialize(cls, deserialize, header, frames):
        # Reconstruct the index
        index_header = header['index']
        index_frames = frames[:header['index_frame_count']]
        index = deserialize(index_header, index_frames)
        # Reconstruct the columns
        column_frames = frames[header['index_frame_count']:]
        columns = []
        for k, meta in zip(header['column_names'], header['columns']):
            col_frame_count = meta['frame_count']
            colobj = deserialize(meta, column_frames[:col_frame_count])
            columns.append((k, colobj))
            # Advance frames
            column_frames = column_frames[col_frame_count:]
        return cls(columns, index=index)

    @property
    def dtypes(self):
        """Return the dtypes in this object."""
        return pd.Series([x.dtype for x in self._cols.values()],
                         index=self._cols.keys())

    def __dir__(self):
        o = set(dir(type(self)))
        o.update(self.__dict__)
        o.update(c for c in self.columns if
                 (isinstance(c, pd.compat.string_types) and
                  pd.compat.isidentifier(c)))
        return list(o)

    def __getattr__(self, key):
        if key != '_cols' and key in self._cols:
            return self[key]

        raise AttributeError("'DataFrame' object has no attribute %r" % key)

    def __getitem__(self, arg):
        """
        If *arg* is a ``str``, return the column Series.
        If *arg* is a ``slice``, return a new DataFrame with all columns
        sliced to the specified range.
        If *arg* is an ``array`` containing column names, return a new
        DataFrame with the corresponding columns.


        Examples
        --------
        >>> df = DataFrame([('a', list(range(20))),
        ...                 ('b', list(range(20))),
        ...                 ('c', list(range(20)))])
        >>> df[:4]    # get first 4 rows of all columns
             a    b    c
        0    0    0    0
        1    1    1    1
        2    2    2    2
        3    3    3    3
        >>> df[-5:]  # get last 5 rows of all columns
             a    b    c
        15   15   15   15
        16   16   16   16
        17   17   17   17
        18   18   18   18
        19   19   19   19
        >>>df[['a','c']] # get columns a and c
             a    c
        0    0    0
        1    1    1
        2    2    2
        3    3    3
        """
        if isinstance(arg, str) or isinstance(arg, int):
            return self._cols[arg]
        elif isinstance(arg, slice):
            df = DataFrame()
            for k, col in self._cols.items():
                df[k] = col[arg]
            return df
        elif isinstance(arg, (list,)):
            df = DataFrame()
            for col in arg:
                df[col] = self[col]
            return df
        else:
            msg = "__getitem__ on type {!r} is not supported"
            raise TypeError(msg.format(arg))

    def __setitem__(self, name, col):
        """Add/set column by *name*
        """

        if name in self._cols:
            self._cols[name] = self._prepare_series_for_add(col)
        else:
            self.add_column(name, col)

    def __delitem__(self, name):
        """Drop the give column by *name*.
        """
        self.drop_column(name)

    def __sizeof__(self):
        return sum(col.__sizeof__() for col in self._cols.values())

    def __len__(self):
        """Returns the number of rows
        """
        return self._size

    def head(self, n=5):
        return self[:n]

    def to_string(self, nrows=NOTSET, ncols=NOTSET):
        """Convert to string

        Parameters
        ----------
        nrows : int
            Maximum number of rows to show.
            If it is None, all rows are shown.

        ncols : int
            Maximum number of columns to show.
            If it is None, all columns are shown.
        """
        if nrows is NOTSET:
            nrows = settings.formatting.get('nrows')
        if ncols is NOTSET:
            ncols = settings.formatting.get('ncols')

        if nrows is None:
            nrows = len(self)
        else:
            nrows = min(nrows, len(self))  # cap row count

        if ncols is None:
            ncols = len(self.columns)

        more_cols = len(self.columns) - ncols
        more_rows = len(self) - nrows

        # Prepare cells
        cols = OrderedDict()
        use_cols = list(self.columns[:ncols - 1])
        use_cols.append(self.columns[-1])

        for h in use_cols:
            cols[h] = self[h].values_to_string(nrows=nrows)

        # Format into a table
        return formatting.format(index=self._index, cols=cols,
                                 show_headers=True, more_cols=more_cols,
                                 more_rows=more_rows)

    def __str__(self):
        nrows = settings.formatting.get('nrows') or 10
        ncols = settings.formatting.get('ncols') or 8
        return self.to_string(nrows=nrows, ncols=ncols)

    def __repr__(self):
        return "<pygdf.DataFrame ncols={} nrows={} >".format(
            len(self.columns),
            len(self),
            )

    @property
    def loc(self):
        """
        Returns a label-based indexer for row-slicing and column selection.

        Examples
        --------

        >>> df = DataFrame([('a', list(range(20))),
        ...                 ('b', list(range(20))),
        ...                 ('c', list(range(20)))])
        # get rows from index 2 to index 5 from 'a' and 'b' columns.
        >>> df.loc[2:5, ['a', 'b']]
             a    b
        2    2    2
        3    3    3
        4    4    4
        5    5    5
        """
        return Loc(self)

    @property
    def columns(self):
        """Returns a tuple of columns
        """
        return tuple(self._cols)

    @property
    def index(self):
        """Returns the index of the DataFrame
        """
        return self._index

    def set_index(self, index):
        """Return a new DataFrame with a new index

        Parameters
        ----------
        index : Index, Series-convertible or str
            Index: the new index.
            Series-convertible: values for the new index.
            str: name of column to be used as series
        """
        # When index is a column name
        if isinstance(index, str):
            df = self.copy()
            df.drop_column(index)
            return df.set_index(self[index])
        # Otherwise
        else:
            index = index if isinstance(index, Index) else GenericIndex(index)
            df = DataFrame()
            for k in self.columns:
                df[k] = self[k].set_index(index)
            return df

    def reset_index(self):
        return self.set_index(RangeIndex(len(self)))

    def take(self, positions, ignore_index=False):
        out = DataFrame()
        for col in self.columns:
            out[col] = self[col].take(positions, ignore_index=ignore_index)
        return out

    def copy(self):
        "Shallow copy this dataframe"
        df = DataFrame()
        df._index = self._index
        df._size = self._size
        df._cols = self._cols.copy()
        return df

    def _sanitize_columns(self, col):
        """Sanitize pre-appended
           col values
        """
        series = Series(col)
        if len(self) == 0 and len(self.columns) > 0 and len(series) > 0:
            ind = series.index
            arr = cuda.device_array(shape=len(ind), dtype=np.float64)
            size = utils.calc_chunk_size(arr.size, utils.mask_bitsize)
            mask = cudautils.zeros(size, dtype=utils.mask_dtype)
            val = Series.from_masked_array(arr, mask, null_count=len(ind))
            for name in self._cols:
                self._cols[name] = val
            self._index = series.index
            self._size = len(series)

        col = self._sanitize_values(col)
        return col

    def _sanitize_values(self, col):
        """Sanitize col values before
           being added
        """
        index = self._index
        series = Series(col)
        sind = series.index
        VALID = isinstance(col, (np.ndarray, DeviceNDArray, list, Series,
                                 Column))
        if len(self) > 0 and len(series) == 1 and not VALID:
            arr = cuda.device_array(shape=len(index), dtype=series.dtype)
            cudautils.gpu_fill_value.forall(arr.size)(arr, col)
            return Series(arr)
        elif len(self) > 0 and len(sind) != len(index):
            raise ValueError('Length of values does not match index length')
        return col

    def _prepare_series_for_add(self, col, forceindex=False):
        """Prepare a series to be added to the DataFrame.

        Parameters
        ----------
        col : Series, array-like
            Values to be added.

        Returns
        -------
        The prepared Series object.
        """
        col = self._sanitize_columns(col)
        empty_index = isinstance(self._index, EmptyIndex)
        series = Series(col)
        if forceindex or empty_index or self._index == series.index:
            if empty_index:
                self._index = series.index
            self._size = len(series)
            return series
        else:
            raise NotImplementedError("join needed")

    def add_column(self, name, data, forceindex=False):
        """Add a column

        Parameters
        ----------
        name : str
            Name of column to be added.
        data : Series, array-like
            Values to be added.
        """

        if name in self._cols:
            raise NameError('duplicated column name {!r}'.format(name))

        series = self._prepare_series_for_add(data, forceindex=forceindex)
        self._cols[name] = series

    def drop_column(self, name):
        """Drop a column by *name*
        """
        if name not in self._cols:
            raise NameError('column {!r} does not exist'.format(name))
        del self._cols[name]

    @classmethod
    def _concat(cls, objs, ignore_index=False):
        if len(set(o.columns for o in objs)) != 1:
            what = set(o.columns for o in objs)
            raise ValueError('columns mismatch: {}'.format(what))
        # Filter out inputs that have 0 length
        objs = [o for o in objs if len(o) > 0]
        if ignore_index:
            index = RangeIndex(sum(map(len, objs)))
        else:
            index = Index._concat([o.index for o in objs])
        data = [(c, Series._concat([o[c] for o in objs], index=index))
                for c in objs[0].columns]
        out = cls(data)
        out._index = index
        return out

    def as_gpu_matrix(self, columns=None, order='F'):
        """Convert to a matrix in device memory.

        Parameters
        ----------
        columns: sequence of str
            List of a column names to be extracted.  The order is preserved.
            If None is specified, all columns are used.
        order: 'F' or 'C'
            Optional argument to determine whether to return a column major
            (Fortran) matrix or a row major (C) matrix.

        Returns
        -------
        A (nrow x ncol) numpy ndarray in "F" order.
        """
        if columns is None:
            columns = self.columns

        cols = [self._cols[k] for k in columns]
        ncol = len(cols)
        nrow = len(self)
        if ncol < 1:
            raise ValueError("require at least 1 column")
        if nrow < 1:
            raise ValueError("require at least 1 row")
        dtype = cols[0].dtype
        if any(dtype != c.dtype for c in cols):
            raise ValueError('all columns must have the same dtype')
        for k, c in self._cols.items():
            if c.has_null_mask:
                errmsg = ("column {!r} has null values"
                          "hint: use .fillna() to replace null values")
                raise ValueError(errmsg.format(k))

        if order == 'F':
            matrix = cuda.device_array(shape=(nrow, ncol), dtype=dtype,
                                       order=order)
            for colidx, inpcol in enumerate(cols):
                dense = inpcol.to_gpu_array(fillna='pandas')
                matrix[:, colidx].copy_to_device(dense)
        elif order == 'C':
            matrix = cudautils.row_matrix(cols, nrow, ncol, dtype)
        else:
            errmsg = ("order parameter should be 'C' for row major or 'F' for"
                      "column major GPU matrix")
            raise ValueError(errmsg.format(k))
        return matrix

    def as_matrix(self, columns=None):
        """Convert to a matrix in host memory.

        Parameters
        ----------
        columns: sequence of str
            List of a column names to be extracted.  The order is preserved.
            If None is specified, all columns are used.

        Returns
        -------
        A (nrow x ncol) numpy ndarray in "F" order.
        """
        return self.as_gpu_matrix(columns=columns).copy_to_host()

    def one_hot_encoding(self, column, prefix, cats, prefix_sep='_',
                         dtype='float64'):
        """Expand a column with one-hot-encoding.

        Parameters
        ----------
        column : str
            the source column with binary encoding for the data.
        prefix : str
            the new column name prefix.
        cats : sequence of ints
            the sequence of categories as integers.
        prefix_sep : str
            the separator between the prefix and the category.
        dtype :
            the dtype for the outputs; defaults to float64.

        Returns
        -------
        a new dataframe with new columns append for each category.

        Examples
        -------
        >>> import pandas as pd
        >>> from pygdf.dataframe import DataFrame as gdf

        >>> pet_owner = [1, 2, 3, 4, 5]
        >>> pet_type = ['fish', 'dog', 'fish', 'bird', 'fish']

        >>> df = pd.DataFrame({'pet_owner': pet_owner, 'pet_type': pet_type})
        >>> df.pet_type = df.pet_type.astype('category')

        Create a column with numerically encoded category values
        >>> df['pet_codes'] = df.pet_type.cat.codes
        >>> my_gdf = gdf.from_pandas(df)

        Create the list of category codes to use in the encoding
        >>> codes = my_gdf.pet_codes.unique()
        >>> enc_gdf = my_gdf.one_hot_encoding('pet_codes', 'pet_dummy', codes)
        >>> enc_gdf.head()
          pet_owner pet_type pet_codes pet_dummy_0 pet_dummy_1 pet_dummy_2
          0         1     fish         2         0.0         0.0         1.0
          1         2      dog         1         0.0         1.0         0.0
          2         3     fish         2         0.0         0.0         1.0
          3         4     bird         0         1.0         0.0         0.0
          4         5     fish         2         0.0         0.0         1.0
        """
        newnames = [prefix_sep.join([prefix, str(cat)]) for cat in cats]
        newcols = self[column].one_hot_encoding(cats=cats, dtype=dtype)
        outdf = self.copy()
        for name, col in zip(newnames, newcols):
            outdf.add_column(name, col)
        return outdf

    def label_encoding(self, column, prefix, cats, prefix_sep='_', dtype=None,
                       na_sentinel=-1):
        """Encode labels in a column with label encoding.

        Parameters
        ----------
        column : str
            the source column with binary encoding for the data.
        prefix : str
            the new column name prefix.
        cats : sequence of ints
            the sequence of categories as integers.
        prefix_sep : str
            the separator between the prefix and the category.
        dtype :
            the dtype for the outputs; see Series.label_encoding
        na_sentinel : number
            Value to indicate missing category.
        Returns
        -------
        a new dataframe with a new column append for the coded values.
        """

        newname = prefix_sep.join([prefix, 'labels'])
        newcol = self[column].label_encoding(cats=cats, dtype=dtype,
                                             na_sentinel=na_sentinel)
        outdf = self.copy()
        outdf.add_column(newname, newcol)

        return outdf

    def _sort_by(self, sorted_indices):
        df = DataFrame()
        # Perform out = data[index] for all columns
        for k in self.columns:
            df[k] = self[k].take(sorted_indices.to_gpu_array())
        return df

    def sort_index(self, ascending=True):
        """Sort by the index
        """
        return self._sort_by(self.index.argsort(ascending=ascending))

    def sort_values(self, by, ascending=True):
        """
        Sort by values.

        Difference from pandas:
        * *by* must be the name of a single column.
        * Support axis='index' only.
        * Not supporting: inplace, kind, na_position

        Details:
        Uses parallel radixsort, which is a stable sort.
        """
        # argsort the `by` column
        return self._sort_by(self[by].argsort(ascending=ascending))

    def nlargest(self, n, columns, keep='first'):
        """Get the rows of the DataFrame sorted by the n largest value of *columns*

        Difference from pandas:
        * Only a single column is supported in *columns*
        """
        return self._n_largest_or_smallest('nlargest', n, columns, keep)

    def nsmallest(self, n, columns, keep='first'):
        """Get the rows of the DataFrame sorted by the n smallest value of *columns*

        Difference from pandas:
        * Only a single column is supported in *columns*
        """
        return self._n_largest_or_smallest('nsmallest', n, columns, keep)

    def _n_largest_or_smallest(self, method, n, columns, keep):
        # Get column to operate on
        if not isinstance(columns, str):
            [column] = columns
        else:
            column = columns
        if not (0 <= n < len(self)):
            raise ValueError("n out-of-bound")
        col = self[column].reset_index()
        # Operate
        sorted_series = getattr(col, method)(n=n, keep=keep)
        df = DataFrame()
        new_positions = sorted_series.index.gpu_values
        for k in self.columns:
            if k == column:
                df[k] = sorted_series
            else:
                df[k] = self[k].reset_index().take(new_positions)
        return df.set_index(self.index.take(new_positions))

    def merge(self, other, on=None, how='left', lsuffix='_x', rsuffix='_y',
              type='sort'):
        if how != 'left':
            raise NotImplementedError('{!r} join not implemented yet'
                                      .format(how))

        same_names = set(self.columns) & set(other.columns)
        if same_names and not (lsuffix or rsuffix):
            raise ValueError('there are overlapping columns but '
                             'lsuffix and rsuffix are not defined')

        lhs = self
        rhs = other
        # XXX: Replace this stub
        # joined_values, joined_indicies = self._stub_merge(
        #    lhs, rhs, left_on=on, right_on=on, how=how,
        #    return_joined_indicies=True)
        joined_values, joined_indicies = self._merge_gdf(
<<<<<<< HEAD
            lhs, rhs, left_on=on, right_on=on, how=how, return_indices=True
        )
=======
            lhs, rhs, left_on=on, right_on=on, how=how,
            return_indices=True)
>>>>>>> 6aec9111

        # XXX: Prepare output.  same as _join.  code duplication
        # Perform left, inner and outer join
        def fix_name(name, suffix):
            if name in same_names:
                return "{}{}".format(name, suffix)
            return name

        def gather_cols(outdf, indf, on, idx, joinidx, suffix):
            mask = (Series(idx) != -1).as_mask()
            for k in on:
                newcol = indf[k].take(idx).set_mask(mask).set_index(joinidx)
                outdf[fix_name(k, suffix)] = newcol

        def gather_empty(outdf, indf, idx, joinidx, suffix):
            for k in indf.columns:
                outdf[fix_name(k, suffix)] = indf[k][:0]

        df = DataFrame()
        for key, col in zip(on, joined_values):
            df[key] = col

        left_indices, right_indices = joined_indicies
        gather_cols(df, lhs, [x for x in lhs.columns if x not in on],
                    left_indices, df.index, lsuffix)
        gather_cols(df, rhs, [x for x in rhs.columns if x not in on],
                    right_indices, df.index, rsuffix)

        return df

    def _merge_gdf(self, left, right, left_on, right_on, how, return_indices):

        from pygdf import cudautils

        assert how == 'left'
        assert return_indices
        assert len(left_on) == len(right_on)

        left_cols = []
        for l in left_on:
            left_cols.append(left[l]._column)

        right_cols = []
        for r in right_on:
            right_cols.append(right[r]._column)

        joined_indices = []
        with _gdf.apply_join(left_cols, right_cols, how) as (left_indices,
                                                             right_indices):
            if left_indices.size > 0:
                # For each column we joined on, gather the values from each
                # column using the indices from the join
                joined_values = []

                for i in range(len(left_on)):
                    # TODO Instead of calling 'gather_joined_index' for every
                    # column that we are joining on, we should implement a
                    # 'multi_gather_joined_index' that can gather a value from
                    # each column at once
                    raw_values = cudautils.gather_joined_index(
                        left_cols[i].to_gpu_array(),
                        right_cols[i].to_gpu_array(),
                        left_indices,
                        right_indices,
                    )
                    buffered_values = Buffer(raw_values)

                    joined_values.append(left_cols[i]
                                         .replace(data=buffered_values))

                joined_indices = (cudautils.copy_array(left_indices),
                                  cudautils.copy_array(right_indices))

        if return_indices:
            return joined_values, joined_indices
        else:
            return joined_indices

    def join(self, other, on=None, how='left', lsuffix='', rsuffix='',
             sort=False):
        """Join columns with other DataFrame on index or on a key column.

        Parameters
        ----------
        other : DataFrame
        how : str
            Only accepts "left", "right", "inner", "outer"
        lsuffix, rsuffix : str
            The suffices to add to the left (*lsuffix*) and right (*rsuffix*)
            column names when avoiding conflicts.
        sort : bool
            Set to True to ensure sorted ordering.

        Returns
        -------
        joined : DataFrame

        Notes
        -----

        Difference from pandas:

        - *other* must be a single DataFrame for now.
        - *on* is not supported yet due to lack of multi-index support.
        """
        if how not in ['left', 'right', 'inner', 'outer']:
            raise NotImplementedError('unsupported {!r} join'.format(how))
        if on is not None:
            raise NotImplementedError('"on" is not supported yet')

        same_names = set(self.columns) & set(other.columns)
        if same_names and not (lsuffix or rsuffix):
            raise ValueError('there are overlapping columns but '
                             'lsuffix and rsuffix are not defined')

        return self._join(other=other, how=how, lsuffix=lsuffix,
                          rsuffix=rsuffix, sort=sort, same_names=same_names)

    def _join(self, other, how, lsuffix, rsuffix, sort, same_names,
              rightjoin=False):
        if how == 'right':
            # libgdf doesn't support right join directly, we will swap the
            # dfs and use left join
            return other._join(other=self, how='left', lsuffix=rsuffix,
                               rsuffix=lsuffix, sort=sort,
                               same_names=same_names, rightjoin=True)

        # Perform left, inner and outer join
        def fix_name(name, suffix):
            if name in same_names:
                return "{}{}".format(name, suffix)
            return name

        def gather_cols(outdf, indf, idx, joinidx, suffix):
            mask = (Series(idx) != -1).as_mask()
            for k in indf.columns:
                newcol = indf[k].take(idx).set_mask(mask).set_index(joinidx)
                outdf[fix_name(k, suffix)] = newcol

        def gather_empty(outdf, indf, idx, joinidx, suffix):
            for k in indf.columns:
                outdf[fix_name(k, suffix)] = indf[k][:0]

        lhs = self
        rhs = other

        df = DataFrame()

        joined_index, indexers = lhs.index.join(rhs.index, how=how,
                                                return_indexers=True)
        gather_fn = (gather_cols if len(joined_index) else gather_empty)
        lidx = indexers[0].to_gpu_array()
        ridx = indexers[1].to_gpu_array()

        # Gather columns
        left_args = (df, lhs, lidx, joined_index, lsuffix)
        right_args = (df, rhs, ridx, joined_index, rsuffix)
        args_order = ((right_args, left_args)
                      if rightjoin
                      else (left_args, right_args))
        for args in args_order:
            gather_fn(*args)

        # User requested a sort?
        if sort and len(df):
            return df.sort_index()
        return df


# method can be  "pygdf", "GDF_SORT", "GDF_HASH"
    def groupby(self, by, sort=False, as_index=False, method="GDF_SORT"):
        """Groupby

        Parameters
        ----------
        by : list-of-str or str
            Column name(s) to form that groups by.
        sort : bool
            Force sorting group keys.
            Depends on the underlying algorithm.
            Current algorithm always sort.
        as_index : bool; defaults to False
            Must be False.  Provided to be API compatible with pandas.
            The keys are always left as regular columns in the result.

        Returns
        -------
        The groupby object

        Notes
        -----
        Unlike pandas, this groupby operation behaves like a SQL groupby.
        No empty rows are returned.  (For categorical keys, pandas returns
        rows for all categories even if they are no corresponding values.)

        Only a minimal number of operations is implemented so far.

        - Only *by* argument is supported.
        - The output is always sorted according to the *by* columns.
        - Since we don't support multiindex, the *by* columns are stored
          as regular columns.
        """
        if (method == "pygdf"):
            from .groupby import Groupby
            if as_index:
                msg = "as_index==True not supported due to the lack of multi-index"
                raise NotImplementedError(msg)
            return Groupby(self, by=by)
        else:
            from .libgdf_groupby import LibGdfGroupby

            if as_index:
                msg = "as_index==True not supported due to the lack of multi-index"
                raise NotImplementedError(msg)
            return LibGdfGroupby(self, by=by, method=method)

    def query(self, expr):
        """Query with a boolean expression using Numba to compile a GPU kernel.

        See pandas.DataFrame.query.

        Parameters
        ----------
        expr : str
            A boolean expression.  Names in the expression refers to the
            columns.  Any name prefixed with `@` refer to the variables in
            the calling environment.

        Returns
        -------
        filtered :  DataFrame
        """
        # Get calling environment
        callframe = inspect.currentframe().f_back
        callenv = {
            'locals': callframe.f_locals,
            'globals': callframe.f_globals,
        }
        # Run query
        boolmask = queryutils.query_execute(self, expr, callenv)

        selected = Series(boolmask)
        newdf = DataFrame()
        for col in self.columns:
            newseries = self[col][selected]
            newdf[col] = newseries
        return newdf

    @applyutils.doc_apply()
    def apply_rows(self, func, incols, outcols, kwargs, cache_key=None):
        """Transform each row using the user-provided function.

        Parameters
        ----------
        {params}

        Examples
        --------

        With a ``DataFrame`` like so:

        >>> df = DataFrame()
        >>> df['in1'] = in1 = np.arange(nelem)
        >>> df['in2'] = in2 = np.arange(nelem)
        >>> df['in3'] = in3 = np.arange(nelem)

        Define the user function for ``.apply_rows``:

        >>> def kernel(in1, in2, in3, out1, out2, extra1, extra2):
        ...     for i, (x, y, z) in enumerate(zip(in1, in2, in3)):
        ...         out1[i] = extra2 * x - extra1 * y
        ...         out2[i] = y - extra1 * z

        The user function should loop over the columns and set the output for
        each row.  Each iteration of the loop **MUST** be independent of each
        other.  The order of the loop execution can be arbitrary.

        Call ``.apply_rows`` with the name of the input columns, the name and
        dtype of the output columns, and, optionally, a dict of extra
        arguments.

        >>> outdf = df.apply_rows(kernel,
        ...                       incols=['in1', 'in2', 'in3'],
        ...                       outcols=dict(out1=np.float64,
        ...                                    out2=np.float64),
        ...                       kwargs=dict(extra1=2.3, extra2=3.4))

        **Notes**

        When ``func`` is invoked, the array args corresponding to the
        input/output are strided in a way that improves parallelism on the GPU.
        The loop in the function may look like serial code but it will be
        executed concurrently by multiple threads.
        """
        return applyutils.apply_rows(self, func, incols, outcols, kwargs,
                                     cache_key=cache_key)

    @applyutils.doc_applychunks()
    def apply_chunks(self, func, incols, outcols, kwargs={}, chunks=None,
                     tpb=1):
        """Transform user-specified chunks using the user-provided function.

        Parameters
        ----------
        {params}
        {params_chunks}

        Examples
        --------

        For ``tpb > 1``, ``func`` is executed by ``tpb`` number of threads
        concurrently.  To access the thread id and count,
        use ``numba.cuda.threadIdx.x`` and ``numba.cuda.blockDim.x``,
        respectively (See `numba CUDA kernel documentation`_).

        .. _numba CUDA kernel documentation:\
        http://numba.pydata.org/numba-doc/latest/cuda/kernels.html

        In the example below, the *kernel* is invoked concurrently on each
        specified chunk.  The *kernel* computes the corresponding output
        for the chunk.  By looping over the range
        ``range(cuda.threadIdx.x, in1.size, cuda.blockDim.x)``, the *kernel*
        function can be used with any *tpb* in a efficient manner.

        >>> from numba import cuda
        >>> def kernel(in1, in2, in3, out1):
        ...     for i in range(cuda.threadIdx.x, in1.size, cuda.blockDim.x):
        ...         x = in1[i]
        ...         y = in2[i]
        ...         z = in3[i]
        ...         out1[i] = x * y + z

        See also
        --------
        .apply_rows

        """
        if chunks is None:
            raise ValueError('*chunks* must be defined')
        return applyutils.apply_chunks(self, func, incols, outcols, kwargs,
                                       chunks=chunks, tpb=tpb)

    def hash_columns(self, columns=None):
        """Hash the given *columns* and return a new Series

        Parameters
        ----------
        column : sequence of str; optional
            Sequence of column names. If columns is *None* (unspecified),
            all columns in the frame are used.
        """
        from . import numerical

        if columns is None:
            columns = self.columns

        cols = [self[k]._column for k in columns]
        return Series(numerical.column_hash_values(*cols))

    def to_pandas(self):
        """Convert to a Pandas DataFrame.
        """
        index = self.index.to_pandas()
        data = {c: x.to_pandas(index=index) for c, x in self._cols.items()}
        return pd.DataFrame(data, columns=list(self._cols), index=index)

    @classmethod
    def from_pandas(cls, dataframe):
        """Convert from a Pandas DataFrame.

        Raises
        ------
        TypeError for invalid input type.
        """
        if not isinstance(dataframe, pd.DataFrame):
            raise TypeError('not a pandas.DataFrame')

        df = cls()
        # Set columns
        for colk in dataframe.columns:
            df[colk] = dataframe[colk].values
        # Set index
        return df.set_index(dataframe.index.values)

    def to_records(self, index=True):
        """Convert to a numpy recarray

        Parameters
        ----------
        index : bool
            Whether to include the index in the output.

        Returns
        -------
        numpy recarray
        """
        members = [('index', self.index.dtype)] if index else []
        members += [(col, self[col].dtype) for col in self.columns]
        dtype = np.dtype(members)
        ret = np.recarray(len(self), dtype=dtype)
        if index:
            ret['index'] = self.index.values
        for col in self.columns:
            ret[col] = self[col].to_array()
        return ret

    @classmethod
    def from_records(self, data, index=None, columns=None):
        """Convert from a numpy recarray or structured array.

        Parameters
        ----------
        data : numpy structured dtype or recarray
        index : str
            The name of the index column in *data*.
            If None, the default index is used.
        columns : list of str
            List of column names to include.

        Returns
        -------
        DataFrame
        """
        names = data.dtype.names if columns is None else columns
        df = DataFrame()
        for k in names:
            # FIXME: unnecessary copy
            df[k] = np.ascontiguousarray(data[k])
        if index is not None:
            indices = data[index]
            return df.set_index(indices.astype(np.int64))
        return df


class Loc(object):
    """
    For selection by label.
    """

    def __init__(self, df):
        self._df = df

    def __getitem__(self, arg):
        if isinstance(arg, tuple):
            row_slice, col_slice = arg
        elif isinstance(arg, slice):
            row_slice = arg
            col_slice = self._df.columns
        else:
            raise TypeError(type(arg))

        df = DataFrame()
        begin, end = self._df.index.find_label_range(row_slice.start,
                                                     row_slice.stop)
        for col in col_slice:
            sr = self._df[col]
            df.add_column(col, sr[begin:end], forceindex=True)

        return df


register_distributed_serializer(DataFrame)<|MERGE_RESOLUTION|>--- conflicted
+++ resolved
@@ -672,13 +672,8 @@
         #    lhs, rhs, left_on=on, right_on=on, how=how,
         #    return_joined_indicies=True)
         joined_values, joined_indicies = self._merge_gdf(
-<<<<<<< HEAD
-            lhs, rhs, left_on=on, right_on=on, how=how, return_indices=True
-        )
-=======
             lhs, rhs, left_on=on, right_on=on, how=how,
             return_indices=True)
->>>>>>> 6aec9111
 
         # XXX: Prepare output.  same as _join.  code duplication
         # Perform left, inner and outer join
