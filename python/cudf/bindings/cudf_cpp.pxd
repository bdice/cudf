# Copyright (c) 2018, NVIDIA CORPORATION.

# cython: profile=False
# distutils: language = c++
# cython: embedsignature = True
# cython: language_level = 3

from cudf.bindings.dlpack cimport DLManagedTensor

from libcpp cimport bool
from libc.stdint cimport uint8_t, uint32_t, int64_t, int32_t, int16_t, int8_t, uintptr_t

# Utility functions to build gdf_columns, gdf_context and error handling

cpdef get_ctype_ptr(obj)
cpdef get_column_data_ptr(obj)
cpdef get_column_valid_ptr(obj)

cdef gdf_dtype get_dtype(dtype)

cdef get_scalar_value(gdf_scalar scalar)

cdef gdf_column* column_view_from_column(col)
cdef gdf_column* column_view_from_NDArrays(size, data, mask, dtype, null_count)
cdef gdf_column_to_column_mem(gdf_column* input_col)
cdef update_nvstrings_col(col, uintptr_t category_ptr)

cdef gdf_context* create_context_view(flag_sorted, method, flag_distinct,
                                      flag_sort_result, flag_sort_inplace,
                                      null_sort_behavior)

cpdef check_gdf_error(errcode)

# Import cudf.h header to import all functions
# First version of bindings has no changes to the cudf.h header, so this file
# mirrors the structure in cpp/include

cdef extern from "cudf.h" nogil:

    ctypedef int           gdf_size_type
    ctypedef gdf_size_type gdf_index_type
    ctypedef unsigned char gdf_valid_type
    ctypedef char          gdf_bool8
    ctypedef long          gdf_date64
    ctypedef int           gdf_date32
    ctypedef long          gdf_timestamp
    ctypedef int           gdf_category
    ctypedef int           gdf_nvstring_category

    ctypedef enum gdf_dtype:
        GDF_invalid=0,
        GDF_INT8,
        GDF_INT16,
        GDF_INT32,
        GDF_INT64,
        GDF_FLOAT32,
        GDF_FLOAT64,
        GDF_BOOL8,
        GDF_DATE32,
        GDF_DATE64,
        GDF_TIMESTAMP,
        GDF_CATEGORY,
        GDF_STRING,
        GDF_STRING_CATEGORY,
        N_GDF_TYPES,

    ctypedef enum gdf_error:
        GDF_SUCCESS=0,
        GDF_CUDA_ERROR,
        GDF_UNSUPPORTED_DTYPE,
        GDF_COLUMN_SIZE_MISMATCH,
        GDF_COLUMN_SIZE_TOO_BIG,
        GDF_DATASET_EMPTY,
        GDF_VALIDITY_MISSING,
        GDF_VALIDITY_UNSUPPORTED,
        GDF_INVALID_API_CALL,
        GDF_JOIN_DTYPE_MISMATCH,
        GDF_JOIN_TOO_MANY_COLUMNS,
        GDF_DTYPE_MISMATCH,
        GDF_UNSUPPORTED_METHOD,
        GDF_INVALID_AGGREGATOR,
        GDF_INVALID_HASH_FUNCTION,
        GDF_PARTITION_DTYPE_MISMATCH,
        GDF_HASH_TABLE_INSERT_FAILURE,
        GDF_UNSUPPORTED_JOIN_TYPE,
        GDF_C_ERROR,
        GDF_FILE_ERROR,
        GDF_MEMORYMANAGER_ERROR,
        GDF_UNDEFINED_NVTX_COLOR,
        GDF_NULL_NVTX_NAME,
        GDF_NOTIMPLEMENTED_ERROR,
        N_GDF_ERRORS

    ctypedef enum gdf_time_unit:
        TIME_UNIT_NONE=0
        TIME_UNIT_s,
        TIME_UNIT_ms,
        TIME_UNIT_us,
        TIME_UNIT_ns

    ctypedef struct gdf_dtype_extra_info:
        gdf_time_unit time_unit
        void *category

    ctypedef struct gdf_column:
        void *data
        gdf_valid_type *valid
        gdf_size_type size
        gdf_dtype dtype
        gdf_size_type null_count
        gdf_dtype_extra_info dtype_info
        char *col_name

    ctypedef enum gdf_null_sort_behavior:
      GDF_NULL_AS_LARGEST = 0, 
      GDF_NULL_AS_SMALLEST,
      GDF_NULL_AS_LARGEST_FOR_MULTISORT,

    ctypedef enum gdf_method:
      GDF_SORT = 0,
      GDF_HASH,
      N_GDF_METHODS,

    ctypedef enum gdf_quantile_method:
      GDF_QUANT_LINEAR =0,
      GDF_QUANT_LOWER,
      GDF_QUANT_HIGHER,
      GDF_QUANT_MIDPOINT,
      GDF_QUANT_NEAREST,
      N_GDF_QUANT_METHODS,

    ctypedef enum gdf_agg_op:
      GDF_SUM = 0,
      GDF_MIN,
      GDF_MAX,
      GDF_AVG,
      GDF_COUNT,
      GDF_COUNT_DISTINCT,
      N_GDF_AGG_OPS,

    ctypedef enum gdf_color:
      GDF_GREEN = 0,
      GDF_BLUE,
      GDF_YELLOW,
      GDF_PURPLE,
      GDF_CYAN,
      GDF_RED,
      GDF_WHITE,
      GDF_DARK_GREEN,
      GDF_ORANGE,
      GDF_NUM_COLORS,

    ctypedef struct gdf_context:
      int flag_sorted
      gdf_method flag_method
      int flag_distinct
      int flag_sort_result
      int flag_sort_inplace

    ctypedef struct _OpaqueIpcParser:
        pass
    ctypedef struct  gdf_ipc_parser_type:
        pass

    

    ctypedef enum window_function_type:
        GDF_WINDOW_RANGE,
        GDF_WINDOW_ROW

    ctypedef enum window_reduction_type:
        GDF_WINDOW_AVG,
        GDF_WINDOW_SUM,
        GDF_WINDOW_MAX,
        GDF_WINDOW_MIN,
        GDF_WINDOW_COUNT,
        GDF_WINDOW_STDDEV,
        GDF_WINDOW_VA

    ctypedef union gdf_data:
        char          si08
        short         si16
        int           si32
        long          si64
        float         fp32
        double        fp64
        char          b08
        gdf_date32    dt32
        gdf_date64    dt64
        gdf_timestamp tmst

    ctypedef struct gdf_scalar:
        gdf_data  data
        gdf_dtype dtype
        bool      is_valid

    cdef gdf_size_type gdf_column_sizeof() except +

    cdef gdf_error gdf_column_view(gdf_column *column, void *data, gdf_valid_type *valid,
                                   gdf_size_type size, gdf_dtype dtype) except +

    cdef gdf_error gdf_column_view_augmented(gdf_column *column,
                                             void *data,
                                             gdf_valid_type *valid,
                                             gdf_size_type size,
                                             gdf_dtype dtype,
                                             gdf_size_type null_count,
                                             gdf_dtype_extra_info extra_info) except +

    cdef gdf_error gdf_column_free(gdf_column *column) except +

    cdef gdf_error gdf_context_view(gdf_context *context,
                                    int flag_sorted,
                                    gdf_method flag_method,
                                    int flag_distinct,
                                    int flag_sort_result,
<<<<<<< HEAD
                                    int flag_sort_inplace,
                                    gdf_null_sort_behavior flag_null_sort_behavior)
=======
                                    int flag_sort_inplace) except +
>>>>>>> b4ca3679

    cdef const char * gdf_error_get_name(gdf_error errcode) except +

    cdef int gdf_cuda_last_error() except +
    cdef const char * gdf_cuda_error_string(int cuda_error) except +
    cdef const char * gdf_cuda_error_name(int cuda_error) except +

    cdef gdf_ipc_parser_type* gdf_ipc_parser_open(const uint8_t *schema, size_t length) except +
    cdef void gdf_ipc_parser_open_recordbatches(gdf_ipc_parser_type *handle,
                                           const uint8_t *recordbatches,
                                           size_t length) except +

    cdef void gdf_ipc_parser_close(gdf_ipc_parser_type *handle) except +
    cdef int gdf_ipc_parser_failed(gdf_ipc_parser_type *handle) except +
    cdef const char* gdf_ipc_parser_to_json(gdf_ipc_parser_type *handle) except +
    cdef const char* gdf_ipc_parser_get_error(gdf_ipc_parser_type *handle) except +
    cdef const void* gdf_ipc_parser_get_data(gdf_ipc_parser_type *handle) except +
    cdef int64_t gdf_ipc_parser_get_data_offset(gdf_ipc_parser_type *handle) except +

    cdef const char *gdf_ipc_parser_get_schema_json(gdf_ipc_parser_type *handle) except +
    cdef const char *gdf_ipc_parser_get_layout_json(gdf_ipc_parser_type *handle) except +

    cdef gdf_error gdf_cast(gdf_column *input, gdf_column *output) except +

    cdef gdf_error gdf_validity_and(gdf_column *lhs, gdf_column *rhs, gdf_column *output) except +
    
    cdef gdf_error gdf_apply_stencil(gdf_column *lhs, gdf_column * stencil, gdf_column * output) except +

    cdef gdf_size_type gdf_dtype_size(gdf_dtype dtype) except +

    cdef gdf_error get_column_byte_width(gdf_column * col, int * width) except +

    cdef gdf_error gdf_filter(size_t nrows,
                 gdf_column* cols,
                 size_t ncols,
                 void** d_cols,
                 int* d_types,
                 void** d_vals,
                 size_t* d_indx,
                 size_t* new_sz) except +

    cdef gdf_error gdf_group_by_sum(int ncols,
                               gdf_column** cols,
                               gdf_column* col_agg,
                               gdf_column* out_col_indices,
                               gdf_column** out_col_values,

                               gdf_column* out_col_agg,
                               gdf_context* ctxt) except +

    cdef gdf_error gdf_group_by_min(int ncols,
                               gdf_column** cols,
                               gdf_column* col_agg,
                               gdf_column* out_col_indices,
                               gdf_column** out_col_values,

                               gdf_column* out_col_agg,
                               gdf_context* ctxt) except +


    cdef gdf_error gdf_group_by_max(int ncols,
                               gdf_column** cols,
                               gdf_column* col_agg,
                               gdf_column* out_col_indices,
                               gdf_column** out_col_values,

                               gdf_column* out_col_agg,
                               gdf_context* ctxt) except +


    cdef gdf_error gdf_group_by_avg(int ncols,
                               gdf_column** cols,
                               gdf_column* col_agg,
                               gdf_column* out_col_indices,
                               gdf_column** out_col_values,

                               gdf_column* out_col_agg,
                               gdf_context* ctxt) except +

    cdef gdf_error gdf_group_by_count(int ncols,
                                 gdf_column** cols,
                                 gdf_column* col_agg,
                                 gdf_column* out_col_indices,
                                 gdf_column** out_col_values,

                                 gdf_column* out_col_agg,
                                 gdf_context* ctxt) except +


    cdef gdf_error gdf_quantile_exact(gdf_column*       col_in,
                                    gdf_quantile_method prec,
                                    double              q,
                                    gdf_scalar*         result,
                                    gdf_context*        ctxt) except +


    cdef gdf_error gdf_quantile_approx(  gdf_column*  col_in,
                                    double       q,
                                    gdf_scalar*  result,
                                    gdf_context* ctxt) except +


    cdef gdf_error gdf_find_and_replace_all(gdf_column*       col,
                                   gdf_column* old_values,
                                   gdf_column* new_values) except +


    cdef gdf_error gdf_replace_nulls(gdf_column* col_out,
                                     const gdf_column* col_in) except +


    cdef gdf_error gdf_digitize(gdf_column* col,
                                gdf_column* bins,
                                bool right,
                                gdf_index_type* out_indices) except +

    cdef gdf_error gdf_from_dlpack(gdf_column** columns,
                                   gdf_size_type *num_columns,
                                   const DLManagedTensor * tensor) except +

    cdef gdf_error gdf_to_dlpack(DLManagedTensor *tensor,
                                 const gdf_column ** columns,
                                 gdf_size_type num_columns) except +

    cdef gdf_error gdf_nvtx_range_push(const char * const name, gdf_color color ) except +

    cdef gdf_error gdf_nvtx_range_push_hex(const char * const name, unsigned int color ) except +

    cdef gdf_error gdf_nvtx_range_pop() except +


cdef extern from "bitmask.hpp" nogil:

    cdef gdf_error gdf_count_nonzero_mask(gdf_valid_type * masks, int num_rows, int * count) except +<|MERGE_RESOLUTION|>--- conflicted
+++ resolved
@@ -214,12 +214,8 @@
                                     gdf_method flag_method,
                                     int flag_distinct,
                                     int flag_sort_result,
-<<<<<<< HEAD
                                     int flag_sort_inplace,
-                                    gdf_null_sort_behavior flag_null_sort_behavior)
-=======
-                                    int flag_sort_inplace) except +
->>>>>>> b4ca3679
+                                    gdf_null_sort_behavior flag_null_sort_behavior) except +
 
     cdef const char * gdf_error_get_name(gdf_error errcode) except +
 
