--- conflicted
+++ resolved
@@ -10,7 +10,6 @@
 cimport cudf._lib.cpp.types as libcudf_types
 from cudf._lib.column cimport Column
 from cudf._lib.cpp.column.column cimport column
-<<<<<<< HEAD
 from cudf._lib.cpp.hash cimport (
     md5,
     murmurhash3_x86_32,
@@ -21,9 +20,6 @@
     sha512,
     xxhash_64,
 )
-=======
-from cudf._lib.cpp.hash cimport md5, murmurhash3_x86_32, xxhash_64
->>>>>>> 36f56c97
 from cudf._lib.cpp.partitioning cimport hash_partition as cpp_hash_partition
 from cudf._lib.cpp.table.table cimport table
 from cudf._lib.cpp.table.table_view cimport table_view
@@ -62,28 +58,23 @@
             c_result = move(murmurhash3_x86_32(c_source_view, seed))
     elif method == "md5":
         with nogil:
-<<<<<<< HEAD
-            c_result = move(md5(c_source_view, seed))
+            c_result = move(md5(c_source_view))
     elif method == "sha1":
         with nogil:
-            c_result = move(sha1(c_source_view, seed))
+            c_result = move(sha1(c_source_view))
     elif method == "sha224":
         with nogil:
-            c_result = move(sha224(c_source_view, seed))
+            c_result = move(sha224(c_source_view))
     elif method == "sha256":
         with nogil:
-            c_result = move(sha256(c_source_view, seed))
+            c_result = move(sha256(c_source_view))
     elif method == "sha384":
         with nogil:
-            c_result = move(sha384(c_source_view, seed))
+            c_result = move(sha384(c_source_view))
     elif method == "sha512":
         with nogil:
-            c_result = move(sha512(c_source_view, seed))
-    elif method == "xxhash_64":
-=======
-            c_result = move(md5(c_source_view))
+            c_result = move(sha512(c_source_view))
     elif method == "xxhash64":
->>>>>>> 36f56c97
         with nogil:
             c_result = move(xxhash_64(c_source_view, seed))
     else:
