--- conflicted
+++ resolved
@@ -1,10 +1,6 @@
 import numpy as np
 
-<<<<<<< HEAD
-from . import copying, null_mask, stream_compaction, table, transpose
-=======
-from . import copying, null_mask, rolling, stream_compaction, table
->>>>>>> 042e9d71
+from . import copying, null_mask, rolling, stream_compaction, table, transpose
 
 MAX_COLUMN_SIZE = np.iinfo(np.int32).max
 MAX_COLUMN_SIZE_STR = "INT32_MAX"
