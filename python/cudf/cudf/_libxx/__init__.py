import numpy as np

from . import (
    copying,
<<<<<<< HEAD
    lib,
=======
    hash,
>>>>>>> a5a258d7
    null_mask,
    quantiles,
    rolling,
    search,
    sort,
    stream_compaction,
    table,
    transpose,
)

MAX_COLUMN_SIZE = np.iinfo(np.int32).max
MAX_COLUMN_SIZE_STR = "INT32_MAX"
MAX_STRING_COLUMN_BYTES = np.iinfo(np.int32).max
MAX_STRING_COLUMN_BYTES_STR = "INT32_MAX"<|MERGE_RESOLUTION|>--- conflicted
+++ resolved
@@ -2,11 +2,8 @@
 
 from . import (
     copying,
-<<<<<<< HEAD
     lib,
-=======
     hash,
->>>>>>> a5a258d7
     null_mask,
     quantiles,
     rolling,
