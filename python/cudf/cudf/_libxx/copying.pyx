--- conflicted
+++ resolved
@@ -7,26 +7,14 @@
 
 import pandas as pd
 
-<<<<<<< HEAD
-from cudf._libxx.includes.lib cimport *
-from cudf._libxx.includes.column cimport Column
-from cudf._libxx.includes.table cimport Table
-=======
 from cudf._libxx.lib cimport *
 from cudf._libxx.column cimport Column
 from cudf._libxx.table cimport Table
->>>>>>> 16ebc351
 cimport cudf._libxx.includes.copying as cpp_copying
 
 
 def gather(Table source_table, Column gather_map):
     assert pd.api.types.is_integer_dtype(gather_map.dtype)
-<<<<<<< HEAD
-    cdef unique_ptr[table] c_result = (
-        cpp_copying.gather(
-            source_table.view(),
-            gather_map.view()
-=======
 
     cdef unique_ptr[table] c_result
     cdef table_view source_table_view = source_table.view()
@@ -38,7 +26,6 @@
                 source_table_view,
                 gather_map_view
             )
->>>>>>> 16ebc351
         )
 
     return Table.from_unique_ptr(
