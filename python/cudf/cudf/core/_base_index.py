# Copyright (c) 2021-2024, NVIDIA CORPORATION.

from __future__ import annotations

import pickle
import warnings
from functools import cached_property
from typing import Any, Literal, Set, Tuple

import pandas as pd
from typing_extensions import Self

import cudf
from cudf._lib.copying import _gather_map_is_valid, gather
from cudf._lib.stream_compaction import (
    apply_boolean_mask,
    drop_duplicates,
    drop_nulls,
)
from cudf._lib.types import size_type_dtype
from cudf.api.extensions import no_default
from cudf.api.types import (
    is_bool_dtype,
    is_integer,
    is_integer_dtype,
    is_list_like,
    is_scalar,
    is_signed_integer_dtype,
    is_unsigned_integer_dtype,
)
from cudf.core.abc import Serializable
from cudf.core.column import ColumnBase, column
from cudf.core.column_accessor import ColumnAccessor
from cudf.errors import MixedTypeError
from cudf.utils import ioutils
from cudf.utils.dtypes import can_convert_to_column, is_mixed_with_object_dtype
from cudf.utils.utils import _is_same_name


class BaseIndex(Serializable):
    """Base class for all cudf Index types."""

    _accessors: Set[Any] = set()
    _data: ColumnAccessor

    @property
    def _columns(self) -> Tuple[Any, ...]:
        raise NotImplementedError

    @cached_property
    def _values(self) -> ColumnBase:
        raise NotImplementedError

    def copy(self, deep: bool = True) -> Self:
        raise NotImplementedError

    def __len__(self):
        raise NotImplementedError

    @property
    def size(self):
        # The size of an index is always its length irrespective of dimension.
        return len(self)

    def astype(self, dtype, copy: bool = True):
        """Create an Index with values cast to dtypes.

        The class of a new Index is determined by dtype. When conversion is
        impossible, a ValueError exception is raised.

        Parameters
        ----------
        dtype : :class:`numpy.dtype`
            Use a :class:`numpy.dtype` to cast entire Index object to.
        copy : bool, default False
            By default, astype always returns a newly allocated object.
            If copy is set to False and internal requirements on dtype are
            satisfied, the original data is used to create a new Index
            or the original Index is returned.

        Returns
        -------
        Index
            Index with values cast to specified dtype.

        Examples
        --------
        >>> import cudf
        >>> index = cudf.Index([1, 2, 3])
        >>> index
        Index([1, 2, 3], dtype='int64')
        >>> index.astype('float64')
        Index([1.0, 2.0, 3.0], dtype='float64')
        """
        raise NotImplementedError

    def argsort(self, *args, **kwargs):
        """Return the integer indices that would sort the index.

        Parameters vary by subclass.
        """
        raise NotImplementedError

    @property
    def dtype(self):
        raise NotImplementedError

    @property
    def empty(self):
        return self.size == 0

    @property
    def is_unique(self):
        """Return if the index has unique values."""
        raise NotImplementedError

    def memory_usage(self, deep=False):
        """Return the memory usage of an object.

        Parameters
        ----------
        deep : bool
            The deep parameter is ignored and is only included for pandas
            compatibility.

        Returns
        -------
        The total bytes used.
        """
        raise NotImplementedError

    def tolist(self):  # noqa: D102
        raise TypeError(
            "cuDF does not support conversion to host memory "
            "via the `tolist()` method. Consider using "
            "`.to_arrow().to_pylist()` to construct a Python list."
        )

    to_list = tolist

    @property
    def name(self):
        """Returns the name of the Index."""
        raise NotImplementedError

    @property  # type: ignore
    def ndim(self):  # noqa: D401
        """Number of dimensions of the underlying data, by definition 1."""
        return 1

    def equals(self, other):
        """
        Determine if two Index objects contain the same elements.

        Returns
        -------
        out: bool
            True if "other" is an Index and it has the same elements
            as calling index; False otherwise.
        """
        raise NotImplementedError

    def shift(self, periods=1, freq=None):
        """Not yet implemented"""
        raise NotImplementedError

    @property
    def shape(self):
        """Get a tuple representing the dimensionality of the data."""
        return (len(self),)

    @property
    def str(self):
        """Not yet implemented."""
        raise NotImplementedError

    @property
    def values(self):
        raise NotImplementedError

    def get_indexer(self, target, method=None, limit=None, tolerance=None):
        """
        Compute indexer and mask for new index given the current index.

        The indexer should be then used as an input to ndarray.take to align
        the current data to the new index.

        Parameters
        ----------
        target : Index
        method : {None, 'pad'/'fill', 'backfill'/'bfill', 'nearest'}, optional
            - default: exact matches only.
            - pad / ffill: find the PREVIOUS index value if no exact match.
            - backfill / bfill: use NEXT index value if no exact match.
            - nearest: use the NEAREST index value if no exact match. Tied
              distances are broken by preferring the larger index
              value.
        tolerance : int or float, optional
            Maximum distance from index value for inexact matches. The value
            of the index at the matching location must satisfy the equation
            ``abs(index[loc] - target) <= tolerance``.

        Returns
        -------
        cupy.ndarray
            Integers from 0 to n - 1 indicating that the index at these
            positions matches the corresponding target values.
            Missing values in the target are marked by -1.

        Examples
        --------
        >>> import cudf
        >>> index = cudf.Index(['c', 'a', 'b'])
        >>> index
        Index(['c', 'a', 'b'], dtype='object')
        >>> index.get_indexer(['a', 'b', 'x'])
        array([ 1,  2, -1], dtype=int32)
        """
        raise NotImplementedError

    def get_loc(self, key):
        """
        Get integer location, slice or boolean mask for requested label.

        Parameters
        ----------
        key : label

        Returns
        -------
        int or slice or boolean mask
            - If result is unique, return integer index
            - If index is monotonic, loc is returned as a slice object
            - Otherwise, a boolean mask is returned

        Examples
        --------
        >>> import cudf
        >>> unique_index = cudf.Index(list('abc'))
        >>> unique_index.get_loc('b')
        1
        >>> monotonic_index = cudf.Index(list('abbc'))
        >>> monotonic_index.get_loc('b')
        slice(1, 3, None)
        >>> non_monotonic_index = cudf.Index(list('abcb'))
        >>> non_monotonic_index.get_loc('b')
        array([False,  True, False,  True])
        >>> numeric_unique_index = cudf.Index([1, 2, 3])
        >>> numeric_unique_index.get_loc(3)
        2

        **MultiIndex**

        >>> multi_index = cudf.MultiIndex.from_tuples([('a', 'd'), ('b', 'e'), ('b', 'f')])
        >>> multi_index
        MultiIndex([('a', 'd'),
                    ('b', 'e'),
                    ('b', 'f')],
                )
        >>> multi_index.get_loc('b')
        slice(1, 3, None)
        >>> multi_index.get_loc(('b', 'e'))
        1
        """  # noqa: E501

    def max(self):
        """The maximum value of the index."""
        raise NotImplementedError

    def min(self):
        """The minimum value of the index."""
        raise NotImplementedError

    def __getitem__(self, key):
        raise NotImplementedError()

    def __contains__(self, item):
        return item in self._values

    def _copy_type_metadata(
        self, other: Self, *, override_dtypes=None
    ) -> Self:
        raise NotImplementedError

    def get_level_values(self, level):
        """
        Return an Index of values for requested level.

        This is primarily useful to get an individual level of values from a
        MultiIndex, but is provided on Index as well for compatibility.

        Parameters
        ----------
        level : int or str
            It is either the integer position or the name of the level.

        Returns
        -------
        Index
            Calling object, as there is only one level in the Index.

        See Also
        --------
        cudf.MultiIndex.get_level_values : Get values for
            a level of a MultiIndex.

        Notes
        -----
        For Index, level should be 0, since there are no multiple levels.

        Examples
        --------
        >>> import cudf
        >>> idx = cudf.Index(["a", "b", "c"])
        >>> idx.get_level_values(0)
        Index(['a', 'b', 'c'], dtype='object')
        """

        if level == self.name:
            return self
        elif is_integer(level):
            if level != 0:
                raise IndexError(
                    f"Cannot get level: {level} " f"for index with 1 level"
                )
            return self
        else:
            raise KeyError(f"Requested level with name {level} " "not found")

    @classmethod
    def deserialize(cls, header, frames):
        # Dispatch deserialization to the appropriate index type in case
        # deserialization is ever attempted with the base class directly.
        idx_type = pickle.loads(header["type-serialized"])
        return idx_type.deserialize(header, frames)

    @property
    def names(self):
        """
        Returns a tuple containing the name of the Index.
        """
        return (self.name,)

    @names.setter
    def names(self, values):
        if not is_list_like(values):
            raise ValueError("Names must be a list-like")

        num_values = len(values)
        if num_values > 1:
            raise ValueError(
                "Length of new names must be 1, got %d" % num_values
            )

        self.name = values[0]

    def _clean_nulls_from_index(self):
        """
        Convert all na values(if any) in Index object
        to `<NA>` as a preprocessing step to `__repr__` methods.

        This will involve changing type of Index object
        to string dtype but it is the responsibility of the `__repr__`
        methods using this method to replace or handle representation
        of the actual types correctly.
        """
        raise NotImplementedError

    @property
    def is_monotonic_increasing(self):
        """Return boolean if values in the object are monotonically increasing.

        Returns
        -------
        bool
        """
        raise NotImplementedError

    @property
    def is_monotonic_decreasing(self):
        """Return boolean if values in the object are monotonically decreasing.

        Returns
        -------
        bool
        """
        raise NotImplementedError

    @property
    def hasnans(self):
        """
        Return True if there are any NaNs or nulls.

        Returns
        -------
        out : bool
            If Series has at least one NaN or null value, return True,
            if not return False.

        Examples
        --------
        >>> import cudf
        >>> import numpy as np
        >>> index = cudf.Index([1, 2, np.nan, 3, 4], nan_as_null=False)
        >>> index
        Index([1.0, 2.0, nan, 3.0, 4.0], dtype='float64')
        >>> index.hasnans
        True

        `hasnans` returns `True` for the presence of any `NA` values:

        >>> index = cudf.Index([1, 2, None, 3, 4])
        >>> index
        Index([1, 2, <NA>, 3, 4], dtype='int64')
        >>> index.hasnans
        True
        """
        raise NotImplementedError

    @property
    def nlevels(self):
        """
        Number of levels.
        """
        return 1

    def _set_names(self, names, inplace=False):
        if inplace:
            idx = self
        else:
            idx = self.copy(deep=False)

        idx.names = names
        if not inplace:
            return idx

    def set_names(self, names, level=None, inplace=False):
        """
        Set Index or MultiIndex name.
        Able to set new names partially and by level.

        Parameters
        ----------
        names : label or list of label
            Name(s) to set.
        level : int, label or list of int or label, optional
            If the index is a MultiIndex, level(s) to set (None for all
            levels). Otherwise level must be None.
        inplace : bool, default False
            Modifies the object directly, instead of creating a new Index or
            MultiIndex.

        Returns
        -------
        Index
            The same type as the caller or None if inplace is True.

        See Also
        --------
        cudf.Index.rename : Able to set new names without level.

        Examples
        --------
        >>> import cudf
        >>> idx = cudf.Index([1, 2, 3, 4])
        >>> idx
        Index([1, 2, 3, 4], dtype='int64')
        >>> idx.set_names('quarter')
        Index([1, 2, 3, 4], dtype='int64', name='quarter')
        >>> idx = cudf.MultiIndex.from_product([['python', 'cobra'],
        ... [2018, 2019]])
        >>> idx
        MultiIndex([('python', 2018),
                    ('python', 2019),
                    ( 'cobra', 2018),
                    ( 'cobra', 2019)],
                   )
        >>> idx.names
        FrozenList([None, None])
        >>> idx.set_names(['kind', 'year'], inplace=True)
        >>> idx.names
        FrozenList(['kind', 'year'])
        >>> idx.set_names('species', level=0, inplace=True)
        >>> idx.names
        FrozenList(['species', 'year'])
        """
        if level is not None:
            raise ValueError("Level must be None for non-MultiIndex")

        if not is_list_like(names):
            names = [names]

        return self._set_names(names=names, inplace=inplace)

    @property
    def has_duplicates(self):
        return not self.is_unique

    def where(self, cond, other=None, inplace=False):
        """
        Replace values where the condition is False.

        The replacement is taken from other.

        Parameters
        ----------
        cond : bool array-like with the same length as self
            Condition to select the values on.
        other : scalar, or array-like, default None
            Replacement if the condition is False.

        Returns
        -------
        cudf.Index
            A copy of self with values replaced from other
            where the condition is False.
        """
        raise NotImplementedError

    def factorize(self, sort=False, na_sentinel=None, use_na_sentinel=None):
        raise NotImplementedError

    def union(self, other, sort=None):
        """
        Form the union of two Index objects.

        Parameters
        ----------
        other : Index or array-like
        sort : bool or None, default None
            Whether to sort the resulting Index.

            * None : Sort the result, except when

              1. `self` and `other` are equal.
              2. `self` or `other` has length 0.

            * False : do not sort the result.
            * True : Sort the result (which may raise TypeError).

        Returns
        -------
        union : Index

        Examples
        --------
        Union of an Index
        >>> import cudf
        >>> import pandas as pd
        >>> idx1 = cudf.Index([1, 2, 3, 4])
        >>> idx2 = cudf.Index([3, 4, 5, 6])
        >>> idx1.union(idx2)
        Index([1, 2, 3, 4, 5, 6], dtype='int64')

        MultiIndex case

        >>> idx1 = cudf.MultiIndex.from_pandas(
        ...    pd.MultiIndex.from_arrays(
        ...         [[1, 1, 2, 2], ["Red", "Blue", "Red", "Blue"]]
        ...    )
        ... )
        >>> idx1
        MultiIndex([(1,  'Red'),
                    (1, 'Blue'),
                    (2,  'Red'),
                    (2, 'Blue')],
                   )
        >>> idx2 = cudf.MultiIndex.from_pandas(
        ...    pd.MultiIndex.from_arrays(
        ...         [[3, 3, 2, 2], ["Red", "Green", "Red", "Green"]]
        ...    )
        ... )
        >>> idx2
        MultiIndex([(3,   'Red'),
                    (3, 'Green'),
                    (2,   'Red'),
                    (2, 'Green')],
                   )
        >>> idx1.union(idx2)
        MultiIndex([(1,  'Blue'),
                    (1,   'Red'),
                    (2,  'Blue'),
                    (2, 'Green'),
                    (2,   'Red'),
                    (3, 'Green'),
                    (3,   'Red')],
                   )
        >>> idx1.union(idx2, sort=False)
        MultiIndex([(1,   'Red'),
                    (1,  'Blue'),
                    (2,   'Red'),
                    (2,  'Blue'),
                    (3,   'Red'),
                    (3, 'Green'),
                    (2, 'Green')],
                   )
        """
        if not isinstance(other, BaseIndex):
            other = cudf.Index(other, name=self.name)

        if sort not in {None, False, True}:
            raise ValueError(
                f"The 'sort' keyword only takes the values of "
                f"[None, False, True]; {sort} was passed."
            )

        if cudf.get_option("mode.pandas_compatible"):
            if (
                is_bool_dtype(self.dtype) and not is_bool_dtype(other.dtype)
            ) or (
                not is_bool_dtype(self.dtype) and is_bool_dtype(other.dtype)
            ):
                # Bools + other types will result in mixed type.
                # This is not yet consistent in pandas and specific to APIs.
                raise MixedTypeError("Cannot perform union with mixed types")
            if (
                is_signed_integer_dtype(self.dtype)
                and is_unsigned_integer_dtype(other.dtype)
            ) or (
                is_unsigned_integer_dtype(self.dtype)
                and is_signed_integer_dtype(other.dtype)
            ):
                # signed + unsigned types will result in
                # mixed type for union in pandas.
                raise MixedTypeError("Cannot perform union with mixed types")

        if not len(other) or self.equals(other):
            common_dtype = cudf.utils.dtypes.find_common_type(
                [self.dtype, other.dtype]
            )
            res = self._get_reconciled_name_object(other).astype(common_dtype)
            if sort:
                return res.sort_values()
            return res
        elif not len(self):
            common_dtype = cudf.utils.dtypes.find_common_type(
                [self.dtype, other.dtype]
            )
            res = other._get_reconciled_name_object(self).astype(common_dtype)
            if sort:
                return res.sort_values()
            return res

        result = self._union(other, sort=sort)
        result.name = _get_result_name(self.name, other.name)
        return result

    def intersection(self, other, sort=False):
        """
        Form the intersection of two Index objects.

        This returns a new Index with elements common to the index and `other`.

        Parameters
        ----------
        other : Index or array-like
        sort : False or None, default False
            Whether to sort the resulting index.

            * False : do not sort the result.
            * None : sort the result, except when `self` and `other` are equal
              or when the values cannot be compared.
            * True : Sort the result (which may raise TypeError).

        Returns
        -------
        intersection : Index

        Examples
        --------
        >>> import cudf
        >>> import pandas as pd
        >>> idx1 = cudf.Index([1, 2, 3, 4])
        >>> idx2 = cudf.Index([3, 4, 5, 6])
        >>> idx1.intersection(idx2)
        Index([3, 4], dtype='int64')

        MultiIndex case

        >>> idx1 = cudf.MultiIndex.from_pandas(
        ...    pd.MultiIndex.from_arrays(
        ...         [[1, 1, 3, 4], ["Red", "Blue", "Red", "Blue"]]
        ...    )
        ... )
        >>> idx2 = cudf.MultiIndex.from_pandas(
        ...    pd.MultiIndex.from_arrays(
        ...         [[1, 1, 2, 2], ["Red", "Blue", "Red", "Blue"]]
        ...    )
        ... )
        >>> idx1
        MultiIndex([(1,  'Red'),
                    (1, 'Blue'),
                    (3,  'Red'),
                    (4, 'Blue')],
                )
        >>> idx2
        MultiIndex([(1,  'Red'),
                    (1, 'Blue'),
                    (2,  'Red'),
                    (2, 'Blue')],
                )
        >>> idx1.intersection(idx2)
        MultiIndex([(1,  'Red'),
                    (1, 'Blue')],
                )
        >>> idx1.intersection(idx2, sort=False)
        MultiIndex([(1,  'Red'),
                    (1, 'Blue')],
                )
        """
        if not can_convert_to_column(other):
            raise TypeError("Input must be Index or array-like")

        if not isinstance(other, BaseIndex):
            other = cudf.Index(
                other,
                name=getattr(other, "name", self.name),
            )

        if sort not in {None, False, True}:
            raise ValueError(
                f"The 'sort' keyword only takes the values of "
                f"[None, False, True]; {sort} was passed."
            )

        if not len(self) or not len(other) or self.equals(other):
            common_dtype = cudf.utils.dtypes._dtype_pandas_compatible(
                cudf.utils.dtypes.find_common_type([self.dtype, other.dtype])
            )

            lhs = self.unique() if self.has_duplicates else self
            rhs = other
            if not len(other):
                lhs, rhs = rhs, lhs

            return lhs._get_reconciled_name_object(rhs).astype(common_dtype)

        res_name = _get_result_name(self.name, other.name)

        if (self._is_boolean() and other._is_numeric()) or (
            self._is_numeric() and other._is_boolean()
        ):
            if isinstance(self, cudf.MultiIndex):
                return self[:0].rename(res_name)
            else:
                return cudf.Index([], name=res_name)

        if self.has_duplicates:
            lhs = self.unique()
        else:
            lhs = self
        if other.has_duplicates:
            rhs = other.unique()
        else:
            rhs = other
        result = lhs._intersection(rhs, sort=sort)
        result.name = res_name
        return result

    def _get_reconciled_name_object(self, other):
        """
        If the result of a set operation will be self,
        return self, unless the name changes, in which
        case make a shallow copy of self.
        """
        name = _get_result_name(self.name, other.name)
        if not _is_same_name(self.name, name):
            return self.rename(name)
        return self

    def fillna(self, value, downcast=None):
        """
        Fill null values with the specified value.

        Parameters
        ----------
        value : scalar
            Scalar value to use to fill nulls. This value cannot be a
            list-likes.

        downcast : dict, default is None
            This Parameter is currently NON-FUNCTIONAL.

        Returns
        -------
        filled : Index

        Examples
        --------
        >>> import cudf
        >>> index = cudf.Index([1, 2, None, 4])
        >>> index
        Index([1, 2, <NA>, 4], dtype='int64')
        >>> index.fillna(3)
        Index([1, 2, 3, 4], dtype='int64')
        """
        if downcast is not None:
            raise NotImplementedError(
                "`downcast` parameter is not yet supported"
            )

        return super().fillna(value=value)

    def to_frame(self, index=True, name=no_default):
        """Create a DataFrame with a column containing this Index

        Parameters
        ----------
        index : boolean, default True
            Set the index of the returned DataFrame as the original Index
        name : object, defaults to index.name
            The passed name should substitute for the index name (if it has
            one).

        Returns
        -------
        DataFrame
            DataFrame containing the original Index data.

        See Also
        --------
        Index.to_series : Convert an Index to a Series.
        Series.to_frame : Convert Series to DataFrame.

        Examples
        --------
        >>> import cudf
        >>> idx = cudf.Index(['Ant', 'Bear', 'Cow'], name='animal')
        >>> idx.to_frame()
               animal
        animal
        Ant       Ant
        Bear     Bear
        Cow       Cow

        By default, the original Index is reused. To enforce a new Index:

        >>> idx.to_frame(index=False)
            animal
        0   Ant
        1  Bear
        2   Cow

        To override the name of the resulting column, specify `name`:

        >>> idx.to_frame(index=False, name='zoo')
            zoo
        0   Ant
        1  Bear
        2   Cow
        """

        if name is no_default:
            col_name = 0 if self.name is None else self.name
        else:
            col_name = name

        return cudf.DataFrame(
            {col_name: self._values}, index=self if index else None
        )

    def to_arrow(self):
        """Convert to a suitable Arrow object."""
        raise NotImplementedError

    def to_cupy(self):
        """Convert to a cupy array."""
        raise NotImplementedError

    def to_numpy(self):
        """Convert to a numpy array."""
        raise NotImplementedError

    def any(self):
        """
        Return whether any elements is True in Index.
        """
        raise NotImplementedError

    def isna(self):
        """
        Detect missing values.

        Return a boolean same-sized object indicating if the values are NA.
        NA values, such as ``None``, `numpy.NAN` or `cudf.NA`, get
        mapped to ``True`` values.
        Everything else get mapped to ``False`` values.

        Returns
        -------
        numpy.ndarray[bool]
            A boolean array to indicate which entries are NA.

        """
        raise NotImplementedError

    def notna(self):
        """
        Detect existing (non-missing) values.

        Return a boolean same-sized object indicating if the values are not NA.
        Non-missing values get mapped to ``True``.
        NA values, such as None or `numpy.NAN`, get mapped to ``False``
        values.

        Returns
        -------
        numpy.ndarray[bool]
            A boolean array to indicate which entries are not NA.
        """
        raise NotImplementedError

    def to_pandas(self, *, nullable: bool = False):
        """
        Convert to a Pandas Index.

        Parameters
        ----------
        nullable : bool, Default False
            If ``nullable`` is ``True``, the resulting index will have
            a corresponding nullable Pandas dtype.
            If there is no corresponding nullable Pandas dtype present,
            the resulting dtype will be a regular pandas dtype.
            If ``nullable`` is ``False``, the resulting index will
            either convert null values to ``np.nan`` or ``None``
            depending on the dtype.

        Examples
        --------
        >>> import cudf
        >>> idx = cudf.Index([-3, 10, 15, 20])
        >>> idx
        Index([-3, 10, 15, 20], dtype='int64')
        >>> idx.to_pandas()
        Index([-3, 10, 15, 20], dtype='int64')
        >>> type(idx.to_pandas())
        <class 'pandas.core.indexes.base.Index'>
        >>> type(idx)
        <class 'cudf.core.index.Index'>
        """
        raise NotImplementedError

    def isin(self, values):
        """Return a boolean array where the index values are in values.

        Compute boolean array of whether each index value is found in
        the passed set of values. The length of the returned boolean
        array matches the length of the index.

        Parameters
        ----------
        values : set, list-like, Index
            Sought values.

        Returns
        -------
        is_contained : cupy array
            CuPy array of boolean values.

        Examples
        --------
        >>> idx = cudf.Index([1,2,3])
        >>> idx
        Index([1, 2, 3], dtype='int64')

        Check whether each index value in a list of values.

        >>> idx.isin([1, 4])
        array([ True, False, False])
        """
        # To match pandas behavior, even though only list-like objects are
        # supposed to be passed, only scalars throw errors. Other types (like
        # dicts) just transparently return False (see the implementation of
        # ColumnBase.isin).
        raise NotImplementedError

    def unique(self):
        """
        Return unique values in the index.

        Returns
        -------
        Index without duplicates
        """
        raise NotImplementedError

    def to_series(self, index=None, name=None):
        """
        Create a Series with both index and values equal to the index keys.
        Useful with map for returning an indexer based on an index.

        Parameters
        ----------
        index : Index, optional
            Index of resulting Series. If None, defaults to original index.
        name : str, optional
            Name of resulting Series. If None, defaults to name of original
            index.

        Returns
        -------
        Series
            The dtype will be based on the type of the Index values.
        """
        return cudf.Series._from_data(
            self._data,
            index=self.copy(deep=False) if index is None else index,
            name=self.name if name is None else name,
        )

    @ioutils.doc_to_dlpack()
    def to_dlpack(self):
        """{docstring}"""

        return cudf.io.dlpack.to_dlpack(self)

    def append(self, other):
        """
        Append a collection of Index objects together.

        Parameters
        ----------
        other : Index or list/tuple of indices

        Returns
        -------
        appended : Index

        Examples
        --------
        >>> import cudf
        >>> idx = cudf.Index([1, 2, 10, 100])
        >>> idx
        Index([1, 2, 10, 100], dtype='int64')
        >>> other = cudf.Index([200, 400, 50])
        >>> other
        Index([200, 400, 50], dtype='int64')
        >>> idx.append(other)
        Index([1, 2, 10, 100, 200, 400, 50], dtype='int64')

        append accepts list of Index objects

        >>> idx.append([other, other])
        Index([1, 2, 10, 100, 200, 400, 50, 200, 400, 50], dtype='int64')
        """
        raise NotImplementedError

    def difference(self, other, sort=None):
        """
        Return a new Index with elements from the index that are not in
        `other`.

        This is the set difference of two Index objects.

        Parameters
        ----------
        other : Index or array-like
        sort : False or None, default None
            Whether to sort the resulting index. By default, the
            values are attempted to be sorted, but any TypeError from
            incomparable elements is caught by cudf.

            * None : Attempt to sort the result, but catch any TypeErrors
              from comparing incomparable elements.
            * False : Do not sort the result.
            * True : Sort the result (which may raise TypeError).

        Returns
        -------
        difference : Index

        Examples
        --------
        >>> import cudf
        >>> idx1 = cudf.Index([2, 1, 3, 4])
        >>> idx1
        Index([2, 1, 3, 4], dtype='int64')
        >>> idx2 = cudf.Index([3, 4, 5, 6])
        >>> idx2
        Index([3, 4, 5, 6], dtype='int64')
        >>> idx1.difference(idx2)
        Index([1, 2], dtype='int64')
        >>> idx1.difference(idx2, sort=False)
        Index([2, 1], dtype='int64')
        """

        if not can_convert_to_column(other):
            raise TypeError("Input must be Index or array-like")

        if sort not in {None, False, True}:
            raise ValueError(
                f"The 'sort' keyword only takes the values "
                f"of [None, False, True]; {sort} was passed."
            )

        other = cudf.Index(other, name=getattr(other, "name", self.name))

        if not len(other):
            res = self._get_reconciled_name_object(other)
            if sort:
                return res.sort_values()
            return res
        elif self.equals(other):
            res = self[:0]._get_reconciled_name_object(other)
            if sort:
                return res.sort_values()
            return res

        res_name = _get_result_name(self.name, other.name)

<<<<<<< HEAD
        if is_mixed_with_object_dtype(self, other) or len(other) == 0:
            difference = self.copy()
            difference.name = res_name
            if sort is True:
                return difference.sort_values()
=======
        if is_mixed_with_object_dtype(self, other):
            difference = self.copy().unique()
>>>>>>> a0c637f5
        else:
            other = other.copy(deep=False)
            difference = cudf.core.index._index_from_data(
                cudf.DataFrame._from_data({"None": self._column.unique()})
                .merge(
                    cudf.DataFrame._from_data({"None": other._column}),
                    how="leftanti",
                    on="None",
                )
                ._data
            )
            difference.name = res_name

            if self.dtype != other.dtype:
                difference = difference.astype(self.dtype)

        if sort in {None, True} and len(other):
            return difference.sort_values()

        return difference

    def is_numeric(self):
        """
        Check if the Index only consists of numeric data.

        .. deprecated:: 23.04
           Use `cudf.api.types.is_any_real_numeric_dtype` instead.

        Returns
        -------
        bool
            Whether or not the Index only consists of numeric data.

        See Also
        --------
        is_boolean : Check if the Index only consists of booleans.
        is_integer : Check if the Index only consists of integers.
        is_floating : Check if the Index is a floating type.
        is_object : Check if the Index is of the object dtype.
        is_categorical : Check if the Index holds categorical data.
        is_interval : Check if the Index holds Interval objects.

        Examples
        --------
        >>> import cudf
        >>> idx = cudf.Index([1.0, 2.0, 3.0, 4.0])
        >>> idx.is_numeric()
        True
        >>> idx = cudf.Index([1, 2, 3, 4.0])
        >>> idx.is_numeric()
        True
        >>> idx = cudf.Index([1, 2, 3, 4])
        >>> idx.is_numeric()
        True
        >>> idx = cudf.Index([1, 2, 3, 4.0, np.nan])
        >>> idx.is_numeric()
        True
        >>> idx = cudf.Index(["Apple", "cold"])
        >>> idx.is_numeric()
        False
        """
        # Do not remove until pandas removes this.
        warnings.warn(
            f"{type(self).__name__}.is_numeric is deprecated. "
            "Use cudf.api.types.is_any_real_numeric_dtype instead",
            FutureWarning,
        )
        return self._is_numeric()

    def _is_numeric(self):
        raise NotImplementedError

    def is_boolean(self):
        """
        Check if the Index only consists of booleans.

        .. deprecated:: 23.04
           Use `cudf.api.types.is_bool_dtype` instead.

        Returns
        -------
        bool
            Whether or not the Index only consists of booleans.

        See Also
        --------
        is_integer : Check if the Index only consists of integers.
        is_floating : Check if the Index is a floating type.
        is_numeric : Check if the Index only consists of numeric data.
        is_object : Check if the Index is of the object dtype.
        is_categorical : Check if the Index holds categorical data.
        is_interval : Check if the Index holds Interval objects.

        Examples
        --------
        >>> import cudf
        >>> idx = cudf.Index([True, False, True])
        >>> idx.is_boolean()
        True
        >>> idx = cudf.Index(["True", "False", "True"])
        >>> idx.is_boolean()
        False
        >>> idx = cudf.Index([1, 2, 3])
        >>> idx.is_boolean()
        False
        """
        # Do not remove until pandas removes this.
        warnings.warn(
            f"{type(self).__name__}.is_boolean is deprecated. "
            "Use cudf.api.types.is_bool_dtype instead",
            FutureWarning,
        )
        return self._is_boolean()

    def _is_boolean(self):
        raise NotImplementedError

    def is_integer(self):
        """
        Check if the Index only consists of integers.

        .. deprecated:: 23.04
           Use `cudf.api.types.is_integer_dtype` instead.

        Returns
        -------
        bool
            Whether or not the Index only consists of integers.

        See Also
        --------
        is_boolean : Check if the Index only consists of booleans.
        is_floating : Check if the Index is a floating type.
        is_numeric : Check if the Index only consists of numeric data.
        is_object : Check if the Index is of the object dtype.
        is_categorical : Check if the Index holds categorical data.
        is_interval : Check if the Index holds Interval objects.

        Examples
        --------
        >>> import cudf
        >>> idx = cudf.Index([1, 2, 3, 4])
        >>> idx.is_integer()
        True
        >>> idx = cudf.Index([1.0, 2.0, 3.0, 4.0])
        >>> idx.is_integer()
        False
        >>> idx = cudf.Index(["Apple", "Mango", "Watermelon"])
        >>> idx.is_integer()
        False
        """
        # Do not remove until pandas removes this.
        warnings.warn(
            f"{type(self).__name__}.is_integer is deprecated. "
            "Use cudf.api.types.is_integer_dtype instead",
            FutureWarning,
        )
        return self._is_integer()

    def _is_integer(self):
        raise NotImplementedError

    def is_floating(self):
        """
        Check if the Index is a floating type.

        The Index may consist of only floats, NaNs, or a mix of floats,
        integers, or NaNs.

        .. deprecated:: 23.04
           Use `cudf.api.types.is_float_dtype` instead.

        Returns
        -------
        bool
            Whether or not the Index only consists of only consists
            of floats, NaNs, or a mix of floats, integers, or NaNs.

        See Also
        --------
        is_boolean : Check if the Index only consists of booleans.
        is_integer : Check if the Index only consists of integers.
        is_numeric : Check if the Index only consists of numeric data.
        is_object : Check if the Index is of the object dtype.
        is_categorical : Check if the Index holds categorical data.
        is_interval : Check if the Index holds Interval objects.

        Examples
        --------
        >>> import cudf
        >>> idx = cudf.Index([1.0, 2.0, 3.0, 4.0])
        >>> idx.is_floating()
        True
        >>> idx = cudf.Index([1.0, 2.0, np.nan, 4.0])
        >>> idx.is_floating()
        True
        >>> idx = cudf.Index([1, 2, 3, 4, np.nan], nan_as_null=False)
        >>> idx.is_floating()
        True
        >>> idx = cudf.Index([1, 2, 3, 4])
        >>> idx.is_floating()
        False
        """
        # Do not remove until pandas removes this.
        warnings.warn(
            f"{type(self).__name__}.is_floating is deprecated. "
            "Use cudf.api.types.is_float_dtype instead",
            FutureWarning,
        )
        return self._is_floating()

    def _is_floating(self):
        raise NotImplementedError

    def is_object(self):
        """
        Check if the Index is of the object dtype.

        .. deprecated:: 23.04
           Use `cudf.api.types.is_object_dtype` instead.

        Returns
        -------
        bool
            Whether or not the Index is of the object dtype.

        See Also
        --------
        is_boolean : Check if the Index only consists of booleans.
        is_integer : Check if the Index only consists of integers.
        is_floating : Check if the Index is a floating type.
        is_numeric : Check if the Index only consists of numeric data.
        is_categorical : Check if the Index holds categorical data.
        is_interval : Check if the Index holds Interval objects.

        Examples
        --------
        >>> import cudf
        >>> idx = cudf.Index(["Apple", "Mango", "Watermelon"])
        >>> idx.is_object()
        True
        >>> idx = cudf.Index(["Watermelon", "Orange", "Apple",
        ...                 "Watermelon"]).astype("category")
        >>> idx.is_object()
        False
        >>> idx = cudf.Index([1.0, 2.0, 3.0, 4.0])
        >>> idx.is_object()
        False
        """
        # Do not remove until pandas removes this.
        warnings.warn(
            f"{type(self).__name__}.is_object is deprecated. "
            "Use cudf.api.types.is_object_dtype instead",
            FutureWarning,
        )
        return self._is_object()

    def _is_object(self):
        raise NotImplementedError

    def is_categorical(self):
        """
        Check if the Index holds categorical data.

        .. deprecated:: 23.04
           Use `cudf.api.types.is_categorical_dtype` instead.

        Returns
        -------
        bool
            True if the Index is categorical.

        See Also
        --------
        CategoricalIndex : Index for categorical data.
        is_boolean : Check if the Index only consists of booleans.
        is_integer : Check if the Index only consists of integers.
        is_floating : Check if the Index is a floating type.
        is_numeric : Check if the Index only consists of numeric data.
        is_object : Check if the Index is of the object dtype.
        is_interval : Check if the Index holds Interval objects.

        Examples
        --------
        >>> import cudf
        >>> idx = cudf.Index(["Watermelon", "Orange", "Apple",
        ...                 "Watermelon"]).astype("category")
        >>> idx.is_categorical()
        True
        >>> idx = cudf.Index([1, 3, 5, 7])
        >>> idx.is_categorical()
        False
        >>> s = cudf.Series(["Peter", "Victor", "Elisabeth", "Mar"])
        >>> s
        0        Peter
        1       Victor
        2    Elisabeth
        3          Mar
        dtype: object
        >>> s.index.is_categorical()
        False
        """
        # Do not remove until pandas removes this.
        warnings.warn(
            f"{type(self).__name__}.is_categorical is deprecated. "
            "Use cudf.api.types.is_categorical_dtype instead",
            FutureWarning,
        )
        return self._is_categorical()

    def _is_categorical(self):
        raise NotImplementedError

    def is_interval(self):
        """
        Check if the Index holds Interval objects.

        .. deprecated:: 23.04
           Use `cudf.api.types.is_interval_dtype` instead.

        Returns
        -------
        bool
            Whether or not the Index holds Interval objects.

        See Also
        --------
        IntervalIndex : Index for Interval objects.
        is_boolean : Check if the Index only consists of booleans.
        is_integer : Check if the Index only consists of integers.
        is_floating : Check if the Index is a floating type.
        is_numeric : Check if the Index only consists of numeric data.
        is_object : Check if the Index is of the object dtype.
        is_categorical : Check if the Index holds categorical data.

        Examples
        --------
        >>> import cudf
        >>> import pandas as pd
        >>> idx = cudf.from_pandas(
        ...     pd.Index([pd.Interval(left=0, right=5),
        ...               pd.Interval(left=5, right=10)])
        ... )
        >>> idx.is_interval()
        True
        >>> idx = cudf.Index([1, 3, 5, 7])
        >>> idx.is_interval()
        False
        """
        # Do not remove until pandas removes this.
        warnings.warn(
            f"{type(self).__name__}.is_interval is deprecated. "
            "Use cudf.api.types.is_interval_dtype instead",
            FutureWarning,
        )
        return self._is_interval()

    def _is_interval(self):
        raise NotImplementedError

    def _union(self, other, sort=None):
        # TODO: As a future optimization we should explore
        # not doing `to_frame`
        self_df = self.to_frame(index=False, name=0)
        other_df = other.to_frame(index=False, name=0)
        self_df["order"] = self_df.index
        other_df["order"] = other_df.index
        res = self_df.merge(other_df, on=[0], how="outer")
        res = res.sort_values(
            by=res._data.to_pandas_index()[1:], ignore_index=True
        )
        union_result = cudf.core.index._index_from_data({0: res._data[0]})

        if sort in {None, True} and len(other):
            return union_result.sort_values()
        return union_result

    def _intersection(self, other, sort=None):
        intersection_result = cudf.core.index._index_from_data(
            cudf.DataFrame._from_data({"None": self.unique()._column})
            .merge(
                cudf.DataFrame._from_data({"None": other.unique()._column}),
                how="inner",
                on="None",
            )
            ._data
        )

        if sort is {None, True} and len(other):
            return intersection_result.sort_values()
        return intersection_result

    def sort_values(
        self,
        return_indexer=False,
        ascending=True,
        na_position="last",
        key=None,
    ):
        """
        Return a sorted copy of the index, and optionally return the indices
        that sorted the index itself.

        Parameters
        ----------
        return_indexer : bool, default False
            Should the indices that would sort the index be returned.
        ascending : bool, default True
            Should the index values be sorted in an ascending order.
        na_position : {'first' or 'last'}, default 'last'
            Argument 'first' puts NaNs at the beginning, 'last' puts NaNs at
            the end.
        key : None, optional
            This parameter is NON-FUNCTIONAL.

        Returns
        -------
        sorted_index : Index
            Sorted copy of the index.
        indexer : cupy.ndarray, optional
            The indices that the index itself was sorted by.

        See Also
        --------
        cudf.Series.min : Sort values of a Series.
        cudf.DataFrame.sort_values : Sort values in a DataFrame.

        Examples
        --------
        >>> import cudf
        >>> idx = cudf.Index([10, 100, 1, 1000])
        >>> idx
        Index([10, 100, 1, 1000], dtype='int64')

        Sort values in ascending order (default behavior).

        >>> idx.sort_values()
        Index([1, 10, 100, 1000], dtype='int64')

        Sort values in descending order, and also get the indices `idx` was
        sorted by.

        >>> idx.sort_values(ascending=False, return_indexer=True)
        (Index([1000, 100, 10, 1], dtype='int64'), array([3, 1, 0, 2],
                                                            dtype=int32))

        Sorting values in a MultiIndex:

        >>> midx = cudf.MultiIndex(
        ...      levels=[[1, 3, 4, -10], [1, 11, 5]],
        ...      codes=[[0, 0, 1, 2, 3], [0, 2, 1, 1, 0]],
        ...      names=["x", "y"],
        ... )
        >>> midx
        MultiIndex([(  1,  1),
                    (  1,  5),
                    (  3, 11),
                    (  4, 11),
                    (-10,  1)],
                   names=['x', 'y'])
        >>> midx.sort_values()
        MultiIndex([(-10,  1),
                    (  1,  1),
                    (  1,  5),
                    (  3, 11),
                    (  4, 11)],
                   names=['x', 'y'])
        >>> midx.sort_values(ascending=False)
        MultiIndex([(  4, 11),
                    (  3, 11),
                    (  1,  5),
                    (  1,  1),
                    (-10,  1)],
                   names=['x', 'y'])
        """
        if key is not None:
            raise NotImplementedError("key parameter is not yet implemented.")
        if na_position not in {"first", "last"}:
            raise ValueError(f"invalid na_position: {na_position}")

        indices = self.argsort(ascending=ascending, na_position=na_position)
        index_sorted = self.take(indices)

        if return_indexer:
            return index_sorted, indices
        else:
            return index_sorted

    def join(
        self, other, how="left", level=None, return_indexers=False, sort=False
    ):
        """
        Compute join_index and indexers to conform data structures
        to the new index.

        Parameters
        ----------
        other : Index.
        how : {'left', 'right', 'inner', 'outer'}
        return_indexers : bool, default False
        sort : bool, default False
            Sort the join keys lexicographically in the result Index. If False,
            the order of the join keys depends on the join type (how keyword).

        Returns: index

        Examples
        --------
        >>> import cudf
        >>> lhs = cudf.DataFrame({
        ...     "a": [2, 3, 1],
        ...     "b": [3, 4, 2],
        ... }).set_index(['a', 'b']).index
        >>> lhs
        MultiIndex([(2, 3),
                    (3, 4),
                    (1, 2)],
                   names=['a', 'b'])
        >>> rhs = cudf.DataFrame({"a": [1, 4, 3]}).set_index('a').index
        >>> rhs
        Index([1, 4, 3], dtype='int64', name='a')
        >>> lhs.join(rhs, how='inner')
        MultiIndex([(3, 4),
                    (1, 2)],
                   names=['a', 'b'])
        """
        if return_indexers is not False:
            raise NotImplementedError("return_indexers is not implemented")
        self_is_multi = isinstance(self, cudf.MultiIndex)
        other_is_multi = isinstance(other, cudf.MultiIndex)
        if level is not None:
            if self_is_multi and other_is_multi:
                raise TypeError(
                    "Join on level between two MultiIndex objects is ambiguous"
                )

            if not is_scalar(level):
                raise ValueError("level should be an int or a label only")

        if other_is_multi:
            if how == "left":
                how = "right"
            elif how == "right":
                how = "left"
            rhs = self.copy(deep=False)
            lhs = other.copy(deep=False)
        else:
            lhs = self.copy(deep=False)
            rhs = other.copy(deep=False)
        same_names = lhs.names == rhs.names
        # There should be no `None` values in Joined indices,
        # so essentially it would be `left/right` or 'inner'
        # in case of MultiIndex
        if isinstance(lhs, cudf.MultiIndex):
            on = (
                lhs._data.select_by_index(level).names[0]
                if isinstance(level, int)
                else level
            )

            if on is not None:
                rhs.names = (on,)
            on = rhs.names[0]
            if how == "outer":
                how = "left"
            elif how == "right":
                how = "inner"
        else:
            # Both are normal indices
            on = lhs.names[0]
            rhs.names = lhs.names

        lhs = lhs.to_frame()
        rhs = rhs.to_frame()

        output = lhs.merge(rhs, how=how, on=on, sort=sort)

        # If both inputs were MultiIndexes, the output is a MultiIndex.
        # Otherwise, the output is only a MultiIndex if there are multiple
        # columns
        if self_is_multi and other_is_multi:
            return cudf.MultiIndex._from_data(output._data)
        else:
            idx = cudf.core.index._index_from_data(output._data)
            idx.name = self.name if same_names else None
            return idx

    def rename(self, name, inplace=False):
        """
        Alter Index name.

        Defaults to returning new index.

        Parameters
        ----------
        name : label
            Name(s) to set.

        Returns
        -------
        Index

        Examples
        --------
        >>> import cudf
        >>> index = cudf.Index([1, 2, 3], name='one')
        >>> index
        Index([1, 2, 3], dtype='int64', name='one')
        >>> index.name
        'one'
        >>> renamed_index = index.rename('two')
        >>> renamed_index
        Index([1, 2, 3], dtype='int64', name='two')
        >>> renamed_index.name
        'two'
        """
        if inplace is True:
            self.name = name
            return None
        else:
            out = self.copy(deep=True)
            out.name = name
            return out

    def _indices_of(self, value) -> cudf.core.column.NumericalColumn:
        """
        Return indices corresponding to value

        Parameters
        ----------
        value
            Value to look for in index

        Returns
        -------
        Column of indices
        """
        raise NotImplementedError

    def find_label_range(self, loc: slice) -> slice:
        """
        Translate a label-based slice to an index-based slice

        Parameters
        ----------
        loc
            slice to search for.

        Notes
        -----
        As with all label-based searches, the slice is right-closed.

        Returns
        -------
        New slice translated into integer indices of the index (right-open).
        """
        start = loc.start
        stop = loc.stop
        step = 1 if loc.step is None else loc.step
        start_side: Literal["left", "right"]
        stop_side: Literal["left", "right"]
        if step < 0:
            start_side, stop_side = "right", "left"
        else:
            start_side, stop_side = "left", "right"
        istart = (
            None
            if start is None
            else self.get_slice_bound(start, side=start_side)
        )
        istop = (
            None
            if stop is None
            else self.get_slice_bound(stop, side=stop_side)
        )
        if step < 0:
            # Fencepost
            istart = None if istart is None else max(istart - 1, 0)
            istop = None if (istop is None or istop == 0) else istop - 1
        return slice(istart, istop, step)

    def searchsorted(
        self,
        value,
        side: Literal["left", "right"] = "left",
        ascending: bool = True,
        na_position: Literal["first", "last"] = "last",
    ):
        """Find index where elements should be inserted to maintain order

        Parameters
        ----------
        value :
            Value to be hypothetically inserted into Self
        side : str {'left', 'right'} optional, default 'left'
            If 'left', the index of the first suitable location found is given
            If 'right', return the last such index
        ascending : bool optional, default True
            Index is in ascending order (otherwise descending)
        na_position : str {'last', 'first'} optional, default 'last'
            Position of null values in sorted order

        Returns
        -------
        Insertion point.

        Notes
        -----
        As a precondition the index must be sorted in the same order
        as requested by the `ascending` flag.
        """
        raise NotImplementedError

    def get_slice_bound(
        self,
        label,
        side: Literal["left", "right"],
    ) -> int:
        """
        Calculate slice bound that corresponds to given label.
        Returns leftmost (one-past-the-rightmost if ``side=='right'``) position
        of given label.

        Parameters
        ----------
        label : object
        side : {'left', 'right'}

        Returns
        -------
        int
            Index of label.
        """
        if side not in {"left", "right"}:
            raise ValueError(f"Invalid side argument {side}")
        if self.is_monotonic_increasing or self.is_monotonic_decreasing:
            return self.searchsorted(
                label, side=side, ascending=self.is_monotonic_increasing
            )
        else:
            try:
                left, right = self._values._find_first_and_last(label)
            except ValueError:
                raise KeyError(f"{label=} not in index")
            if left != right:
                raise KeyError(
                    f"Cannot get slice bound for non-unique label {label=}"
                )
            if side == "left":
                return left
            else:
                return right + 1

    def __array_function__(self, func, types, args, kwargs):
        # check if the function is implemented for the current type
        cudf_index_module = type(self)
        for submodule in func.__module__.split(".")[1:]:
            # point cudf_index_module to the correct submodule
            if hasattr(cudf_index_module, submodule):
                cudf_index_module = getattr(cudf_index_module, submodule)
            else:
                return NotImplemented

        fname = func.__name__

        handled_types = [BaseIndex, cudf.Series]

        # check if  we don't handle any of the types (including sub-class)
        for t in types:
            if not any(
                issubclass(t, handled_type) for handled_type in handled_types
            ):
                return NotImplemented

        if hasattr(cudf_index_module, fname):
            cudf_func = getattr(cudf_index_module, fname)
            # Handle case if cudf_func is same as numpy function
            if cudf_func is func:
                return NotImplemented
            else:
                result = cudf_func(*args, **kwargs)
                if fname == "unique":
                    # NumPy expects a sorted result for `unique`, which is not
                    # guaranteed by cudf.Index.unique.
                    result = result.sort_values()
                return result

        else:
            return NotImplemented

    @classmethod
    def from_pandas(cls, index: pd.Index, nan_as_null=no_default):
        """
        Convert from a Pandas Index.

        Parameters
        ----------
        index : Pandas Index object
            A Pandas Index object which has to be converted
            to cuDF Index.
        nan_as_null : bool, Default None
            If ``None``/``True``, converts ``np.nan`` values
            to ``null`` values.
            If ``False``, leaves ``np.nan`` values as is.

        Raises
        ------
        TypeError for invalid input type.

        Examples
        --------
        >>> import cudf
        >>> import pandas as pd
        >>> import numpy as np
        >>> data = [10, 20, 30, np.nan]
        >>> pdi = pd.Index(data)
        >>> cudf.Index.from_pandas(pdi)
        Index([10.0, 20.0, 30.0, <NA>], dtype='float64')
        >>> cudf.Index.from_pandas(pdi, nan_as_null=False)
        Index([10.0, 20.0, 30.0, nan], dtype='float64')
        """
        if nan_as_null is no_default:
            nan_as_null = (
                False if cudf.get_option("mode.pandas_compatible") else None
            )

        if not isinstance(index, pd.Index):
            raise TypeError("not a pandas.Index")
        if isinstance(index, pd.RangeIndex):
            return cudf.RangeIndex(
                start=index.start,
                stop=index.stop,
                step=index.step,
                name=index.name,
            )
        else:
            return cudf.Index(
                column.as_column(index, nan_as_null=nan_as_null),
                name=index.name,
            )

    @property
    def _constructor_expanddim(self):
        return cudf.MultiIndex

    def drop_duplicates(
        self,
        keep="first",
        nulls_are_equal=True,
    ):
        """
        Drop duplicate rows in index.

        keep : {"first", "last", False}, default "first"
            - 'first' : Drop duplicates except for the first occurrence.
            - 'last' : Drop duplicates except for the last occurrence.
            - ``False`` : Drop all duplicates.
        nulls_are_equal: bool, default True
            Null elements are considered equal to other null elements.
        """

        # This utilizes the fact that all `Index` is also a `Frame`.
        # Except RangeIndex.
        return self._from_columns_like_self(
            drop_duplicates(
                list(self._columns),
                keys=range(len(self._data)),
                keep=keep,
                nulls_are_equal=nulls_are_equal,
            ),
            self._column_names,
        )

    def duplicated(self, keep="first"):
        """
        Indicate duplicate index values.

        Duplicated values are indicated as ``True`` values in the resulting
        array. Either all duplicates, all except the first, or all except the
        last occurrence of duplicates can be indicated.

        Parameters
        ----------
        keep : {'first', 'last', False}, default 'first'
            The value or values in a set of duplicates to mark as missing.

            - ``'first'`` : Mark duplicates as ``True`` except for the first
              occurrence.
            - ``'last'`` : Mark duplicates as ``True`` except for the last
              occurrence.
            - ``False`` : Mark all duplicates as ``True``.

        Returns
        -------
        cupy.ndarray[bool]

        See Also
        --------
        Series.duplicated : Equivalent method on cudf.Series.
        DataFrame.duplicated : Equivalent method on cudf.DataFrame.
        Index.drop_duplicates : Remove duplicate values from Index.

        Examples
        --------
        By default, for each set of duplicated values, the first occurrence is
        set to False and all others to True:

        >>> import cudf
        >>> idx = cudf.Index(['lama', 'cow', 'lama', 'beetle', 'lama'])
        >>> idx.duplicated()
        array([False, False,  True, False,  True])

        which is equivalent to

        >>> idx.duplicated(keep='first')
        array([False, False,  True, False,  True])

        By using 'last', the last occurrence of each set of duplicated values
        is set to False and all others to True:

        >>> idx.duplicated(keep='last')
        array([ True, False,  True, False, False])

        By setting keep to ``False``, all duplicates are True:

        >>> idx.duplicated(keep=False)
        array([ True, False,  True, False,  True])
        """
        return self.to_series().duplicated(keep=keep).to_cupy()

    def dropna(self, how="any"):
        """
        Drop null rows from Index.

        how : {"any", "all"}, default "any"
            Specifies how to decide whether to drop a row.
            "any" (default) drops rows containing at least
            one null value. "all" drops only rows containing
            *all* null values.
        """

        # This is to be consistent with IndexedFrame.dropna to handle nans
        # as nulls by default
        data_columns = [
            col.nans_to_nulls()
            if isinstance(col, cudf.core.column.NumericalColumn)
            else col
            for col in self._columns
        ]

        return self._from_columns_like_self(
            drop_nulls(
                data_columns,
                how=how,
                keys=range(len(data_columns)),
            ),
            self._column_names,
        )

    def _gather(self, gather_map, nullify=False, check_bounds=True):
        """Gather rows of index specified by indices in `gather_map`.

        Skip bounds checking if check_bounds is False.
        Set rows to null for all out of bound indices if nullify is `True`.
        """
        gather_map = cudf.core.column.as_column(gather_map)

        # TODO: For performance, the check and conversion of gather map should
        # be done by the caller. This check will be removed in future release.
        if not is_integer_dtype(gather_map.dtype):
            gather_map = gather_map.astype(size_type_dtype)

        if not _gather_map_is_valid(
            gather_map, len(self), check_bounds, nullify
        ):
            raise IndexError("Gather map index is out of bounds.")

        return self._from_columns_like_self(
            gather(list(self._columns), gather_map, nullify=nullify),
            self._column_names,
        )

    def take(self, indices, axis=0, allow_fill=True, fill_value=None):
        """Return a new index containing the rows specified by *indices*

        Parameters
        ----------
        indices : array-like
            Array of ints indicating which positions to take.
        axis : int
            The axis over which to select values, always 0.
        allow_fill : Unsupported
        fill_value : Unsupported

        Returns
        -------
        out : Index
            New object with desired subset of rows.

        Examples
        --------
        >>> idx = cudf.Index(['a', 'b', 'c', 'd', 'e'])
        >>> idx.take([2, 0, 4, 3])
        Index(['c', 'a', 'e', 'd'], dtype='object')
        """

        if axis not in {0, "index"}:
            raise NotImplementedError(
                "Gather along column axis is not yet supported."
            )
        if not allow_fill or fill_value is not None:
            raise NotImplementedError(
                "`allow_fill` and `fill_value` are unsupported."
            )

        return self._gather(indices)

    def _apply_boolean_mask(self, boolean_mask):
        """Apply boolean mask to each row of `self`.

        Rows corresponding to `False` is dropped.
        """
        boolean_mask = cudf.core.column.as_column(boolean_mask)
        if not is_bool_dtype(boolean_mask.dtype):
            raise ValueError("boolean_mask is not boolean type.")

        return self._from_columns_like_self(
            apply_boolean_mask(list(self._columns), boolean_mask),
            column_names=self._column_names,
        )

    def repeat(self, repeats, axis=None):
        """Repeat elements of a Index.

        Returns a new Index where each element of the current Index is repeated
        consecutively a given number of times.

        Parameters
        ----------
        repeats : int, or array of ints
            The number of repetitions for each element. This should
            be a non-negative integer. Repeating 0 times will return
            an empty object.

        Returns
        -------
        Index
            A newly created object of same type as caller with repeated
            elements.

        Examples
        --------
        >>> index = cudf.Index([10, 22, 33, 55])
        >>> index
        Index([10, 22, 33, 55], dtype='int64')
        >>> index.repeat(5)
        Index([10, 10, 10, 10, 10, 22, 22, 22, 22, 22, 33,
                    33, 33, 33, 33, 55, 55, 55, 55, 55],
                dtype='int64')
        """
        raise NotImplementedError

    def _split_columns_by_levels(self, levels):
        if isinstance(levels, int) and levels > 0:
            raise ValueError(f"Out of bound level: {levels}")
        return (
            [self._data[self.name]],
            [],
            ["index" if self.name is None else self.name],
            [],
        )

    def _split(self, splits):
        raise NotImplementedError


def _get_result_name(left_name, right_name):
    return left_name if _is_same_name(left_name, right_name) else None<|MERGE_RESOLUTION|>--- conflicted
+++ resolved
@@ -1108,16 +1108,11 @@
 
         res_name = _get_result_name(self.name, other.name)
 
-<<<<<<< HEAD
         if is_mixed_with_object_dtype(self, other) or len(other) == 0:
-            difference = self.copy()
+            difference = self.copy().unique()
             difference.name = res_name
             if sort is True:
                 return difference.sort_values()
-=======
-        if is_mixed_with_object_dtype(self, other):
-            difference = self.copy().unique()
->>>>>>> a0c637f5
         else:
             other = other.copy(deep=False)
             difference = cudf.core.index._index_from_data(
