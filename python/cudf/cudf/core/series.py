--- conflicted
+++ resolved
@@ -2276,12 +2276,8 @@
 
         Examples
         --------
-<<<<<<< HEAD
         Apply a basic function to a series:
 
-=======
-        Apply a basic function to a series
->>>>>>> 096bbc45
         >>> sr = cudf.Series([1,2,3])
         >>> def f(x):
         ...     return x + 1
