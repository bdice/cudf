# Copyright (c) 2021-2025, NVIDIA CORPORATION.

from __future__ import annotations

import warnings

import cupy as cp
import numpy as np

import pylibcudf as plc


def _cast_to_appropriate_type(ar, cast_type):
    if cast_type == "cp":
        return ar

    if cast_type == "pt":
        from torch.utils.dlpack import from_dlpack

    elif cast_type == "tf":
        from tensorflow.experimental.dlpack import from_dlpack

<<<<<<< HEAD
    return from_dlpack(ar.astype(np.dtype(np.int32)).toDlpack())
=======
    return from_dlpack(ar.astype("int32").__dlpack__())
>>>>>>> 09ebf310


class SubwordTokenizer:
    """
    Run CUDA BERT subword tokenizer on cuDF strings column.
    Encodes words to token ids using vocabulary from a pretrained
    tokenizer.
    This function requires about 21x the number of character bytes
    in the input strings column as working memory.

    Parameters
    ----------
    hash_file : str
        Path to hash file containing vocabulary of words with token-ids.
        This can be created from the raw vocabulary
        using the ``cudf.utils.hash_vocab_utils.hash_vocab`` function

    do_lower : bool, Default is True
        If set to True, original text will be lowercased before encoding.

    Returns
    -------
    SubwordTokenizer
    """

    def __init__(self, hash_file: str, do_lower_case: bool = True):
        self.do_lower_case = do_lower_case
        self.vocab_file = plc.nvtext.subword_tokenize.HashedVocabulary(
            hash_file
        )

    def __call__(
        self,
        text,
        max_length: int,
        max_num_rows: int,
        add_special_tokens: bool = True,
        padding: str = "max_length",
        truncation: bool | str = False,
        stride: int = 0,
        return_tensors: str = "cp",
        return_token_type_ids: bool = False,
    ):
        """
        Run CUDA BERT subword tokenizer on cuDF strings column.
        Encodes words to token ids using vocabulary from a
        pretrained tokenizer.

        Parameters
        ----------
        text : cudf string series
            The batch of sequences to be encoded.

        max_length : int
            Controls the maximum length to use or pad to.

        max_num_rows : int
            Maximum number of rows for the output token-ids expected to
            be generated by the tokenizer.
            Used for allocating temporary working memory on the GPU device.
            If the output generates a larger number of rows,
            behavior is undefined.
            This will vary based on stride, truncation, and max_length.
            For example, for non-overlapping sequences output rows will be
            the same as input rows.
            A good default can be twice the max_length

        add_special_tokens : bool, optional, defaults to True
            Whether or not to encode the sequences with the special tokens
            of the BERT classification model

        padding : "max_length"
            Pad to a maximum length specified with the argument max_length

        truncation : bool, defaults to False
            True:
            Truncate to a maximum length specified with the argument max_length
            False or 'do_not_truncate': default
            No truncation (Output differs from HuggingFace)

        stride : int, optional, defaults to 0
            The value of this argument defines the number of
            overlapping tokens.
            The information about the overlapping tokens is
            present in the metadata outputted.

        return_tensors : str, {"cp", "pt", "tf"} defaults to "cp"
            "cp" : Return cupy cp.ndarray objects
            "tf" : Return TensorFlow tf.constant objects
            "pt" : Return PyTorch torch.Tensor objects


        return_token_type_ids : bool, optional
            Only False currently supported

        Returns
        -------
        An encoding with the following fields:
            input_ids:(type defined by return_tensors)
                A tensor of token ids to be fed to the model.
            attention_mask: (type defined by return_tensors)
                A tensor of indices specifying which tokens
                should be attended to by the model
            metadata: (type defined by return_tensors)
                Each row contains the index id of the original string and the
                first and last index of the token-ids that are non-padded and
                non-overlapping

        Examples
        --------
        >>> import cudf
        >>> from cudf.utils.hash_vocab_utils import hash_vocab
        >>> hash_vocab('bert-base-cased-vocab.txt', 'voc_hash.txt')


        >>> from cudf.core.subword_tokenizer import SubwordTokenizer
        >>> cudf_tokenizer = SubwordTokenizer('voc_hash.txt',
        ...                                    do_lower_case=True)
        >>> str_series = cudf.Series(['This is the', 'best book'])
        >>> tokenizer_output = cudf_tokenizer(str_series,
        ...                                   max_length=8,
        ...                                   max_num_rows=len(str_series),
        ...                                   padding='max_length',
        ...                                   return_tensors='pt',
        ...                                   truncation=True)
        >>> tokenizer_output['input_ids']
        tensor([[ 101, 1142, 1110, 1103,  102,    0,    0,    0],
                [ 101, 1436, 1520,  102,    0,    0,    0,    0]],
                device='cuda:0',
               dtype=torch.int32)
        >>> tokenizer_output['attention_mask']
        tensor([[1, 1, 1, 1, 1, 0, 0, 0],
                [1, 1, 1, 1, 0, 0, 0, 0]],
                device='cuda:0', dtype=torch.int32)
        >>> tokenizer_output['metadata']
        tensor([[0, 1, 3],
                [1, 1, 2]], device='cuda:0', dtype=torch.int32)
        """

        if return_token_type_ids:
            # raise not currently supported
            # Can also return zeros
            error_msg = "Returning token_type_ids is currently supported"
            raise NotImplementedError(error_msg)

        if truncation in (False, "do_not_truncate"):
            if add_special_tokens:
                error_msg = (
                    "Adding special tokens is not supported "
                    f"with truncation = {truncation}. "
                )
                recommendation = (
                    "Custom Cupy kernel can potentially "
                    "be used to add it. For reference "
                    "see: _bert_add_special_tokens"
                )
                raise NotImplementedError(error_msg + recommendation)

            truncation = False
            warning_msg = (
                "When truncation is not True, the behavior currently differs "
                "from HuggingFace as cudf always returns overflowing tokens"
            )
            warnings.warn(warning_msg)

        if padding != "max_length":
            error_msg = (
                "Only padding to the provided max_lengthis currently supported"
            )
            raise NotImplementedError(error_msg)

        if max_length <= stride:
            error_msg = "Stride should be less than max_length"
            raise ValueError(error_msg)

        if return_tensors not in {"cp", "pt", "tf"}:
            error_msg = (
                "Only cupy(cp), pytorch(pt) and tensorflow(tf) "
                "tensors are supported"
            )
            raise NotImplementedError(error_msg)

        stride = max_length - stride
        # behavior varies from subword_tokenize but maps with huggingface

        input_ids, attention_mask, metadata = text._column.subword_tokenize(
            self.vocab_file,
            max_sequence_length=max_length,
            stride=stride,
            do_lower=self.do_lower_case,
            do_truncate=truncation,
        )

        tokenizer_output = {
            "input_ids": cp.asarray(input_ids).reshape(-1, max_length),
            "attention_mask": cp.asarray(attention_mask).reshape(
                -1, max_length
            ),
            "metadata": cp.asarray(metadata).reshape(-1, 3),
        }

        if add_special_tokens:
            tokenizer_output = _bert_add_special_tokens(tokenizer_output)

        tokenizer_output = {
            k: _cast_to_appropriate_type(v, return_tensors)
            for k, v in tokenizer_output.items()
        }

        return tokenizer_output


def _bert_add_special_tokens(token_o):
    """
    Adds special tokens (CLS,SEP) which are often used by pre-trained BERT
    models to input_ids and adjusts attention_mask and metadata to account
    for them.
    """
    max_length = token_o["input_ids"].shape[1]
    seq_end_col = max_length - (token_o["input_ids"][:, ::-1] != 0).argmax(1)
    # clipping to take overflow into account
    seq_end_col = cp.clip(seq_end_col + 1, a_min=None, a_max=max_length - 1)

    _bert_add_special_tokens_input_ids(token_o["input_ids"], seq_end_col)
    _bert_add_special_tokens_attention_mask(
        token_o["attention_mask"], seq_end_col
    )
    _bert_add_special_tokens_metadata(token_o["metadata"], max_length)

    return token_o


def _bert_add_special_tokens_input_ids(input_ids, seq_end_col):
    """
    Add token ids for special tokens ([CLS] and [SEP]) to
    the start and end of each sequence
    """
    # Mark sequence start with [CLS] token mapping to the start of sequence
    input_ids[:, 1:-1] = input_ids[:, 0:-2]
    input_ids[:, 0] = 101
    # Mark end of sequence [SEP]

    input_ids[
        cp.arange(0, input_ids.shape[0], dtype=cp.uint32), seq_end_col
    ] = 102


def _bert_add_special_tokens_attention_mask(attention_mask, seq_end_col):
    """
    Mark attention mask for special tokens ([CLS] and [SEP]) with 1
    """
    # Copy attention masks for all but last two
    attention_mask[:, 1:-1] = attention_mask[:, 0:-2]
    # Mark [CLS] token with 1
    attention_mask[:, 0] = 1
    # Mark [SEP] token with 1
    attention_mask[
        cp.arange(0, attention_mask.shape[0], dtype=cp.uint32), seq_end_col
    ] = 1


def _bert_add_special_tokens_metadata(metadata, max_length):
    """
    Edit metadata to account for the added special tokens ([CLS] and [SEP])
    """
    # metadata seq starts from plus 1
    metadata[:, 1] = metadata[:, 1] + 1
    # clip done to take overflow into account
    metadata[:, 2] = cp.clip(
        metadata[:, 2] + 1, a_min=None, a_max=max_length - 2
    )<|MERGE_RESOLUTION|>--- conflicted
+++ resolved
@@ -20,11 +20,7 @@
     elif cast_type == "tf":
         from tensorflow.experimental.dlpack import from_dlpack
 
-<<<<<<< HEAD
-    return from_dlpack(ar.astype(np.dtype(np.int32)).toDlpack())
-=======
-    return from_dlpack(ar.astype("int32").__dlpack__())
->>>>>>> 09ebf310
+    return from_dlpack(ar.astype(np.dtype(np.int32)).__dlpack__())
 
 
 class SubwordTokenizer:
