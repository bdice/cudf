--- conflicted
+++ resolved
@@ -23,13 +23,8 @@
     "cuda-python>=11.8.5,<12.0a0",
     "cupy-cuda11x>=12.0.0",
     "fsspec>=0.6.0",
-<<<<<<< HEAD
     "libcudf==25.8.*,>=0.0.0a0",
-    "numba-cuda>=0.9.0",
-=======
-    "libcudf==25.6.*,>=0.0.0a0",
     "numba-cuda>=0.9.0,!=0.10.0",
->>>>>>> c8a4deb4
     "numba>=0.59.1,<0.62.0a0",
     "numpy>=1.23,<3.0a0",
     "nvtx>=0.2.1",
