# SPDX-FileCopyrightText: Copyright (c) 2024 NVIDIA CORPORATION & AFFILIATES.
# SPDX-License-Identifier: Apache-2.0
# TODO: remove need for this
# ruff: noqa: D101
"""
DSL nodes for the polars expression language.

An expression node is a function, `DataFrame -> Column`.

The evaluation context is provided by a LogicalPlan node, and can
affect the evaluation rule as well as providing the dataframe input.
In particular, the interpretation of the expression language in a
`GroupBy` node is groupwise, rather than whole frame.
"""

from __future__ import annotations

import enum
from enum import IntEnum
from functools import partial, reduce
from typing import TYPE_CHECKING, Any, ClassVar, NamedTuple

import pyarrow as pa
<<<<<<< HEAD
import pylibcudf as plc
=======
import pyarrow.compute as pc
>>>>>>> 26075373

from polars.exceptions import InvalidOperationError
from polars.polars import _expr_nodes as pl_expr

from cudf_polars.containers import Column, NamedColumn
from cudf_polars.utils import dtypes, sorting

if TYPE_CHECKING:
    from collections.abc import Mapping, Sequence

    import polars as pl
    import polars.type_aliases as pl_types

    from cudf_polars.containers import DataFrame

__all__ = [
    "Expr",
    "NamedExpr",
    "Literal",
    "Col",
    "BooleanFunction",
    "StringFunction",
    "TemporalFunction",
    "Sort",
    "SortBy",
    "Gather",
    "Filter",
    "RollingWindow",
    "GroupedRollingWindow",
    "Cast",
    "Agg",
    "Ternary",
    "BinOp",
]


class ExecutionContext(IntEnum):
    FRAME = enum.auto()
    GROUPBY = enum.auto()
    ROLLING = enum.auto()


class AggInfo(NamedTuple):
    requests: list[tuple[Expr | None, plc.aggregation.Aggregation, Expr]]


class Expr:
    """
    An abstract expression object.

    This contains a (potentially empty) tuple of child expressions,
    along with non-child data. For uniform reconstruction and
    implementation of hashing and equality schemes, child classes need
    to provide a certain amount of metadata when they are defined.
    Specifically, the ``_non_child`` attribute must list, in-order,
    the names of the slots that are passed to the constructor. The
    constructor must take arguments in the order ``(*_non_child,
    *children).``
    """

    __slots__ = ("dtype", "_hash_value", "_repr_value")
    dtype: plc.DataType
    """Data type of the expression."""
    _hash_value: int
    """Caching slot for the hash of the expression."""
    _repr_value: str
    """Caching slot for repr of the expression."""
    children: tuple[Expr, ...] = ()
    """Children of the expression."""
    _non_child: ClassVar[tuple[str, ...]] = ("dtype",)
    """Names of non-child data (not Exprs) for reconstruction."""

    # Constructor must take arguments in order (*_non_child, *children)
    def __init__(self, dtype: plc.DataType) -> None:
        self.dtype = dtype

    def _ctor_arguments(self, children: Sequence[Expr]) -> Sequence:
        return (*(getattr(self, attr) for attr in self._non_child), *children)

    def get_hash(self) -> int:
        """
        Return the hash of this expr.

        Override this in subclasses, rather than __hash__.

        Returns
        -------
        The integer hash value.
        """
        return hash((type(self), self._ctor_arguments(self.children)))

    def __hash__(self) -> int:
        """Hash of an expression with caching."""
        try:
            return self._hash_value
        except AttributeError:
            self._hash_value = self.get_hash()
            return self._hash_value

    def is_equal(self, other: Any) -> bool:
        """
        Equality of two expressions.

        Override this in subclasses, rather than __eq__.

        Parameter
        ---------
        other
            object to compare to

        Returns
        -------
        True if the two expressions are equal, false otherwise.
        """
        if type(self) is not type(other):
            return False  # pragma: no cover; __eq__ trips first
        return self._ctor_arguments(self.children) == other._ctor_arguments(
            other.children
        )

    def __eq__(self, other: Any) -> bool:
        """Equality of expressions."""
        if type(self) is not type(other) or hash(self) != hash(other):
            return False
        else:
            return self.is_equal(other)

    def __ne__(self, other: Any) -> bool:
        """Inequality of expressions."""
        return not self.__eq__(other)

    def __repr__(self) -> str:
        """String representation of an expression with caching."""
        try:
            return self._repr_value
        except AttributeError:
            args = ", ".join(f"{arg!r}" for arg in self._ctor_arguments(self.children))
            self._repr_value = f"{type(self).__name__}({args})"
            return self._repr_value

    def do_evaluate(
        self,
        df: DataFrame,
        *,
        context: ExecutionContext = ExecutionContext.FRAME,
        mapping: Mapping[Expr, Column] | None = None,
    ) -> Column:
        """
        Evaluate this expression given a dataframe for context.

        Parameters
        ----------
        df
            DataFrame that will provide columns.
        context
            What context are we performing this evaluation in?
        mapping
            Substitution mapping from expressions to Columns, used to
            override the evaluation of a given expression if we're
            performing a simple rewritten evaluation.

        Notes
        -----
        Do not call this function directly, but rather
        :meth:`evaluate` which handles the mapping lookups.

        Returns
        -------
        Column representing the evaluation of the expression.

        Raises
        ------
        NotImplementedError
            If we couldn't evaluate the expression. Ideally all these
            are returned during translation to the IR, but for now we
            are not perfect.
        """
        raise NotImplementedError(
            f"Evaluation of expression {type(self).__name__}"
        )  # pragma: no cover; translation of unimplemented nodes trips first

    def evaluate(
        self,
        df: DataFrame,
        *,
        context: ExecutionContext = ExecutionContext.FRAME,
        mapping: Mapping[Expr, Column] | None = None,
    ) -> Column:
        """
        Evaluate this expression given a dataframe for context.

        Parameters
        ----------
        df
            DataFrame that will provide columns.
        context
            What context are we performing this evaluation in?
        mapping
            Substitution mapping from expressions to Columns, used to
            override the evaluation of a given expression if we're
            performing a simple rewritten evaluation.

        Notes
        -----
        Individual subclasses should implement :meth:`do_evaluate`,
        this method provides logic to handle lookups in the
        substitution mapping.

        Returns
        -------
        Column representing the evaluation of the expression.

        Raises
        ------
        NotImplementedError
            If we couldn't evaluate the expression. Ideally all these
            are returned during translation to the IR, but for now we
            are not perfect.
        """
        if mapping is None:
            return self.do_evaluate(df, context=context, mapping=mapping)
        try:
            return mapping[self]
        except KeyError:
            return self.do_evaluate(df, context=context, mapping=mapping)

    def collect_agg(self, *, depth: int) -> AggInfo:
        """
        Collect information about aggregations in groupbys.

        Parameters
        ----------
        depth
            The depth of aggregating (reduction or sampling)
            expressions we are currently at.

        Returns
        -------
        Aggregation info describing the expression to aggregate in the
        groupby.

        Raises
        ------
        NotImplementedError
            If we can't currently perform the aggregation request, for
            example nested aggregations like ``a.max().min()``.
        """
        raise NotImplementedError(
            f"Collecting aggregation info for {type(self).__name__}"
        )  # pragma: no cover; check_agg trips first


class NamedExpr:
    # NamedExpr does not inherit from Expr since it does not appear
    # when evaluating expressions themselves, only when constructing
    # named return values in dataframe (IR) nodes.
    __slots__ = ("name", "value")
    value: Expr
    name: str

    def __init__(self, name: str, value: Expr) -> None:
        self.name = name
        self.value = value

    def __hash__(self) -> int:
        """Hash of the expression."""
        return hash((type(self), self.name, self.value))

    def __repr__(self) -> str:
        """Repr of the expression."""
        return f"NamedExpr({self.name}, {self.value})"

    def __eq__(self, other: Any) -> bool:
        """Equality of two expressions."""
        return (
            type(self) is type(other)
            and self.name == other.name
            and self.value == other.value
        )

    def __ne__(self, other: Any) -> bool:
        """Inequality of expressions."""
        return not self.__eq__(other)

    def evaluate(
        self,
        df: DataFrame,
        *,
        context: ExecutionContext = ExecutionContext.FRAME,
        mapping: Mapping[Expr, Column] | None = None,
    ) -> NamedColumn:
        """
        Evaluate this expression given a dataframe for context.

        Parameters
        ----------
        df
            DataFrame providing context
        context
            Execution context
        mapping
            Substitution mapping

        Returns
        -------
        NamedColumn attaching a name to an evaluated Column

        See Also
        --------
        :meth:`Expr.evaluate` for details, this function just adds the
        name to a column produced from an expression.
        """
        obj = self.value.evaluate(df, context=context, mapping=mapping)
        return NamedColumn(
            obj.obj,
            self.name,
            is_sorted=obj.is_sorted,
            order=obj.order,
            null_order=obj.null_order,
        )

    def collect_agg(self, *, depth: int) -> AggInfo:
        """Collect information about aggregations in groupbys."""
        return self.value.collect_agg(depth=depth)


class Literal(Expr):
    __slots__ = ("value",)
    _non_child = ("dtype", "value")
    value: pa.Scalar[Any]
    children: tuple[()]

    def __init__(self, dtype: plc.DataType, value: pa.Scalar[Any]) -> None:
        super().__init__(dtype)
        assert value.type == plc.interop.to_arrow(dtype)
        self.value = value

    def do_evaluate(
        self,
        df: DataFrame,
        *,
        context: ExecutionContext = ExecutionContext.FRAME,
        mapping: Mapping[Expr, Column] | None = None,
    ) -> Column:
        """Evaluate this expression given a dataframe for context."""
        # datatype of pyarrow scalar is correct by construction.
        return Column(plc.Column.from_scalar(plc.interop.from_arrow(self.value), 1))

    def collect_agg(self, *, depth: int) -> AggInfo:
        """Collect information about aggregations in groupbys."""
        return AggInfo([])


class LiteralColumn(Expr):
    __slots__ = ("value",)
    _non_child = ("dtype", "value")
    value: pa.Array[Any, Any]
    children: tuple[()]

    def __init__(self, dtype: plc.DataType, value: pl.Series) -> None:
        super().__init__(dtype)
        data = value.to_arrow()
        self.value = data.cast(dtypes.downcast_arrow_lists(data.type))

    def get_hash(self) -> int:
        """Compute a hash of the column."""
        # This is stricter than necessary, but we only need this hash
        # for identity in groupby replacements so it's OK. And this
        # way we avoid doing potentially expensive compute.
        return hash((type(self), self.dtype, id(self.value)))

    def do_evaluate(
        self,
        df: DataFrame,
        *,
        context: ExecutionContext = ExecutionContext.FRAME,
        mapping: Mapping[Expr, Column] | None = None,
    ) -> Column:
        """Evaluate this expression given a dataframe for context."""
        # datatype of pyarrow array is correct by construction.
        return Column(plc.interop.from_arrow(self.value))

    def collect_agg(self, *, depth: int) -> AggInfo:
        """Collect information about aggregations in groupbys."""
        return AggInfo([])


class Col(Expr):
    __slots__ = ("name",)
    _non_child = ("dtype", "name")
    name: str
    children: tuple[()]

    def __init__(self, dtype: plc.DataType, name: str) -> None:
        self.dtype = dtype
        self.name = name

    def do_evaluate(
        self,
        df: DataFrame,
        *,
        context: ExecutionContext = ExecutionContext.FRAME,
        mapping: Mapping[Expr, Column] | None = None,
    ) -> Column:
        """Evaluate this expression given a dataframe for context."""
        return df._column_map[self.name]

    def collect_agg(self, *, depth: int) -> AggInfo:
        """Collect information about aggregations in groupbys."""
        return AggInfo([(self, plc.aggregation.collect_list(), self)])


class Len(Expr):
    children: tuple[()]

    def do_evaluate(
        self,
        df: DataFrame,
        *,
        context: ExecutionContext = ExecutionContext.FRAME,
        mapping: Mapping[Expr, Column] | None = None,
    ) -> Column:
        """Evaluate this expression given a dataframe for context."""
        return Column(
            plc.Column.from_scalar(
                plc.interop.from_arrow(
                    pa.scalar(df.num_rows, type=plc.interop.to_arrow(self.dtype))
                ),
                1,
            )
        )

    def collect_agg(self, *, depth: int) -> AggInfo:
        """Collect information about aggregations in groupbys."""
        # TODO: polars returns a uint, not an int for count
        return AggInfo(
            [(None, plc.aggregation.count(plc.types.NullPolicy.INCLUDE), self)]
        )


class BooleanFunction(Expr):
    __slots__ = ("name", "options", "children")
    _non_child = ("dtype", "name", "options")
    children: tuple[Expr, ...]

    def __init__(
        self,
        dtype: plc.DataType,
        name: pl_expr.BooleanFunction,
        options: tuple[Any, ...],
        *children: Expr,
    ) -> None:
        super().__init__(dtype)
        self.options = options
        self.name = name
        self.children = children
        if self.name == pl_expr.BooleanFunction.IsIn and not all(
            c.dtype == self.children[0].dtype for c in self.children
        ):
            # TODO: If polars IR doesn't put the casts in, we need to
            # mimic the supertype promotion rules.
            raise NotImplementedError("IsIn doesn't support supertype casting")

    @staticmethod
    def _distinct(
        column: Column,
        *,
        keep: plc.stream_compaction.DuplicateKeepOption,
        source_value: plc.Scalar,
        target_value: plc.Scalar,
    ) -> Column:
        table = plc.Table([column.obj])
        indices = plc.stream_compaction.distinct_indices(
            table,
            keep,
            # TODO: polars doesn't expose options for these
            plc.types.NullEquality.EQUAL,
            plc.types.NanEquality.ALL_EQUAL,
        )
        return Column(
            plc.copying.scatter(
                [source_value],
                indices,
                plc.Table([plc.Column.from_scalar(target_value, table.num_rows())]),
            ).columns()[0]
        )

    _BETWEEN_OPS: ClassVar[
        dict[
            pl_types.ClosedInterval,
            tuple[plc.binaryop.BinaryOperator, plc.binaryop.BinaryOperator],
        ]
    ] = {
        "none": (
            plc.binaryop.BinaryOperator.GREATER,
            plc.binaryop.BinaryOperator.LESS,
        ),
        "left": (
            plc.binaryop.BinaryOperator.GREATER_EQUAL,
            plc.binaryop.BinaryOperator.LESS,
        ),
        "right": (
            plc.binaryop.BinaryOperator.GREATER,
            plc.binaryop.BinaryOperator.LESS_EQUAL,
        ),
        "both": (
            plc.binaryop.BinaryOperator.GREATER_EQUAL,
            plc.binaryop.BinaryOperator.LESS_EQUAL,
        ),
    }

    def do_evaluate(
        self,
        df: DataFrame,
        *,
        context: ExecutionContext = ExecutionContext.FRAME,
        mapping: Mapping[Expr, Column] | None = None,
    ) -> Column:
        """Evaluate this expression given a dataframe for context."""
        if self.name in (
            pl_expr.BooleanFunction.IsFinite,
            pl_expr.BooleanFunction.IsInfinite,
        ):
            # Avoid evaluating the child if the dtype tells us it's unnecessary.
            (child,) = self.children
            is_finite = self.name == pl_expr.BooleanFunction.IsFinite
            if child.dtype.id() not in (plc.TypeId.FLOAT32, plc.TypeId.FLOAT64):
                value = plc.interop.from_arrow(
                    pa.scalar(value=is_finite, type=plc.interop.to_arrow(self.dtype))
                )
                return Column(plc.Column.from_scalar(value, df.num_rows))
            needles = child.evaluate(df, context=context, mapping=mapping)
            to_search = [-float("inf"), float("inf")]
            if is_finite:
                # NaN is neither finite not infinite
                to_search.append(float("nan"))
            haystack = plc.interop.from_arrow(
                pa.array(
                    to_search,
                    type=plc.interop.to_arrow(needles.obj.type()),
                )
            )
            result = plc.search.contains(haystack, needles.obj)
            if is_finite:
                result = plc.unary.unary_operation(result, plc.unary.UnaryOperator.NOT)
            return Column(result)
        columns = [
            child.evaluate(df, context=context, mapping=mapping)
            for child in self.children
        ]
        # Kleene logic for Any (OR) and All (AND) if ignore_nulls is
        # False
        if self.name in (pl_expr.BooleanFunction.Any, pl_expr.BooleanFunction.All):
            (ignore_nulls,) = self.options
            (column,) = columns
            is_any = self.name == pl_expr.BooleanFunction.Any
            agg = plc.aggregation.any() if is_any else plc.aggregation.all()
            result = plc.reduce.reduce(column.obj, agg, self.dtype)
            if not ignore_nulls and column.obj.null_count() > 0:
                #      Truth tables
                #     Any         All
                #   | F U T     | F U T
                # --+------   --+------
                # F | F U T   F | F F F
                # U | U U T   U | F U U
                # T | T T T   T | F U T
                #
                # If the input null count was non-zero, we must
                # post-process the result to insert the correct value.
                h_result = plc.interop.to_arrow(result).as_py()
                if is_any and not h_result or not is_any and h_result:
                    # Any                     All
                    # False || Null => Null   True && Null => Null
                    return Column(plc.Column.all_null_like(column.obj, 1))
            return Column(plc.Column.from_scalar(result, 1))
        if self.name == pl_expr.BooleanFunction.IsNull:
            (column,) = columns
            return Column(plc.unary.is_null(column.obj))
        elif self.name == pl_expr.BooleanFunction.IsNotNull:
            (column,) = columns
            return Column(plc.unary.is_valid(column.obj))
        elif self.name == pl_expr.BooleanFunction.IsNan:
            (column,) = columns
            return Column(
                plc.unary.is_nan(column.obj).with_mask(
                    column.obj.null_mask(), column.obj.null_count()
                )
            )
        elif self.name == pl_expr.BooleanFunction.IsNotNan:
            (column,) = columns
            return Column(
                plc.unary.is_not_nan(column.obj).with_mask(
                    column.obj.null_mask(), column.obj.null_count()
                )
            )
        elif self.name == pl_expr.BooleanFunction.IsFirstDistinct:
            (column,) = columns
            return self._distinct(
                column,
                keep=plc.stream_compaction.DuplicateKeepOption.KEEP_FIRST,
                source_value=plc.interop.from_arrow(
                    pa.scalar(value=True, type=plc.interop.to_arrow(self.dtype))
                ),
                target_value=plc.interop.from_arrow(
                    pa.scalar(value=False, type=plc.interop.to_arrow(self.dtype))
                ),
            )
        elif self.name == pl_expr.BooleanFunction.IsLastDistinct:
            (column,) = columns
            return self._distinct(
                column,
                keep=plc.stream_compaction.DuplicateKeepOption.KEEP_LAST,
                source_value=plc.interop.from_arrow(
                    pa.scalar(value=True, type=plc.interop.to_arrow(self.dtype))
                ),
                target_value=plc.interop.from_arrow(
                    pa.scalar(value=False, type=plc.interop.to_arrow(self.dtype))
                ),
            )
        elif self.name == pl_expr.BooleanFunction.IsUnique:
            (column,) = columns
            return self._distinct(
                column,
                keep=plc.stream_compaction.DuplicateKeepOption.KEEP_NONE,
                source_value=plc.interop.from_arrow(
                    pa.scalar(value=True, type=plc.interop.to_arrow(self.dtype))
                ),
                target_value=plc.interop.from_arrow(
                    pa.scalar(value=False, type=plc.interop.to_arrow(self.dtype))
                ),
            )
        elif self.name == pl_expr.BooleanFunction.IsDuplicated:
            (column,) = columns
            return self._distinct(
                column,
                keep=plc.stream_compaction.DuplicateKeepOption.KEEP_NONE,
                source_value=plc.interop.from_arrow(
                    pa.scalar(value=False, type=plc.interop.to_arrow(self.dtype))
                ),
                target_value=plc.interop.from_arrow(
                    pa.scalar(value=True, type=plc.interop.to_arrow(self.dtype))
                ),
            )
        elif self.name == pl_expr.BooleanFunction.AllHorizontal:
            return Column(
                reduce(
                    partial(
                        plc.binaryop.binary_operation,
                        op=plc.binaryop.BinaryOperator.NULL_LOGICAL_AND,
                        output_type=self.dtype,
                    ),
                    (c.obj for c in columns),
                )
            )
        elif self.name == pl_expr.BooleanFunction.AnyHorizontal:
            return Column(
                reduce(
                    partial(
                        plc.binaryop.binary_operation,
                        op=plc.binaryop.BinaryOperator.NULL_LOGICAL_OR,
                        output_type=self.dtype,
                    ),
                    (c.obj for c in columns),
                )
            )
        elif self.name == pl_expr.BooleanFunction.IsIn:
            needles, haystack = columns
            return Column(plc.search.contains(haystack.obj, needles.obj))
        elif self.name == pl_expr.BooleanFunction.Not:
            (column,) = columns
            return Column(
                plc.unary.unary_operation(column.obj, plc.unary.UnaryOperator.NOT)
            )
        else:
            raise NotImplementedError(
                f"BooleanFunction {self.name}"
            )  # pragma: no cover; handled by init raising


class StringFunction(Expr):
    __slots__ = ("name", "options", "children", "_regex_program")
    _non_child = ("dtype", "name", "options")
    children: tuple[Expr, ...]

    def __init__(
        self,
        dtype: plc.DataType,
        name: pl_expr.StringFunction,
        options: tuple[Any, ...],
        *children: Expr,
    ) -> None:
        super().__init__(dtype)
        self.options = options
        self.name = name
        self.children = children
        self._validate_input()

    def _validate_input(self):
        if self.name not in (
            pl_expr.StringFunction.Contains,
            pl_expr.StringFunction.EndsWith,
            pl_expr.StringFunction.Lowercase,
            pl_expr.StringFunction.Replace,
            pl_expr.StringFunction.ReplaceMany,
            pl_expr.StringFunction.Slice,
            pl_expr.StringFunction.Strptime,
            pl_expr.StringFunction.StartsWith,
            pl_expr.StringFunction.StripChars,
            pl_expr.StringFunction.StripCharsStart,
            pl_expr.StringFunction.StripCharsEnd,
            pl_expr.StringFunction.Uppercase,
        ):
            raise NotImplementedError(f"String function {self.name}")
        if self.name == pl_expr.StringFunction.Contains:
            literal, strict = self.options
            if not literal:
                if not strict:
                    raise NotImplementedError(
                        "f{strict=} is not supported for regex contains"
                    )
                if not isinstance(self.children[1], Literal):
                    raise NotImplementedError(
                        "Regex contains only supports a scalar pattern"
                    )
                pattern = self.children[1].value.as_py()
                try:
                    self._regex_program = plc.strings.regex_program.RegexProgram.create(
                        pattern,
                        flags=plc.strings.regex_flags.RegexFlags.DEFAULT,
                    )
                except RuntimeError as e:
                    raise NotImplementedError(
                        f"Unsupported regex {pattern} for GPU engine."
                    ) from e
        elif self.name == pl_expr.StringFunction.Replace:
            _, literal = self.options
            if not literal:
                raise NotImplementedError("literal=False is not supported for replace")
            if not all(isinstance(expr, Literal) for expr in self.children[1:]):
                raise NotImplementedError("replace only supports scalar target")
            target = self.children[1]
            if target.value == pa.scalar("", type=pa.string()):
                raise NotImplementedError(
                    "libcudf replace does not support empty strings"
                )
        elif self.name == pl_expr.StringFunction.ReplaceMany:
            (ascii_case_insensitive,) = self.options
            if ascii_case_insensitive:
                raise NotImplementedError(
                    "ascii_case_insensitive not implemented for replace_many"
                )
            if not all(
                isinstance(expr, (LiteralColumn, Literal)) for expr in self.children[1:]
            ):
                raise NotImplementedError("replace_many only supports literal inputs")
            target = self.children[1]
            if pc.any(pc.equal(target.value, "")).as_py():
                raise NotImplementedError(
                    "libcudf replace_many is implemented differently from polars "
                    "for empty strings"
                )
        elif self.name == pl_expr.StringFunction.Slice:
            if not all(isinstance(child, Literal) for child in self.children[1:]):
                raise NotImplementedError(
                    "Slice only supports literal start and stop values"
                )
        elif self.name == pl_expr.StringFunction.Strptime:
            format, _, exact, cache = self.options
            if cache:
                raise NotImplementedError("Strptime cache is a CPU feature")
            if format is None:
                raise NotImplementedError("Strptime format is required")
            if not exact:
                raise NotImplementedError("Strptime does not support exact=False")
        elif self.name in {
            pl_expr.StringFunction.StripChars,
            pl_expr.StringFunction.StripCharsStart,
            pl_expr.StringFunction.StripCharsEnd,
        }:
            if not isinstance(self.children[1], Literal):
                raise NotImplementedError(
                    "strip operations only support scalar patterns"
                )

    def do_evaluate(
        self,
        df: DataFrame,
        *,
        context: ExecutionContext = ExecutionContext.FRAME,
        mapping: Mapping[Expr, Column] | None = None,
    ) -> Column:
        """Evaluate this expression given a dataframe for context."""
        if self.name == pl_expr.StringFunction.Contains:
            child, arg = self.children
            column = child.evaluate(df, context=context, mapping=mapping)

            literal, _ = self.options
            if literal:
                pat = arg.evaluate(df, context=context, mapping=mapping)
                pattern = (
                    pat.obj_scalar
                    if pat.is_scalar and pat.obj.size() != column.obj.size()
                    else pat.obj
                )
                return Column(plc.strings.find.contains(column.obj, pattern))
            else:
                return Column(
                    plc.strings.contains.contains_re(column.obj, self._regex_program)
                )
        elif self.name == pl_expr.StringFunction.Slice:
            child, expr_offset, expr_length = self.children
            assert isinstance(expr_offset, Literal)
            assert isinstance(expr_length, Literal)

            column = child.evaluate(df, context=context, mapping=mapping)
            # libcudf slices via [start,stop).
            # polars slices with offset + length where start == offset
            # stop = start + length. Negative values for start look backward
            # from the last element of the string. If the end index would be
            # below zero, an empty string is returned.
            # Do this maths on the host
            start = expr_offset.value.as_py()
            length = expr_length.value.as_py()

            if length == 0:
                stop = start
            else:
                # No length indicates a scan to the end
                # The libcudf equivalent is a null stop
                stop = start + length if length else None
                if length and start < 0 and length >= -start:
                    stop = None
            return Column(
                plc.strings.slice.slice_strings(
                    column.obj,
                    plc.interop.from_arrow(pa.scalar(start, type=pa.int32())),
                    plc.interop.from_arrow(pa.scalar(stop, type=pa.int32())),
                )
            )
        elif self.name in {
            pl_expr.StringFunction.StripChars,
            pl_expr.StringFunction.StripCharsStart,
            pl_expr.StringFunction.StripCharsEnd,
        }:
            column, chars = (
                c.evaluate(df, context=context, mapping=mapping) for c in self.children
            )
            if self.name == pl_expr.StringFunction.StripCharsStart:
                side = plc.strings.SideType.LEFT
            elif self.name == pl_expr.StringFunction.StripCharsEnd:
                side = plc.strings.SideType.RIGHT
            else:
                side = plc.strings.SideType.BOTH
            return Column(plc.strings.strip.strip(column.obj, side, chars.obj_scalar))

        columns = [
            child.evaluate(df, context=context, mapping=mapping)
            for child in self.children
        ]
        if self.name == pl_expr.StringFunction.Lowercase:
            (column,) = columns
            return Column(plc.strings.case.to_lower(column.obj))
        elif self.name == pl_expr.StringFunction.Uppercase:
            (column,) = columns
            return Column(plc.strings.case.to_upper(column.obj))
        elif self.name == pl_expr.StringFunction.EndsWith:
            column, suffix = columns
            return Column(
                plc.strings.find.ends_with(
                    column.obj,
                    suffix.obj_scalar
                    if column.obj.size() != suffix.obj.size() and suffix.is_scalar
                    else suffix.obj,
                )
            )
        elif self.name == pl_expr.StringFunction.StartsWith:
            column, prefix = columns
            return Column(
                plc.strings.find.starts_with(
                    column.obj,
                    prefix.obj_scalar
                    if column.obj.size() != prefix.obj.size() and prefix.is_scalar
                    else prefix.obj,
                )
            )
        elif self.name == pl_expr.StringFunction.Strptime:
            # TODO: ignores ambiguous
            format, strict, exact, cache = self.options
            col = self.children[0].evaluate(df, context=context, mapping=mapping)

            is_timestamps = plc.strings.convert.convert_datetime.is_timestamp(
                col.obj, format.encode()
            )

            if strict:
                if not plc.interop.to_arrow(
                    plc.reduce.reduce(
                        is_timestamps,
                        plc.aggregation.all(),
                        plc.DataType(plc.TypeId.BOOL8),
                    )
                ).as_py():
                    raise InvalidOperationError("conversion from `str` failed.")
            else:
                not_timestamps = plc.unary.unary_operation(
                    is_timestamps, plc.unary.UnaryOperator.NOT
                )

                null = plc.interop.from_arrow(pa.scalar(None, type=pa.string()))
                res = plc.copying.boolean_mask_scatter(
                    [null], plc.Table([col.obj]), not_timestamps
                )
                return Column(
                    plc.strings.convert.convert_datetime.to_timestamps(
                        res.columns()[0], self.dtype, format.encode()
                    )
                )
        elif self.name == pl_expr.StringFunction.Replace:
            column, target, repl = columns
            n, _ = self.options
            return Column(
                plc.strings.replace.replace(
                    column.obj, target.obj_scalar, repl.obj_scalar, maxrepl=n
                )
            )
        elif self.name == pl_expr.StringFunction.ReplaceMany:
            column, target, repl = columns
            return Column(
                plc.strings.replace.replace_multiple(column.obj, target.obj, repl.obj)
            )
        raise NotImplementedError(
            f"StringFunction {self.name}"
        )  # pragma: no cover; handled by init raising


class TemporalFunction(Expr):
    __slots__ = ("name", "options", "children")
    _COMPONENT_MAP: ClassVar[dict[pl_expr.TemporalFunction, str]] = {
        pl_expr.TemporalFunction.Year: "year",
        pl_expr.TemporalFunction.Month: "month",
        pl_expr.TemporalFunction.Day: "day",
        pl_expr.TemporalFunction.WeekDay: "weekday",
        pl_expr.TemporalFunction.Hour: "hour",
        pl_expr.TemporalFunction.Minute: "minute",
        pl_expr.TemporalFunction.Second: "second",
        pl_expr.TemporalFunction.Millisecond: "millisecond",
        pl_expr.TemporalFunction.Microsecond: "microsecond",
        pl_expr.TemporalFunction.Nanosecond: "nanosecond",
    }
    _non_child = ("dtype", "name", "options")
    children: tuple[Expr, ...]

    def __init__(
        self,
        dtype: plc.DataType,
        name: pl_expr.TemporalFunction,
        options: tuple[Any, ...],
        *children: Expr,
    ) -> None:
        super().__init__(dtype)
        self.options = options
        self.name = name
        self.children = children
        if self.name not in self._COMPONENT_MAP:
            raise NotImplementedError(f"Temporal function {self.name}")

    def do_evaluate(
        self,
        df: DataFrame,
        *,
        context: ExecutionContext = ExecutionContext.FRAME,
        mapping: Mapping[Expr, Column] | None = None,
    ) -> Column:
        """Evaluate this expression given a dataframe for context."""
        columns = [
            child.evaluate(df, context=context, mapping=mapping)
            for child in self.children
        ]
        (column,) = columns
        if self.name == pl_expr.TemporalFunction.Microsecond:
            millis = plc.datetime.extract_datetime_component(column.obj, "millisecond")
            micros = plc.datetime.extract_datetime_component(column.obj, "microsecond")
            millis_as_micros = plc.binaryop.binary_operation(
                millis,
                plc.interop.from_arrow(pa.scalar(1_000, type=pa.int32())),
                plc.binaryop.BinaryOperator.MUL,
                plc.DataType(plc.TypeId.INT32),
            )
            total_micros = plc.binaryop.binary_operation(
                micros,
                millis_as_micros,
                plc.binaryop.BinaryOperator.ADD,
                plc.types.DataType(plc.types.TypeId.INT32),
            )
            return Column(total_micros)
        elif self.name == pl_expr.TemporalFunction.Nanosecond:
            millis = plc.datetime.extract_datetime_component(column.obj, "millisecond")
            micros = plc.datetime.extract_datetime_component(column.obj, "microsecond")
            nanos = plc.datetime.extract_datetime_component(column.obj, "nanosecond")
            millis_as_nanos = plc.binaryop.binary_operation(
                millis,
                plc.interop.from_arrow(pa.scalar(1_000_000, type=pa.int32())),
                plc.binaryop.BinaryOperator.MUL,
                plc.types.DataType(plc.types.TypeId.INT32),
            )
            micros_as_nanos = plc.binaryop.binary_operation(
                micros,
                plc.interop.from_arrow(pa.scalar(1_000, type=pa.int32())),
                plc.binaryop.BinaryOperator.MUL,
                plc.types.DataType(plc.types.TypeId.INT32),
            )
            total_nanos = plc.binaryop.binary_operation(
                nanos,
                millis_as_nanos,
                plc.binaryop.BinaryOperator.ADD,
                plc.types.DataType(plc.types.TypeId.INT32),
            )
            total_nanos = plc.binaryop.binary_operation(
                total_nanos,
                micros_as_nanos,
                plc.binaryop.BinaryOperator.ADD,
                plc.types.DataType(plc.types.TypeId.INT32),
            )
            return Column(total_nanos)

        return Column(
            plc.datetime.extract_datetime_component(
                column.obj,
                self._COMPONENT_MAP[self.name],
            )
        )


class UnaryFunction(Expr):
    __slots__ = ("name", "options", "children")
    _non_child = ("dtype", "name", "options")
    children: tuple[Expr, ...]

    # Note: log, and pow are handled via translation to binops
    _OP_MAPPING: ClassVar[dict[str, plc.unary.UnaryOperator]] = {
        "sin": plc.unary.UnaryOperator.SIN,
        "cos": plc.unary.UnaryOperator.COS,
        "tan": plc.unary.UnaryOperator.TAN,
        "arcsin": plc.unary.UnaryOperator.ARCSIN,
        "arccos": plc.unary.UnaryOperator.ARCCOS,
        "arctan": plc.unary.UnaryOperator.ARCTAN,
        "sinh": plc.unary.UnaryOperator.SINH,
        "cosh": plc.unary.UnaryOperator.COSH,
        "tanh": plc.unary.UnaryOperator.TANH,
        "arcsinh": plc.unary.UnaryOperator.ARCSINH,
        "arccosh": plc.unary.UnaryOperator.ARCCOSH,
        "arctanh": plc.unary.UnaryOperator.ARCTANH,
        "exp": plc.unary.UnaryOperator.EXP,
        "sqrt": plc.unary.UnaryOperator.SQRT,
        "cbrt": plc.unary.UnaryOperator.CBRT,
        "ceil": plc.unary.UnaryOperator.CEIL,
        "floor": plc.unary.UnaryOperator.FLOOR,
        "abs": plc.unary.UnaryOperator.ABS,
        "bit_invert": plc.unary.UnaryOperator.BIT_INVERT,
        "not": plc.unary.UnaryOperator.NOT,
    }
    _supported_misc_fns = frozenset(
        {
            "drop_nulls",
            "fill_null",
            "mask_nans",
            "round",
            "set_sorted",
            "unique",
        }
    )
    _supported_cum_aggs = frozenset(
        {
            "cum_min",
            "cum_max",
            "cum_prod",
            "cum_sum",
        }
    )
    _supported_fns = frozenset().union(
        _supported_misc_fns, _supported_cum_aggs, _OP_MAPPING.keys()
    )

    def __init__(
        self, dtype: plc.DataType, name: str, options: tuple[Any, ...], *children: Expr
    ) -> None:
        super().__init__(dtype)
        self.name = name
        self.options = options
        self.children = children

        if self.name not in UnaryFunction._supported_fns:
            raise NotImplementedError(f"Unary function {name=}")
        if self.name in UnaryFunction._supported_cum_aggs:
            (reverse,) = self.options
            if reverse:
                raise NotImplementedError(
                    "reverse=True is not supported for cumulative aggregations"
                )

    def do_evaluate(
        self,
        df: DataFrame,
        *,
        context: ExecutionContext = ExecutionContext.FRAME,
        mapping: Mapping[Expr, Column] | None = None,
    ) -> Column:
        """Evaluate this expression given a dataframe for context."""
        if self.name == "mask_nans":
            (child,) = self.children
            return child.evaluate(df, context=context, mapping=mapping).mask_nans()
        if self.name == "round":
            (decimal_places,) = self.options
            (values,) = (
                child.evaluate(df, context=context, mapping=mapping)
                for child in self.children
            )
            return Column(
                plc.round.round(
                    values.obj, decimal_places, plc.round.RoundingMethod.HALF_UP
                )
            ).sorted_like(values)
        elif self.name == "unique":
            (maintain_order,) = self.options
            (values,) = (
                child.evaluate(df, context=context, mapping=mapping)
                for child in self.children
            )
            # Only one column, so keep_any is the same as keep_first
            # for stable distinct
            keep = plc.stream_compaction.DuplicateKeepOption.KEEP_ANY
            if values.is_sorted:
                maintain_order = True
                result = plc.stream_compaction.unique(
                    plc.Table([values.obj]),
                    [0],
                    keep,
                    plc.types.NullEquality.EQUAL,
                )
            else:
                distinct = (
                    plc.stream_compaction.stable_distinct
                    if maintain_order
                    else plc.stream_compaction.distinct
                )
                result = distinct(
                    plc.Table([values.obj]),
                    [0],
                    keep,
                    plc.types.NullEquality.EQUAL,
                    plc.types.NanEquality.ALL_EQUAL,
                )
            (column,) = result.columns()
            if maintain_order:
                return Column(column).sorted_like(values)
            return Column(column)
        elif self.name == "set_sorted":
            (column,) = (
                child.evaluate(df, context=context, mapping=mapping)
                for child in self.children
            )
            (asc,) = self.options
            order = (
                plc.types.Order.ASCENDING
                if asc == "ascending"
                else plc.types.Order.DESCENDING
            )
            null_order = plc.types.NullOrder.BEFORE
            if column.obj.null_count() > 0 and (n := column.obj.size()) > 1:
                # PERF: This invokes four stream synchronisations!
                has_nulls_first = not plc.copying.get_element(column.obj, 0).is_valid()
                has_nulls_last = not plc.copying.get_element(
                    column.obj, n - 1
                ).is_valid()
                if (order == plc.types.Order.DESCENDING and has_nulls_first) or (
                    order == plc.types.Order.ASCENDING and has_nulls_last
                ):
                    null_order = plc.types.NullOrder.AFTER
            return column.set_sorted(
                is_sorted=plc.types.Sorted.YES,
                order=order,
                null_order=null_order,
            )
        elif self.name == "drop_nulls":
            (column,) = (
                child.evaluate(df, context=context, mapping=mapping)
                for child in self.children
            )
            return Column(
                plc.stream_compaction.drop_nulls(
                    plc.Table([column.obj]), [0], 1
                ).columns()[0]
            )
        elif self.name == "fill_null":
            column = self.children[0].evaluate(df, context=context, mapping=mapping)
            if isinstance(self.children[1], Literal):
                arg = plc.interop.from_arrow(self.children[1].value)
            else:
                evaluated = self.children[1].evaluate(
                    df, context=context, mapping=mapping
                )
                arg = evaluated.obj_scalar if evaluated.is_scalar else evaluated.obj
            return Column(plc.replace.replace_nulls(column.obj, arg))
        elif self.name in self._OP_MAPPING:
            column = self.children[0].evaluate(df, context=context, mapping=mapping)
            if column.obj.type().id() != self.dtype.id():
                arg = plc.unary.cast(column.obj, self.dtype)
            else:
                arg = column.obj
            return Column(plc.unary.unary_operation(arg, self._OP_MAPPING[self.name]))
        elif self.name in UnaryFunction._supported_cum_aggs:
            column = self.children[0].evaluate(df, context=context, mapping=mapping)
            plc_col = column.obj
            col_type = column.obj.type()
            # cum_sum casts
            # Int8, UInt8, Int16, UInt16 -> Int64 for overflow prevention
            # Bool -> UInt32
            # cum_prod casts integer dtypes < int64 and bool to int64
            # See:
            # https://github.com/pola-rs/polars/blob/main/crates/polars-ops/src/series/ops/cum_agg.rs
            if (
                self.name == "cum_sum"
                and col_type.id()
                in {
                    plc.types.TypeId.INT8,
                    plc.types.TypeId.UINT8,
                    plc.types.TypeId.INT16,
                    plc.types.TypeId.UINT16,
                }
            ) or (
                self.name == "cum_prod"
                and plc.traits.is_integral(col_type)
                and plc.types.size_of(col_type) <= 4
            ):
                plc_col = plc.unary.cast(
                    plc_col, plc.types.DataType(plc.types.TypeId.INT64)
                )
            elif (
                self.name == "cum_sum"
                and column.obj.type().id() == plc.types.TypeId.BOOL8
            ):
                plc_col = plc.unary.cast(
                    plc_col, plc.types.DataType(plc.types.TypeId.UINT32)
                )
            if self.name == "cum_sum":
                agg = plc.aggregation.sum()
            elif self.name == "cum_prod":
                agg = plc.aggregation.product()
            elif self.name == "cum_min":
                agg = plc.aggregation.min()
            elif self.name == "cum_max":
                agg = plc.aggregation.max()

            return Column(plc.reduce.scan(plc_col, agg, plc.reduce.ScanType.INCLUSIVE))
        raise NotImplementedError(
            f"Unimplemented unary function {self.name=}"
        )  # pragma: no cover; init trips first

    def collect_agg(self, *, depth: int) -> AggInfo:
        """Collect information about aggregations in groupbys."""
        if self.name in {"unique", "drop_nulls"} | self._supported_cum_aggs:
            raise NotImplementedError(f"{self.name} in groupby")
        if depth == 1:
            # inside aggregation, need to pre-evaluate, groupby
            # construction has checked that we don't have nested aggs,
            # so stop the recursion and return ourselves for pre-eval
            return AggInfo([(self, plc.aggregation.collect_list(), self)])
        else:
            (child,) = self.children
            return child.collect_agg(depth=depth)


class Sort(Expr):
    __slots__ = ("options", "children")
    _non_child = ("dtype", "options")
    children: tuple[Expr]

    def __init__(
        self, dtype: plc.DataType, options: tuple[bool, bool, bool], column: Expr
    ) -> None:
        super().__init__(dtype)
        self.options = options
        self.children = (column,)

    def do_evaluate(
        self,
        df: DataFrame,
        *,
        context: ExecutionContext = ExecutionContext.FRAME,
        mapping: Mapping[Expr, Column] | None = None,
    ) -> Column:
        """Evaluate this expression given a dataframe for context."""
        (child,) = self.children
        column = child.evaluate(df, context=context, mapping=mapping)
        (stable, nulls_last, descending) = self.options
        order, null_order = sorting.sort_order(
            [descending], nulls_last=[nulls_last], num_keys=1
        )
        do_sort = plc.sorting.stable_sort if stable else plc.sorting.sort
        table = do_sort(plc.Table([column.obj]), order, null_order)
        return Column(
            table.columns()[0],
            is_sorted=plc.types.Sorted.YES,
            order=order[0],
            null_order=null_order[0],
        )


class SortBy(Expr):
    __slots__ = ("options", "children")
    _non_child = ("dtype", "options")
    children: tuple[Expr, ...]

    def __init__(
        self,
        dtype: plc.DataType,
        options: tuple[bool, tuple[bool], tuple[bool]],
        column: Expr,
        *by: Expr,
    ) -> None:
        super().__init__(dtype)
        self.options = options
        self.children = (column, *by)

    def do_evaluate(
        self,
        df: DataFrame,
        *,
        context: ExecutionContext = ExecutionContext.FRAME,
        mapping: Mapping[Expr, Column] | None = None,
    ) -> Column:
        """Evaluate this expression given a dataframe for context."""
        column, *by = (
            child.evaluate(df, context=context, mapping=mapping)
            for child in self.children
        )
        (stable, nulls_last, descending) = self.options
        order, null_order = sorting.sort_order(
            descending, nulls_last=nulls_last, num_keys=len(by)
        )
        do_sort = plc.sorting.stable_sort_by_key if stable else plc.sorting.sort_by_key
        table = do_sort(
            plc.Table([column.obj]), plc.Table([c.obj for c in by]), order, null_order
        )
        return Column(table.columns()[0])


class Gather(Expr):
    __slots__ = ("children",)
    _non_child = ("dtype",)
    children: tuple[Expr, Expr]

    def __init__(self, dtype: plc.DataType, values: Expr, indices: Expr) -> None:
        super().__init__(dtype)
        self.children = (values, indices)

    def do_evaluate(
        self,
        df: DataFrame,
        *,
        context: ExecutionContext = ExecutionContext.FRAME,
        mapping: Mapping[Expr, Column] | None = None,
    ) -> Column:
        """Evaluate this expression given a dataframe for context."""
        values, indices = (
            child.evaluate(df, context=context, mapping=mapping)
            for child in self.children
        )
        lo, hi = plc.reduce.minmax(indices.obj)
        lo = plc.interop.to_arrow(lo).as_py()
        hi = plc.interop.to_arrow(hi).as_py()
        n = df.num_rows
        if hi >= n or lo < -n:
            raise ValueError("gather indices are out of bounds")
        if indices.obj.null_count():
            bounds_policy = plc.copying.OutOfBoundsPolicy.NULLIFY
            obj = plc.replace.replace_nulls(
                indices.obj,
                plc.interop.from_arrow(
                    pa.scalar(n, type=plc.interop.to_arrow(indices.obj.type()))
                ),
            )
        else:
            bounds_policy = plc.copying.OutOfBoundsPolicy.DONT_CHECK
            obj = indices.obj
        table = plc.copying.gather(plc.Table([values.obj]), obj, bounds_policy)
        return Column(table.columns()[0])


class Filter(Expr):
    __slots__ = ("children",)
    _non_child = ("dtype",)
    children: tuple[Expr, Expr]

    def __init__(self, dtype: plc.DataType, values: Expr, indices: Expr):
        super().__init__(dtype)
        self.children = (values, indices)

    def do_evaluate(
        self,
        df: DataFrame,
        *,
        context: ExecutionContext = ExecutionContext.FRAME,
        mapping: Mapping[Expr, Column] | None = None,
    ) -> Column:
        """Evaluate this expression given a dataframe for context."""
        values, mask = (
            child.evaluate(df, context=context, mapping=mapping)
            for child in self.children
        )
        table = plc.stream_compaction.apply_boolean_mask(
            plc.Table([values.obj]), mask.obj
        )
        return Column(table.columns()[0]).sorted_like(values)


class RollingWindow(Expr):
    __slots__ = ("options", "children")
    _non_child = ("dtype", "options")
    children: tuple[Expr]

    def __init__(self, dtype: plc.DataType, options: Any, agg: Expr) -> None:
        super().__init__(dtype)
        self.options = options
        self.children = (agg,)
        raise NotImplementedError("Rolling window not implemented")


class GroupedRollingWindow(Expr):
    __slots__ = ("options", "children")
    _non_child = ("dtype", "options")
    children: tuple[Expr, ...]

    def __init__(self, dtype: plc.DataType, options: Any, agg: Expr, *by: Expr) -> None:
        super().__init__(dtype)
        self.options = options
        self.children = (agg, *by)
        raise NotImplementedError("Grouped rolling window not implemented")


class Cast(Expr):
    __slots__ = ("children",)
    _non_child = ("dtype",)
    children: tuple[Expr]

    def __init__(self, dtype: plc.DataType, value: Expr) -> None:
        super().__init__(dtype)
        self.children = (value,)
        if not dtypes.can_cast(value.dtype, self.dtype):
            raise NotImplementedError(
                f"Can't cast {self.dtype.id().name} to {value.dtype.id().name}"
            )

    def do_evaluate(
        self,
        df: DataFrame,
        *,
        context: ExecutionContext = ExecutionContext.FRAME,
        mapping: Mapping[Expr, Column] | None = None,
    ) -> Column:
        """Evaluate this expression given a dataframe for context."""
        (child,) = self.children
        column = child.evaluate(df, context=context, mapping=mapping)
        return Column(plc.unary.cast(column.obj, self.dtype)).sorted_like(column)

    def collect_agg(self, *, depth: int) -> AggInfo:
        """Collect information about aggregations in groupbys."""
        # TODO: Could do with sort-based groupby and segmented filter
        (child,) = self.children
        return child.collect_agg(depth=depth)


class Agg(Expr):
    __slots__ = ("name", "options", "op", "request", "children")
    _non_child = ("dtype", "name", "options")
    children: tuple[Expr, ...]

    def __init__(
        self, dtype: plc.DataType, name: str, options: Any, *children: Expr
    ) -> None:
        super().__init__(dtype)
        self.name = name
        self.options = options
        self.children = children
        if name not in Agg._SUPPORTED:
            raise NotImplementedError(
                f"Unsupported aggregation {name=}"
            )  # pragma: no cover; all valid aggs are supported
        # TODO: nan handling in groupby case
        if name == "min":
            req = plc.aggregation.min()
        elif name == "max":
            req = plc.aggregation.max()
        elif name == "median":
            req = plc.aggregation.median()
        elif name == "n_unique":
            # TODO: datatype of result
            req = plc.aggregation.nunique(null_handling=plc.types.NullPolicy.INCLUDE)
        elif name == "first" or name == "last":
            req = None
        elif name == "mean":
            req = plc.aggregation.mean()
        elif name == "sum":
            req = plc.aggregation.sum()
        elif name == "std":
            # TODO: handle nans
            req = plc.aggregation.std(ddof=options)
        elif name == "var":
            # TODO: handle nans
            req = plc.aggregation.variance(ddof=options)
        elif name == "count":
            req = plc.aggregation.count(null_handling=plc.types.NullPolicy.EXCLUDE)
        elif name == "quantile":
            _, quantile = self.children
            if not isinstance(quantile, Literal):
                raise NotImplementedError("Only support literal quantile values")
            req = plc.aggregation.quantile(
                quantiles=[quantile.value.as_py()], interp=Agg.interp_mapping[options]
            )
        else:
            raise NotImplementedError(
                f"Unreachable, {name=} is incorrectly listed in _SUPPORTED"
            )  # pragma: no cover
        self.request = req
        op = getattr(self, f"_{name}", None)
        if op is None:
            op = partial(self._reduce, request=req)
        elif name in {"min", "max"}:
            op = partial(op, propagate_nans=options)
        elif name in {"count", "first", "last"}:
            pass
        else:
            raise NotImplementedError(
                f"Unreachable, supported agg {name=} has no implementation"
            )  # pragma: no cover
        self.op = op

    _SUPPORTED: ClassVar[frozenset[str]] = frozenset(
        [
            "min",
            "max",
            "median",
            "n_unique",
            "first",
            "last",
            "mean",
            "sum",
            "count",
            "std",
            "var",
            "quantile",
        ]
    )

    interp_mapping: ClassVar[dict[str, plc.types.Interpolation]] = {
        "nearest": plc.types.Interpolation.NEAREST,
        "higher": plc.types.Interpolation.HIGHER,
        "lower": plc.types.Interpolation.LOWER,
        "midpoint": plc.types.Interpolation.MIDPOINT,
        "linear": plc.types.Interpolation.LINEAR,
    }

    def collect_agg(self, *, depth: int) -> AggInfo:
        """Collect information about aggregations in groupbys."""
        if depth >= 1:
            raise NotImplementedError(
                "Nested aggregations in groupby"
            )  # pragma: no cover; check_agg trips first
        if (isminmax := self.name in {"min", "max"}) and self.options:
            raise NotImplementedError("Nan propagation in groupby for min/max")
        (child,) = self.children
        ((expr, _, _),) = child.collect_agg(depth=depth + 1).requests
        request = self.request
        # These are handled specially here because we don't set up the
        # request for the whole-frame agg because we can avoid a
        # reduce for these.
        if self.name == "first":
            request = plc.aggregation.nth_element(
                0, null_handling=plc.types.NullPolicy.INCLUDE
            )
        elif self.name == "last":
            request = plc.aggregation.nth_element(
                -1, null_handling=plc.types.NullPolicy.INCLUDE
            )
        if request is None:
            raise NotImplementedError(
                f"Aggregation {self.name} in groupby"
            )  # pragma: no cover; __init__ trips first
        if isminmax and plc.traits.is_floating_point(self.dtype):
            assert expr is not None
            # Ignore nans in these groupby aggs, do this by masking
            # nans in the input
            expr = UnaryFunction(self.dtype, "mask_nans", (), expr)
        return AggInfo([(expr, request, self)])

    def _reduce(
        self, column: Column, *, request: plc.aggregation.Aggregation
    ) -> Column:
        return Column(
            plc.Column.from_scalar(
                plc.reduce.reduce(column.obj, request, self.dtype),
                1,
            )
        )

    def _count(self, column: Column) -> Column:
        return Column(
            plc.Column.from_scalar(
                plc.interop.from_arrow(
                    pa.scalar(
                        column.obj.size() - column.obj.null_count(),
                        type=plc.interop.to_arrow(self.dtype),
                    ),
                ),
                1,
            )
        )

    def _min(self, column: Column, *, propagate_nans: bool) -> Column:
        if propagate_nans and column.nan_count > 0:
            return Column(
                plc.Column.from_scalar(
                    plc.interop.from_arrow(
                        pa.scalar(float("nan"), type=plc.interop.to_arrow(self.dtype))
                    ),
                    1,
                )
            )
        if column.nan_count > 0:
            column = column.mask_nans()
        return self._reduce(column, request=plc.aggregation.min())

    def _max(self, column: Column, *, propagate_nans: bool) -> Column:
        if propagate_nans and column.nan_count > 0:
            return Column(
                plc.Column.from_scalar(
                    plc.interop.from_arrow(
                        pa.scalar(float("nan"), type=plc.interop.to_arrow(self.dtype))
                    ),
                    1,
                )
            )
        if column.nan_count > 0:
            column = column.mask_nans()
        return self._reduce(column, request=plc.aggregation.max())

    def _first(self, column: Column) -> Column:
        return Column(plc.copying.slice(column.obj, [0, 1])[0])

    def _last(self, column: Column) -> Column:
        n = column.obj.size()
        return Column(plc.copying.slice(column.obj, [n - 1, n])[0])

    def do_evaluate(
        self,
        df: DataFrame,
        *,
        context: ExecutionContext = ExecutionContext.FRAME,
        mapping: Mapping[Expr, Column] | None = None,
    ) -> Column:
        """Evaluate this expression given a dataframe for context."""
        if context is not ExecutionContext.FRAME:
            raise NotImplementedError(
                f"Agg in context {context}"
            )  # pragma: no cover; unreachable

        # Aggregations like quantiles may have additional children that were
        # preprocessed into pylibcudf requests.
        child = self.children[0]
        return self.op(child.evaluate(df, context=context, mapping=mapping))


class Ternary(Expr):
    __slots__ = ("children",)
    _non_child = ("dtype",)
    children: tuple[Expr, Expr, Expr]

    def __init__(
        self, dtype: plc.DataType, when: Expr, then: Expr, otherwise: Expr
    ) -> None:
        super().__init__(dtype)
        self.children = (when, then, otherwise)

    def do_evaluate(
        self,
        df: DataFrame,
        *,
        context: ExecutionContext = ExecutionContext.FRAME,
        mapping: Mapping[Expr, Column] | None = None,
    ) -> Column:
        """Evaluate this expression given a dataframe for context."""
        when, then, otherwise = (
            child.evaluate(df, context=context, mapping=mapping)
            for child in self.children
        )
        then_obj = then.obj_scalar if then.is_scalar else then.obj
        otherwise_obj = otherwise.obj_scalar if otherwise.is_scalar else otherwise.obj
        return Column(plc.copying.copy_if_else(then_obj, otherwise_obj, when.obj))


class BinOp(Expr):
    __slots__ = ("op", "children")
    _non_child = ("dtype", "op")
    children: tuple[Expr, Expr]

    def __init__(
        self,
        dtype: plc.DataType,
        op: plc.binaryop.BinaryOperator,
        left: Expr,
        right: Expr,
    ) -> None:
        super().__init__(dtype)
        if plc.traits.is_boolean(self.dtype):
            # For boolean output types, bitand and bitor implement
            # boolean logic, so translate. bitxor also does, but the
            # default behaviour is correct.
            op = BinOp._BOOL_KLEENE_MAPPING.get(op, op)
        self.op = op
        self.children = (left, right)
        if not plc.binaryop.is_supported_operation(
            self.dtype, left.dtype, right.dtype, op
        ):
            raise NotImplementedError(
                f"Operation {op.name} not supported "
                f"for types {left.dtype.id().name} and {right.dtype.id().name} "
                f"with output type {self.dtype.id().name}"
            )

    _BOOL_KLEENE_MAPPING: ClassVar[
        dict[plc.binaryop.BinaryOperator, plc.binaryop.BinaryOperator]
    ] = {
        plc.binaryop.BinaryOperator.BITWISE_AND: plc.binaryop.BinaryOperator.NULL_LOGICAL_AND,
        plc.binaryop.BinaryOperator.BITWISE_OR: plc.binaryop.BinaryOperator.NULL_LOGICAL_OR,
        plc.binaryop.BinaryOperator.LOGICAL_AND: plc.binaryop.BinaryOperator.NULL_LOGICAL_AND,
        plc.binaryop.BinaryOperator.LOGICAL_OR: plc.binaryop.BinaryOperator.NULL_LOGICAL_OR,
    }

    _MAPPING: ClassVar[dict[pl_expr.Operator, plc.binaryop.BinaryOperator]] = {
        pl_expr.Operator.Eq: plc.binaryop.BinaryOperator.EQUAL,
        pl_expr.Operator.EqValidity: plc.binaryop.BinaryOperator.NULL_EQUALS,
        pl_expr.Operator.NotEq: plc.binaryop.BinaryOperator.NOT_EQUAL,
        pl_expr.Operator.NotEqValidity: plc.binaryop.BinaryOperator.NULL_NOT_EQUALS,
        pl_expr.Operator.Lt: plc.binaryop.BinaryOperator.LESS,
        pl_expr.Operator.LtEq: plc.binaryop.BinaryOperator.LESS_EQUAL,
        pl_expr.Operator.Gt: plc.binaryop.BinaryOperator.GREATER,
        pl_expr.Operator.GtEq: plc.binaryop.BinaryOperator.GREATER_EQUAL,
        pl_expr.Operator.Plus: plc.binaryop.BinaryOperator.ADD,
        pl_expr.Operator.Minus: plc.binaryop.BinaryOperator.SUB,
        pl_expr.Operator.Multiply: plc.binaryop.BinaryOperator.MUL,
        pl_expr.Operator.Divide: plc.binaryop.BinaryOperator.DIV,
        pl_expr.Operator.TrueDivide: plc.binaryop.BinaryOperator.TRUE_DIV,
        pl_expr.Operator.FloorDivide: plc.binaryop.BinaryOperator.FLOOR_DIV,
        pl_expr.Operator.Modulus: plc.binaryop.BinaryOperator.PYMOD,
        pl_expr.Operator.And: plc.binaryop.BinaryOperator.BITWISE_AND,
        pl_expr.Operator.Or: plc.binaryop.BinaryOperator.BITWISE_OR,
        pl_expr.Operator.Xor: plc.binaryop.BinaryOperator.BITWISE_XOR,
        pl_expr.Operator.LogicalAnd: plc.binaryop.BinaryOperator.LOGICAL_AND,
        pl_expr.Operator.LogicalOr: plc.binaryop.BinaryOperator.LOGICAL_OR,
    }

    def do_evaluate(
        self,
        df: DataFrame,
        *,
        context: ExecutionContext = ExecutionContext.FRAME,
        mapping: Mapping[Expr, Column] | None = None,
    ) -> Column:
        """Evaluate this expression given a dataframe for context."""
        left, right = (
            child.evaluate(df, context=context, mapping=mapping)
            for child in self.children
        )
        lop = left.obj
        rop = right.obj
        if left.obj.size() != right.obj.size():
            if left.is_scalar:
                lop = left.obj_scalar
            elif right.is_scalar:
                rop = right.obj_scalar
        return Column(
            plc.binaryop.binary_operation(lop, rop, self.op, self.dtype),
        )

    def collect_agg(self, *, depth: int) -> AggInfo:
        """Collect information about aggregations in groupbys."""
        if depth == 1:
            # inside aggregation, need to pre-evaluate,
            # groupby construction has checked that we don't have
            # nested aggs, so stop the recursion and return ourselves
            # for pre-eval
            return AggInfo([(self, plc.aggregation.collect_list(), self)])
        else:
            left_info, right_info = (
                child.collect_agg(depth=depth) for child in self.children
            )
            requests = [*left_info.requests, *right_info.requests]
            # TODO: Hack, if there were no reductions inside this
            # binary expression then we want to pre-evaluate and
            # collect ourselves. Otherwise we want to collect the
            # aggregations inside and post-evaluate. This is a bad way
            # of checking that we are in case 1.
            if all(
                agg.kind() == plc.aggregation.Kind.COLLECT_LIST
                for _, agg, _ in requests
            ):
                return AggInfo([(self, plc.aggregation.collect_list(), self)])
            return AggInfo(
                [*left_info.requests, *right_info.requests],
            )<|MERGE_RESOLUTION|>--- conflicted
+++ resolved
@@ -21,11 +21,8 @@
 from typing import TYPE_CHECKING, Any, ClassVar, NamedTuple
 
 import pyarrow as pa
-<<<<<<< HEAD
+import pyarrow.compute as pc
 import pylibcudf as plc
-=======
-import pyarrow.compute as pc
->>>>>>> 26075373
 
 from polars.exceptions import InvalidOperationError
 from polars.polars import _expr_nodes as pl_expr
