# SPDX-FileCopyrightText: Copyright (c) 2024-2025, NVIDIA CORPORATION & AFFILIATES.
# SPDX-License-Identifier: Apache-2.0

"""Version utilities so that cudf_polars supports a range of polars versions."""

# ruff: noqa: SIM300
from __future__ import annotations

from packaging.version import parse

from polars import __version__

POLARS_VERSION = parse(__version__)

POLARS_VERSION_LT_125 = POLARS_VERSION < parse("1.25")
POLARS_VERSION_LT_124 = POLARS_VERSION < parse("1.24")


<<<<<<< HEAD
def _ensure_polars_version() -> None:
    if POLARS_VERSION_LT_120:
=======
def _ensure_polars_version():
    if POLARS_VERSION_LT_124:
>>>>>>> dbadea18
        raise ImportError(
            "cudf_polars requires py-polars v1.24 or greater."
        )  # pragma: no cover<|MERGE_RESOLUTION|>--- conflicted
+++ resolved
@@ -16,13 +16,8 @@
 POLARS_VERSION_LT_124 = POLARS_VERSION < parse("1.24")
 
 
-<<<<<<< HEAD
 def _ensure_polars_version() -> None:
-    if POLARS_VERSION_LT_120:
-=======
-def _ensure_polars_version():
     if POLARS_VERSION_LT_124:
->>>>>>> dbadea18
         raise ImportError(
             "cudf_polars requires py-polars v1.24 or greater."
         )  # pragma: no cover