--- conflicted
+++ resolved
@@ -1053,7 +1053,6 @@
     tm.assert_equal(actual, expected)
 
 
-<<<<<<< HEAD
 def test_numpy_var():
     np.random.seed(42)
     data = np.random.rand(1000)
@@ -1061,7 +1060,8 @@
     sr = xpd.Series(data)
 
     tm.assert_almost_equal(np.var(psr), np.var(sr))
-=======
+
+    
 def test_index_new():
     expected = pd.Index.__new__(pd.Index, [1, 2, 3])
     got = xpd.Index.__new__(xpd.Index, [1, 2, 3])
@@ -1073,5 +1073,4 @@
 
     expected = pd.RangeIndex.__new__(pd.RangeIndex, 0, 10, 2)
     got = xpd.RangeIndex.__new__(xpd.RangeIndex, 0, 10, 2)
-    tm.assert_equal(expected, got)
->>>>>>> 8a5c58ca
+    tm.assert_equal(expected, got)